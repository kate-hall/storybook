import React from 'react';
import './style.css';

const Platform = () => (
  <div id="platform" className="row">
    <div className="col-md-12">
      <h3 className="built-for">Built for</h3>
      <p className="platforms">
<<<<<<< HEAD
        <a
          href="https://github.com/storybooks/storybook/tree/master/packages/react-storybook"
          target="_blank"
        >
          React
        </a>
        {' '}
        &
        {' '}
        <a
          href="https://github.com/storybooks/storybook/tree/master/packages/react-native-storybook"
          target="_blank"
        >
=======
        <a href="https://github.com/storybooks/storybook/tree/master/app/react" target="_blank">React</a>
        {' '}
        &
        {' '}
        <a href="https://github.com/storybooks/storybook/tree/master/app/react-native" target="_blank">
>>>>>>> fdcf1953
          React Native
        </a>
      </p>

      <hr />
    </div>
  </div>
);

export default Platform;<|MERGE_RESOLUTION|>--- conflicted
+++ resolved
@@ -6,27 +6,12 @@
     <div className="col-md-12">
       <h3 className="built-for">Built for</h3>
       <p className="platforms">
-<<<<<<< HEAD
-        <a
-          href="https://github.com/storybooks/storybook/tree/master/packages/react-storybook"
-          target="_blank"
-        >
-          React
-        </a>
-        {' '}
-        &
-        {' '}
-        <a
-          href="https://github.com/storybooks/storybook/tree/master/packages/react-native-storybook"
-          target="_blank"
-        >
-=======
+
         <a href="https://github.com/storybooks/storybook/tree/master/app/react" target="_blank">React</a>
         {' '}
         &
         {' '}
         <a href="https://github.com/storybooks/storybook/tree/master/app/react-native" target="_blank">
->>>>>>> fdcf1953
           React Native
         </a>
       </p>
