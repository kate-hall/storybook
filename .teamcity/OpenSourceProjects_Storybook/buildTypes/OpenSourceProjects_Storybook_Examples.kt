--- conflicted
+++ resolved
@@ -89,20 +89,12 @@
     }
 
     dependencies {
-<<<<<<< HEAD
-        StorybookApp.HTML.apply {
-            dependency(config) {
-                snapshot {
-                    onDependencyCancel = FailureAction.CANCEL
-                }
-=======
         allApps {
             if (branch == null) {
                 dependency(config) {
                     snapshot {
                         onDependencyCancel = FailureAction.CANCEL
                     }
->>>>>>> 4433675b
 
                     artifacts {
                         cleanDestination = true
