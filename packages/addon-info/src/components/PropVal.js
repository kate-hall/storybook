import React from 'react';
import createFragment from 'react-addons-create-fragment';

const valueStyles = {
  func: {
    color: '#170',
  },

  attr: {
    color: '#666',
  },

  object: {
    color: '#666',
  },

  array: {
    color: '#666',
  },

  number: {
    color: '#a11',
  },

  string: {
    color: '#22a',
    wordBreak: 'break-word',
  },

  bool: {
    color: '#a11',
  },

  empty: {
    color: '#777',
  },
};

function previewArray(val) {
  const items = {};
  val.slice(0, 3).forEach((item, i) => {
    items[`n${i}`] = <PropVal val={item} />;
    items[`c${i}`] = ', ';
  });
  if (val.length > 3) {
    items.last = '…';
  } else {
    delete items[`c${val.length - 1}`];
  }
  return (
    <span style={valueStyles.array}>
      [{createFragment(items)}]
    </span>
  );
}

function previewObject(val) {
  const names = Object.keys(val);
  const items = {};
  names.slice(0, 3).forEach((name, i) => {
    items[`k${i}`] = <span style={valueStyles.attr}>{name}</span>;
    items[`c${i}`] = ': ';
    items[`v${i}`] = <PropVal val={val[name]} />;
    items[`m${i}`] = ', ';
  });
  if (names.length > 3) {
    items.rest = '…';
  } else {
    delete items[`m${names.length - 1}`];
  }
  return (
    <span style={valueStyles.object}>
      {'{'}{createFragment(items)}{'}'}
    </span>
  );
}

function previewProp(val) {
  let braceWrap = true;
  let content = null;
  if (typeof val === 'number') {
    content = <span style={valueStyles.number}>{val}</span>;
  } else if (typeof val === 'string') {
    if (val.length > 50) {
      val = `${val.slice(0, 50)}…`; // eslint-disable-line
    }
    content = <span style={valueStyles.string}>"{val}"</span>;
    braceWrap = false;
  } else if (typeof val === 'boolean') {
    content = <span style={valueStyles.bool}>{`${val}`}</span>;
  } else if (Array.isArray(val)) {
    content = previewArray(val);
  } else if (typeof val === 'function') {
    content = <span style={valueStyles.func}>{val.name ? `${val.name}()` : 'anonymous()'}</span>;
  } else if (!val) {
    content = <span style={valueStyles.empty}>{`${val}`}</span>;
  } else if (typeof val !== 'object') {
    content = <span>…</span>;
  } else if (React.isValidElement(val)) {
    content = (
      <span style={valueStyles.object}>
        {`<${val.type.displayName || val.type.name || val.type} />`}
      </span>
    );
  } else {
    content = previewObject(val);
  }

  if (!braceWrap) return content;
<<<<<<< HEAD
  return <span>{`{ ${content} }`}</span>;
=======
  return <span>{content}</span>;
>>>>>>> e9311fef
}

export default class PropVal extends React.Component {
  render() {
    return previewProp(this.props.val); // eslint-disable-line react/prop-types
  }
}

module.exports = PropVal;<|MERGE_RESOLUTION|>--- conflicted
+++ resolved
@@ -107,11 +107,7 @@
   }
 
   if (!braceWrap) return content;
-<<<<<<< HEAD
-  return <span>{`{ ${content} }`}</span>;
-=======
   return <span>{content}</span>;
->>>>>>> e9311fef
 }
 
 export default class PropVal extends React.Component {
