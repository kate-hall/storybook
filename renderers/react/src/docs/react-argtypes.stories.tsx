import React, { useState } from 'react';
import mapValues from 'lodash/mapValues';
<<<<<<< HEAD
import { PureArgsTable as ArgsTable } from '@storybook/blocks';
import type { Args } from '@storybook/api';
=======
import { ArgsTable } from '@storybook/components';
import type { Args } from '@storybook/csf';
>>>>>>> e3308f66
import { inferControls } from '@storybook/store';

import { storiesOf } from '../public-api';
import type { StoryContext } from '../types';
import { extractArgTypes } from './extractArgTypes';

// FIXME
type Component = any;

const argsTableProps = (component: Component) => {
  const argTypes = extractArgTypes(component);
  const parameters = { __isArgsStory: true };
  const rows = inferControls({ argTypes, parameters } as unknown as StoryContext<any>);
  return { rows };
};

const ArgsStory = ({ component }: any) => {
  const { rows } = argsTableProps(component);
  const initialArgs = mapValues(rows, (argType) => argType.defaultValue) as Args;

  const [args, setArgs] = useState(initialArgs);
  return (
    <>
      <p>
        <b>NOTE:</b> these stories are to help visualise the snapshot tests in{' '}
        <code>./react-properties.test.js</code>.
      </p>
      <ArgsTable rows={rows} args={args} updateArgs={(val) => setArgs({ ...args, ...val })} />
      <table>
        <thead>
          <tr>
            <th>arg name</th>
            <th>argType</th>
          </tr>
        </thead>
        <tbody>
          {Object.entries(args).map(([key, val]) => (
            <tr key={key}>
              <td>
                <code>{key}</code>
              </td>
              <td>
                <pre>{JSON.stringify(rows[key])}</pre>
              </td>
            </tr>
          ))}
        </tbody>
      </table>
    </>
  );
};

const issuesFixtures = [
  'js-class-component',
  'js-function-component',
  'js-function-component-inline-defaults',
  'js-function-component-inline-defaults-no-propTypes',
  'ts-function-component',
  'ts-function-component-inline-defaults',
  '9399-js-proptypes-shape',
  '8663-js-styled-components',
  '9626-js-default-values',
  '9668-js-proptypes-no-jsdoc',
  '8143-ts-react-fc-generics',
  '8143-ts-imported-types',
  '8279-js-styled-docgen',
  '8140-js-prop-types-oneof',
  '9023-js-hoc',
  '8740-ts-multi-props',
  '9556-ts-react-default-exports',
  '9592-ts-styled-props',
  '9591-ts-import-types',
  '9721-ts-deprecated-jsdoc',
  '9827-ts-default-values',
  '9586-js-react-memo',
  '9575-ts-camel-case',
  '9493-ts-display-name',
  '8894-9511-ts-forward-ref',
  '9465-ts-type-props',
  '8428-js-static-prop-types',
  '9764-ts-extend-props',
  '9922-ts-component-props',
];

const issuesStories = storiesOf('ArgTypes/Issues', module);
issuesFixtures.forEach((fixture) => {
  // eslint-disable-next-line import/no-dynamic-require, global-require
  const { component } = require(`./__testfixtures__/${fixture}/input`);

  issuesStories.add(fixture, () => <ArgsStory component={component} />, {
    chromatic: { disable: true },
  });
});<|MERGE_RESOLUTION|>--- conflicted
+++ resolved
@@ -1,12 +1,7 @@
 import React, { useState } from 'react';
 import mapValues from 'lodash/mapValues';
-<<<<<<< HEAD
 import { PureArgsTable as ArgsTable } from '@storybook/blocks';
-import type { Args } from '@storybook/api';
-=======
-import { ArgsTable } from '@storybook/components';
 import type { Args } from '@storybook/csf';
->>>>>>> e3308f66
 import { inferControls } from '@storybook/store';
 
 import { storiesOf } from '../public-api';
