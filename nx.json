--- conflicted
+++ resolved
@@ -19,7 +19,6 @@
     }
   },
   "projects": {
-<<<<<<< HEAD
     "@storybook/addon-a11y": {"implicitDependencies": [] },
     "@storybook/addon-actions": {"implicitDependencies": [] },
     "@storybook/addon-backgrounds": {"implicitDependencies": [] },
@@ -36,13 +35,12 @@
     "@storybook/addon-storysource": {"implicitDependencies": [] },
     "@storybook/addon-toolbars": {"implicitDependencies": [] },
     "@storybook/addon-viewport": {"implicitDependencies": [] },
-    
+
     "angular-cli": {"implicitDependencies": [] },
     "cra-kitchen-sink": {"implicitDependencies": [] },
     "cra-ts-essentials": {"implicitDependencies": [] },
     "cra-ts-kitchen-sink": {"implicitDependencies": [] },
     "ember-example": {"implicitDependencies": [] },
-    "@storybook/external-docs": {"implicitDependencies": [] },
     "html-kitchen-sink": {"implicitDependencies": [] },
     "official-storybook": {"implicitDependencies": [] },
     "preact-example": {"implicitDependencies": [] },
@@ -53,18 +51,39 @@
     "vue-3-cli-example": {"implicitDependencies": [] },
     "vue-cli-example": {"implicitDependencies": [] },
     "vue-example": {"implicitDependencies": [] },
-    
+    "web-components-kitchen-sink": {"implicitDependencies": [] },
+
     "@storybook/angular": {"implicitDependencies": [] },
+    "@storybook/docs-tools": {"implicitDependencies": [] },
     "@storybook/ember": {"implicitDependencies": [] },
-    "@storybook/html-webpack5": {"implicitDependencies": [] },
-    "@storybook/preact-webpack5": {"implicitDependencies": [] },
-    "@storybook/react-webpack5": {"implicitDependencies": [] },
-    "@storybook/server-webpack5": {"implicitDependencies": [] },
-    "@storybook/svelte-webpack5": {"implicitDependencies": [] },
-    "@storybook/vue-webpack5": {"implicitDependencies": [] },
-    "@storybook/vue3-webpack5": {"implicitDependencies": [] },
-    "@storybook/web-components-webpack5": {"implicitDependencies": [] },
-    
+    "@storybook/html": {"implicitDependencies": [] },
+    "@storybook/preact": {"implicitDependencies": [] },
+    "@storybook/react": {"implicitDependencies": [] },
+    "@storybook/server": {"implicitDependencies": [] },
+    "@storybook/svelte": {"implicitDependencies": [] },
+    "@storybook/vue": {"implicitDependencies": [] },
+    "@storybook/vue3": {"implicitDependencies": [] },
+    "@storybook/web-components": {"implicitDependencies": [] },
+
+    "@storybook/preset-html-webpack": {"implicitDependencies": [] },
+    "@storybook/preset-preact-webpack": {"implicitDependencies": [] },
+    "@storybook/preset-react-webpack": {"implicitDependencies": [] },
+    "@storybook/preset-server-webpack": {"implicitDependencies": [] },
+    "@storybook/preset-svelte-webpack": {"implicitDependencies": [] },
+    "@storybook/preset-vue-webpack": {"implicitDependencies": [] },
+    "@storybook/preset-vue3-webpack": {"implicitDependencies": [] },
+    "@storybook/preset-web-components-webpack": {"implicitDependencies": [] },
+
+    "@storybook/core-vite": {"implicitDependencies": [] },
+    "@storybook/core-webpack": {"implicitDependencies": [] },
+    "@storybook/core-client": {"implicitDependencies": [] },
+    "@storybook/core-common": {"implicitDependencies": [] },
+    "@storybook/core-events": {"implicitDependencies": [] },
+    "@storybook/core-server": {"implicitDependencies": [] },
+    "@storybook/csf-tools": {"implicitDependencies": [] },
+
+    "@storybook/manager-webpack5": {"implicitDependencies": [] },
+    "@storybook/external-docs": {"implicitDependencies": [] },
     "@storybook/addons": {"implicitDependencies": [] },
     "@storybook/api": {"implicitDependencies": [] },
     "@storybook/builder-webpack5": {"implicitDependencies": [] },
@@ -78,320 +97,26 @@
     "@storybook/client-logger": {"implicitDependencies": [] },
     "@storybook/codemod": {"implicitDependencies": [] },
     "@storybook/components": {"implicitDependencies": [] },
-    "@storybook/core-client": {"implicitDependencies": [] },
-    "@storybook/core-common": {"implicitDependencies": [] },
-    "@storybook/core-events": {"implicitDependencies": [] },
-    "@storybook/core-server": {"implicitDependencies": [] },
-    "@storybook/core-webpack": {"implicitDependencies": [] },
-    "@storybook/csf-tools": {"implicitDependencies": [] },
-    "@storybook/docs-tools": {"implicitDependencies": [] },
     "@storybook/instrumenter": {"implicitDependencies": [] },
-    "@storybook/manager-webpack5": {"implicitDependencies": [] },
     "@storybook/node-logger": {"implicitDependencies": [] },
     "@storybook/postinstall": {"implicitDependencies": [] },
-    "@storybook/preview-web": {"implicitDependencies": [] },
+    "@storybook/store": {"implicitDependencies": [] },
     "@storybook/router": {"implicitDependencies": [] },
     "@storybook/source-loader": {"implicitDependencies": [] },
-    "@storybook/store": {"implicitDependencies": [] },
     "@storybook/telemetry": {"implicitDependencies": [] },
     "@storybook/theming": {"implicitDependencies": [] },
     "@storybook/ui": {"implicitDependencies": [] },
-    
-    "@storybook/preset-html-webpack": {"implicitDependencies": [] },
-    "@storybook/preset-preact-webpack": {"implicitDependencies": [] },
-    "@storybook/preset-react-webpack": {"implicitDependencies": [] },
-    "@storybook/preset-server-webpack": {"implicitDependencies": [] },
-    "@storybook/preset-svelte-webpack": {"implicitDependencies": [] },
-    "@storybook/preset-vue-webpack": {"implicitDependencies": [] },
-    "@storybook/preset-vue3-webpack": {"implicitDependencies": [] },
-    "@storybook/preset-web-components-webpack": {"implicitDependencies": [] },
-    
-    "@storybook/html": {"implicitDependencies": [] },
-    "@storybook/preact": {"implicitDependencies": [] },
-    "@storybook/react": {"implicitDependencies": [] },
-    "@storybook/server": {"implicitDependencies": [] },
-    "@storybook/svelte": {"implicitDependencies": [] },
-    "@storybook/vue": {"implicitDependencies": [] },
-    "@storybook/vue3": {"implicitDependencies": [] },
-    "@storybook/web-components": {"implicitDependencies": [] }
-=======
-    "@storybook/addon-a11y": {
-      "implicitDependencies": []
-    },
-    "@storybook/addon-actions": {
-      "implicitDependencies": []
-    },
-    "@storybook/addon-backgrounds": {
-      "implicitDependencies": []
-    },
-    "@storybook/addon-controls": {
-      "implicitDependencies": []
-    },
-    "@storybook/addon-docs": {
-      "implicitDependencies": []
-    },
-    "@storybook/addon-essentials": {
-      "implicitDependencies": []
-    },
-    "@storybook/addon-interactions": {
-      "implicitDependencies": []
-    },
-    "@storybook/addon-jest": {
-      "implicitDependencies": []
-    },
-    "@storybook/addon-links": {
-      "implicitDependencies": []
-    },
-    "@storybook/addon-measure": {
-      "implicitDependencies": []
-    },
-    "@storybook/addon-outline": {
-      "implicitDependencies": []
-    },
-    "@storybook/addon-storyshots": {
-      "implicitDependencies": []
-    },
-    "@storybook/addon-storyshots-puppeteer": {
-      "implicitDependencies": []
-    },
-    "@storybook/addon-storysource": {
-      "implicitDependencies": []
-    },
-    "@storybook/addon-toolbars": {
-      "implicitDependencies": []
-    },
-    "@storybook/addon-viewport": {
-      "implicitDependencies": []
-    },
-    "@storybook/angular": {
-      "implicitDependencies": []
-    },
-    "@storybook/docs-tools": {
-      "implicitDependencies": []
-    },
-    "@storybook/ember": {
-      "implicitDependencies": []
-    },
-    "@storybook/html": {
-      "implicitDependencies": []
-    },
-    "@storybook/manager-webpack5": {
-      "implicitDependencies": []
-    },
-    "@storybook/preact": {
-      "implicitDependencies": []
-    },
-    "@storybook/preset-html-webpack": {
-      "implicitDependencies": []
-    },
-    "@storybook/preset-preact-webpack": {
-      "implicitDependencies": []
-    },
-    "@storybook/preset-react-webpack": {
-      "implicitDependencies": []
-    },
-    "@storybook/preset-server-webpack": {
-      "implicitDependencies": []
-    },
-    "@storybook/preset-svelte-webpack": {
-      "implicitDependencies": []
-    },
-    "@storybook/preset-vue-webpack": {
-      "implicitDependencies": []
-    },
-    "@storybook/preset-vue3-webpack": {
-      "implicitDependencies": []
-    },
-    "@storybook/preset-web-components-webpack": {
-      "implicitDependencies": []
-    },
-    "@storybook/react": {
-      "implicitDependencies": []
-    },
-    "@storybook/server": {
-      "implicitDependencies": []
-    },
-    "@storybook/svelte": {
-      "implicitDependencies": []
-    },
-    "@storybook/vue": {
-      "implicitDependencies": []
-    },
-    "@storybook/vue3": {
-      "implicitDependencies": []
-    },
-    "@storybook/web-components": {
-      "implicitDependencies": []
-    },
-    "@storybook/core-vite": {
-      "implicitDependencies": []
-    },
-    "@storybook/core-webpack": {
-      "implicitDependencies": []
-    },
-    "angular-cli": {
-      "implicitDependencies": []
-    },
-    "cra-kitchen-sink": {
-      "implicitDependencies": []
-    },
-    "cra-ts-essentials": {
-      "implicitDependencies": []
-    },
-    "cra-ts-kitchen-sink": {
-      "implicitDependencies": []
-    },
-    "ember-example": {
-      "implicitDependencies": []
-    },
-    "html-kitchen-sink": {
-      "implicitDependencies": []
-    },
-    "official-storybook": {
-      "implicitDependencies": []
-    },
-    "preact-example": {
-      "implicitDependencies": []
-    },
-    "@storybook/example-react-ts": {
-      "implicitDependencies": []
-    },
-    "@storybook/external-docs": {
-      "implicitDependencies": []
-    },
-    "server-kitchen-sink": {
-      "implicitDependencies": []
-    },
-    "standalone-preview": {
-      "implicitDependencies": []
-    },
-    "svelte-example": {
-      "implicitDependencies": []
-    },
-    "vue-3-cli-example": {
-      "implicitDependencies": []
-    },
-    "vue-cli-example": {
-      "implicitDependencies": []
-    },
-    "vue-example": {
-      "implicitDependencies": []
-    },
-    "web-components-kitchen-sink": {
-      "implicitDependencies": []
-    },
-    "@storybook/addons": {
-      "implicitDependencies": []
-    },
-    "@storybook/api": {
-      "implicitDependencies": []
-    },
-    "@storybook/builder-webpack5": {
-      "implicitDependencies": []
-    },
-    "@storybook/channel-postmessage": {
-      "implicitDependencies": []
-    },
-    "@storybook/channel-websocket": {
-      "implicitDependencies": []
-    },
-    "@storybook/channels": {
-      "implicitDependencies": []
-    },
-    "@storybook/cli": {
-      "implicitDependencies": []
-    },
-    "sb": {
-      "implicitDependencies": []
-    },
-    "storybook": {
-      "implicitDependencies": []
-    },
-    "@storybook/client-api": {
-      "implicitDependencies": []
-    },
-    "@storybook/client-logger": {
-      "implicitDependencies": []
-    },
-    "@storybook/codemod": {
-      "implicitDependencies": []
-    },
-    "@storybook/components": {
-      "implicitDependencies": []
-    },
-    "@storybook/core-client": {
-      "implicitDependencies": []
-    },
-    "@storybook/core-common": {
-      "implicitDependencies": []
-    },
-    "@storybook/core-events": {
-      "implicitDependencies": []
-    },
-    "@storybook/core-server": {
-      "implicitDependencies": []
-    },
-    "@storybook/instrumenter": {
-      "implicitDependencies": []
-    },
-    "@storybook/node-logger": {
-      "implicitDependencies": []
-    },
-    "@storybook/postinstall": {
-      "implicitDependencies": []
-    },
-    "@storybook/store": {
-      "implicitDependencies": []
-    },
-    "@storybook/router": {
-      "implicitDependencies": []
-    },
-    "@storybook/source-loader": {
-      "implicitDependencies": []
-    },
-    "@storybook/telemetry": {
-      "implicitDependencies": []
-    },
-    "@storybook/theming": {
-      "implicitDependencies": []
-    },
-    "@storybook/csf-tools": {
-      "implicitDependencies": []
-    },
-    "@storybook/ui": {
-      "implicitDependencies": []
-    },
-    "@storybook/preview-web": {
-      "implicitDependencies": []
-    },
-    "@storybook/react-vite": {
-      "implicitDependencies": []
-    },
-    "@storybook/html-webpack5": {
-      "implicitDependencies": []
-    },
-    "@storybook/preact-webpack5": {
-      "implicitDependencies": []
-    },
-    "@storybook/react-webpack5": {
-      "implicitDependencies": []
-    },
-    "@storybook/server-webpack5": {
-      "implicitDependencies": []
-    },
-    "@storybook/svelte-webpack5": {
-      "implicitDependencies": []
-    },
-    "@storybook/vue-webpack5": {
-      "implicitDependencies": []
-    },
-    "@storybook/vue3-webpack5": {
-      "implicitDependencies": []
-    },
-    "@storybook/web-components-webpack5": {
-      "implicitDependencies": []
-    }
->>>>>>> 14eb2c15
+    "@storybook/preview-web": {"implicitDependencies": [] },
+
+    "@storybook/react-vite": {"implicitDependencies": [] },
+    "@storybook/html-webpack5": {"implicitDependencies": [] },
+    "@storybook/preact-webpack5": {"implicitDependencies": [] },
+    "@storybook/react-webpack5": {"implicitDependencies": [] },
+    "@storybook/server-webpack5": {"implicitDependencies": [] },
+    "@storybook/svelte-webpack5": {"implicitDependencies": [] },
+    "@storybook/vue-webpack5": {"implicitDependencies": [] },
+    "@storybook/vue3-webpack5": {"implicitDependencies": [] },
+    "@storybook/web-components-webpack5": { "implicitDependencies": []  }
   },
   "affected": {
     "defaultBase": "next"
