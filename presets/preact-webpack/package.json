{
  "name": "@storybook/preset-preact-webpack",
  "version": "7.0.0-alpha.8",
  "description": "Storybook for Preact: Develop Preact Component in isolation.",
  "keywords": [
    "storybook"
  ],
  "homepage": "https://github.com/storybookjs/storybook/tree/main/presets/preact-webpack",
  "bugs": {
    "url": "https://github.com/storybookjs/storybook/issues"
  },
  "repository": {
    "type": "git",
    "url": "https://github.com/storybookjs/storybook.git",
    "directory": "presets/preact-webpack"
  },
  "funding": {
    "type": "opencollective",
    "url": "https://opencollective.com/storybook"
  },
  "license": "MIT",
  "exports": {
    ".": {
      "require": "./dist/index.js",
      "import": "./dist/index.mjs",
      "types": "./dist/index.d.ts"
    },
    "./preset": {
      "require": "./dist/index.js",
      "import": "./dist/index.mjs",
      "types": "./dist/index.d.ts"
    },
    "./package.json": {
      "require": "./package.json",
      "import": "./package.json",
      "types": "./package.json"
    }
  },
  "main": "dist/index.js",
  "module": "dist/index.mjs",
  "types": "dist/index.d.ts",
  "files": [
    "dist/**/*",
    "README.md",
    "*.js",
    "*.d.ts"
  ],
  "scripts": {
    "prepare": "esrun ../../scripts/prepare/bundle.ts"
  },
  "dependencies": {
    "@babel/plugin-transform-react-jsx": "^7.12.12",
    "@storybook/core-webpack": "7.0.0-alpha.8",
    "@types/node": "^14.14.20 || ^16.0.0",
    "core-js": "^3.8.2",
    "react": "16.14.0",
    "react-dom": "16.14.0"
  },
  "devDependencies": {
    "@digitak/esrun": "^3.2.2",
    "preact": "^10.5.13"
  },
  "peerDependencies": {
    "@babel/core": "*",
    "preact": "^8.0.0||^10.0.0"
  },
  "engines": {
    "node": ">=10.13.0"
  },
  "publishConfig": {
    "access": "public"
  },
<<<<<<< HEAD
  "bundler": {
    "entries": [
      "./src/index.ts"
    ],
    "platform": "node"
  },
  "gitHead": "d334cabd251cd0ed8b845a87707dc84f007d4074"
=======
  "bundlerEntrypoint": [
    "./src/index.ts"
  ],
  "gitHead": "24725501c32a073cebc6bf2674a47357136fbe3a"
>>>>>>> 6b559e83
}<|MERGE_RESOLUTION|>--- conflicted
+++ resolved
@@ -70,18 +70,11 @@
   "publishConfig": {
     "access": "public"
   },
-<<<<<<< HEAD
   "bundler": {
     "entries": [
       "./src/index.ts"
     ],
     "platform": "node"
   },
-  "gitHead": "d334cabd251cd0ed8b845a87707dc84f007d4074"
-=======
-  "bundlerEntrypoint": [
-    "./src/index.ts"
-  ],
   "gitHead": "24725501c32a073cebc6bf2674a47357136fbe3a"
->>>>>>> 6b559e83
 }