{
  "name": "@storybook/react",
  "version": "6.1.0-alpha.30",
  "description": "Storybook for React: Develop React Component in isolation with Hot Reloading.",
  "keywords": [
    "storybook"
  ],
  "homepage": "https://github.com/storybookjs/storybook/tree/master/app/react",
  "bugs": {
    "url": "https://github.com/storybookjs/storybook/issues"
  },
  "repository": {
    "type": "git",
    "url": "https://github.com/storybookjs/storybook.git",
    "directory": "app/react"
  },
  "license": "MIT",
  "main": "dist/client/index.js",
  "types": "dist/client/index.d.ts",
  "bin": {
    "build-storybook": "./bin/build.js",
    "start-storybook": "./bin/index.js",
    "storybook-server": "./bin/index.js"
  },
  "files": [
    "bin/**/*",
    "dist/**/*",
    "README.md",
    "*.js",
    "*.d.ts",
    "ts3.4/**/*"
  ],
  "scripts": {
    "prepare": "node ../../scripts/prepare.js"
  },
  "dependencies": {
    "@babel/preset-flow": "^7.12.1",
    "@babel/preset-react": "^7.12.1",
    "@pmmmwh/react-refresh-webpack-plugin": "^0.4.2",
    "@storybook/addons": "6.1.0-alpha.30",
    "@storybook/core": "6.1.0-alpha.30",
    "@storybook/node-logger": "6.1.0-alpha.30",
    "@storybook/semver": "^7.3.2",
    "@svgr/webpack": "^5.4.0",
    "@types/webpack-env": "^1.15.2",
    "babel-plugin-add-react-displayname": "^0.0.5",
    "babel-plugin-named-asset-import": "^0.3.1",
    "babel-plugin-react-docgen": "^4.2.1",
    "core-js": "^3.0.1",
    "global": "^4.3.2",
    "lodash": "^4.17.15",
    "prop-types": "^15.7.2",
    "react": "^16.8.3",
    "react-dev-utils": "^10.0.0",
    "react-docgen-typescript-plugin": "^0.6.0",
    "react-dom": "^16.8.3",
    "react-refresh": "^0.8.3",
<<<<<<< HEAD
    "regenerator-runtime": "^0.13.7",
    "ts-dedent": "^1.1.1",
=======
    "regenerator-runtime": "^0.13.3",
    "ts-dedent": "^2.0.0",
>>>>>>> dd5aab23
    "webpack": "^4.43.0"
  },
  "devDependencies": {
    "@storybook/client-api": "6.1.0-alpha.30",
    "@types/node": "^14.0.10",
    "@types/webpack": "^4.41.12"
  },
  "peerDependencies": {
    "@babel/core": "^7.11.5"
  },
  "engines": {
    "node": ">=8.0.0"
  },
  "publishConfig": {
    "access": "public"
  },
  "gitHead": "f883f080f23e6cd3900bc3de7950180ee5e8b226",
  "typesVersions": {
    "<3.8": {
      "types-6-0": [
        "ts3.4/dist/client/preview/types-6-0.d.ts"
      ],
      "*": [
        "ts3.4/*"
      ]
    }
  }
}<|MERGE_RESOLUTION|>--- conflicted
+++ resolved
@@ -55,13 +55,8 @@
     "react-docgen-typescript-plugin": "^0.6.0",
     "react-dom": "^16.8.3",
     "react-refresh": "^0.8.3",
-<<<<<<< HEAD
     "regenerator-runtime": "^0.13.7",
-    "ts-dedent": "^1.1.1",
-=======
-    "regenerator-runtime": "^0.13.3",
     "ts-dedent": "^2.0.0",
->>>>>>> dd5aab23
     "webpack": "^4.43.0"
   },
   "devDependencies": {
