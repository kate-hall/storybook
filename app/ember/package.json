--- conflicted
+++ resolved
@@ -36,17 +36,10 @@
     "prepare": "node ../../scripts/prepare.js"
   },
   "dependencies": {
-<<<<<<< HEAD
-    "@storybook/core-client": "6.5.0-alpha.60",
-    "@storybook/core-common": "6.5.0-alpha.60",
-    "@storybook/docs-tools": "6.5.0-alpha.60",
-    "@storybook/store": "6.5.0-alpha.60",
-=======
-    "@storybook/core": "6.5.0-alpha.61",
+    "@storybook/core-client": "6.5.0-alpha.61",
     "@storybook/core-common": "6.5.0-alpha.61",
     "@storybook/docs-tools": "6.5.0-alpha.61",
     "@storybook/store": "6.5.0-alpha.61",
->>>>>>> c43067bc
     "core-js": "^3.8.2",
     "global": "^4.4.0",
     "react": "16.14.0",
