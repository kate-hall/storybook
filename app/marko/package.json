--- conflicted
+++ resolved
@@ -22,12 +22,8 @@
     "prepare": "node ../../scripts/prepare.js"
   },
   "dependencies": {
-<<<<<<< HEAD
     "@babel/runtime": "^7.0.0-beta.51",
-    "@storybook/core": "4.0.0-alpha.14",
-=======
     "@storybook/core": "4.0.0-alpha.16",
->>>>>>> 4121d263
     "common-tags": "^1.8.0",
     "global": "^4.3.2",
     "marko-loader": "^1.3.3",
