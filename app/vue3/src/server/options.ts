import { sync } from 'read-pkg-up';
import { LoadOptions } from '@storybook/core-common';

export default {
  packageJson: sync({ cwd: __dirname }).packageJson,
  framework: 'vue3',
<<<<<<< HEAD
  frameworkPresets: [require.resolve('./framework-preset-vue3.js')],
} as LoadOptions;
=======
  frameworkPresets: [require.resolve('./framework-preset-vue3')],
};
>>>>>>> a0a8d879
<|MERGE_RESOLUTION|>--- conflicted
+++ resolved
@@ -4,10 +4,5 @@
 export default {
   packageJson: sync({ cwd: __dirname }).packageJson,
   framework: 'vue3',
-<<<<<<< HEAD
-  frameworkPresets: [require.resolve('./framework-preset-vue3.js')],
-} as LoadOptions;
-=======
   frameworkPresets: [require.resolve('./framework-preset-vue3')],
-};
->>>>>>> a0a8d879
+} as LoadOptions;