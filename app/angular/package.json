--- conflicted
+++ resolved
@@ -35,16 +35,12 @@
     "regenerator-runtime": "^0.12.1",
     "sass-loader": "^7.1.0",
     "ts-loader": "^6.0.1",
-<<<<<<< HEAD
     "tsconfig-paths-webpack-plugin": "^3.2.0"
   },
   "devDependencies": {
     "@types/autoprefixer": "^9.4.0",
     "@types/webpack-env": "^1.13.9"
-=======
-    "tsconfig-paths-webpack-plugin": "^3.2.0",
     "webpack": "^4.33.0"
->>>>>>> aa6e71ff
   },
   "peerDependencies": {
     "@angular-devkit/core": "^0.6.1 || >=7.0.0",
