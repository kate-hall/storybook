{
  "name": "@storybook/angular",
<<<<<<< HEAD
  "version": "5.2.0-alpha.10",
=======
  "version": "5.1.0-rc.0",
>>>>>>> ad4d14fd
  "description": "Storybook for Angular: Develop Angular Components in isolation with Hot Reloading.",
  "keywords": [
    "storybook"
  ],
  "homepage": "https://github.com/storybooks/storybook/tree/master/app/angular",
  "bugs": {
    "url": "https://github.com/storybooks/storybook/issues"
  },
  "repository": {
    "type": "git",
    "url": "https://github.com/storybooks/storybook.git",
    "directory": "app/angular"
  },
  "license": "MIT",
  "main": "dist/client/index.js",
  "jsnext:main": "src/client/index.js",
  "bin": {
    "build-storybook": "./bin/build.js",
    "start-storybook": "./bin/index.js",
    "storybook-server": "./bin/index.js"
  },
  "scripts": {
    "prepare": "node ../../scripts/prepare.js"
  },
  "dependencies": {
<<<<<<< HEAD
    "@storybook/core": "5.2.0-alpha.10",
    "@storybook/node-logger": "5.2.0-alpha.10",
=======
    "@storybook/core": "5.1.0-rc.0",
    "@storybook/node-logger": "5.1.0-rc.0",
>>>>>>> ad4d14fd
    "angular2-template-loader": "^0.6.2",
    "core-js": "^3.0.1",
    "fork-ts-checker-webpack-plugin": "^1.3.3",
    "global": "^4.3.2",
    "regenerator-runtime": "^0.12.1",
    "sass-loader": "^7.1.0",
    "ts-loader": "^5.3.3",
    "tsconfig-paths-webpack-plugin": "^3.2.0",
    "webpack": "^4.28.0"
  },
  "devDependencies": {
    "zone.js": "^0.8.29"
  },
  "peerDependencies": {
    "@angular-devkit/core": "^0.6.1 || >=7.0.0",
    "@angular/common": ">=6.0.0",
    "@angular/compiler": ">=6.0.0",
    "@angular/core": ">=6.0.0",
    "@angular/forms": ">=6.0.0",
    "@angular/platform-browser": ">=6.0.0",
    "@angular/platform-browser-dynamic": ">=6.0.0",
    "autoprefixer": "^8.1.0",
    "babel-loader": "^7.0.0 || ^8.0.0",
    "rxjs": "^6.0.0",
    "zone.js": "^0.8.29"
  },
  "engines": {
    "node": ">=8.0.0"
  },
  "publishConfig": {
    "access": "public"
  }
}<|MERGE_RESOLUTION|>--- conflicted
+++ resolved
@@ -1,10 +1,6 @@
 {
   "name": "@storybook/angular",
-<<<<<<< HEAD
   "version": "5.2.0-alpha.10",
-=======
-  "version": "5.1.0-rc.0",
->>>>>>> ad4d14fd
   "description": "Storybook for Angular: Develop Angular Components in isolation with Hot Reloading.",
   "keywords": [
     "storybook"
@@ -30,13 +26,8 @@
     "prepare": "node ../../scripts/prepare.js"
   },
   "dependencies": {
-<<<<<<< HEAD
     "@storybook/core": "5.2.0-alpha.10",
     "@storybook/node-logger": "5.2.0-alpha.10",
-=======
-    "@storybook/core": "5.1.0-rc.0",
-    "@storybook/node-logger": "5.1.0-rc.0",
->>>>>>> ad4d14fd
     "angular2-template-loader": "^0.6.2",
     "core-js": "^3.0.1",
     "fork-ts-checker-webpack-plugin": "^1.3.3",
