--- conflicted
+++ resolved
@@ -42,16 +42,10 @@
   },
   "dependencies": {
     "@storybook/addons": "6.2.0-alpha.28",
-<<<<<<< HEAD
+    "@storybook/api": "^6.2.0-alpha.24",
     "@storybook/core": "6.2.0-alpha.28",
     "@storybook/core-common": "6.2.0-alpha.28",
     "@storybook/node-logger": "6.2.0-alpha.28",
-    "@storybook/api": "^6.2.0-alpha.24",
-=======
-    "@storybook/api": "6.2.0-alpha.28",
-    "@storybook/core": "6.2.0-alpha.28",
-    "@storybook/node-logger": "6.2.0-alpha.28",
->>>>>>> ae2f56e9
     "@types/webpack-env": "^1.16.0",
     "autoprefixer": "^9.8.6",
     "core-js": "^3.8.2",
