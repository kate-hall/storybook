--- conflicted
+++ resolved
@@ -53,11 +53,7 @@
   };
 };
 
-<<<<<<< HEAD
-const getComponentMetadata = ({component, props = {}, propsMeta = {}}: Data) => {
-=======
-const getComponentMetadata = ({ component, props = {}, propsMeta = {}, pipes = [] }) => {
->>>>>>> cb345183
+const getComponentMetadata = ({ component, props = {}, propsMeta = {}, pipes = [] }: Data) => {
   if (!component || typeof component !== "function")
     throw new Error("No valid component provided");
 
