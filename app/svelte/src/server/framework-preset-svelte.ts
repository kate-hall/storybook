import { Configuration } from 'webpack'; // eslint-disable-line
import type { StorybookOptions } from '@storybook/core/types';

export async function webpack(config: Configuration, options: StorybookOptions) {
  const { preprocess = undefined, loader = {} } = await options.presets.apply(
    'svelteOptions',
    {},
    options
  );

<<<<<<< HEAD
export function webpack(config: Configuration) {
  config.module.rules.push({
    test: /\.(svelte|html)$/,
    loader: require.resolve('svelte-loader') as string,
    options: {},
  });

  config.resolve.extensions.push('.svelte');

  return config;
=======
  return {
    ...config,
    module: {
      ...config.module,
      rules: [
        ...config.module.rules,
        {
          test: /\.(svelte|html)$/,
          loader: require.resolve('svelte-loader'),
          options: { preprocess, ...loader },
        },
      ],
    },
    resolve: {
      ...config.resolve,
      extensions: [...config.resolve.extensions, '.svelte'],
      alias: config.resolve.alias,
    },
  };
>>>>>>> ae2f56e9
}<|MERGE_RESOLUTION|>--- conflicted
+++ resolved
@@ -1,25 +1,14 @@
-import { Configuration } from 'webpack'; // eslint-disable-line
-import type { StorybookOptions } from '@storybook/core/types';
+// eslint-disable-next-line import/no-extraneous-dependencies
+import { Configuration } from 'webpack';
+import type { Options } from '@storybook/core-common';
 
-export async function webpack(config: Configuration, options: StorybookOptions) {
+export async function webpack(config: Configuration, options: Options): Promise<Configuration> {
   const { preprocess = undefined, loader = {} } = await options.presets.apply(
     'svelteOptions',
-    {},
+    {} as any,
     options
   );
 
-<<<<<<< HEAD
-export function webpack(config: Configuration) {
-  config.module.rules.push({
-    test: /\.(svelte|html)$/,
-    loader: require.resolve('svelte-loader') as string,
-    options: {},
-  });
-
-  config.resolve.extensions.push('.svelte');
-
-  return config;
-=======
   return {
     ...config,
     module: {
@@ -39,5 +28,4 @@
       alias: config.resolve.alias,
     },
   };
->>>>>>> ae2f56e9
 }