{
  "name": "@storybook/react-native",
  "version": "3.3.0-alpha.0",
  "description": "A better way to develop React Native Components for your app",
  "keywords": [
    "react",
    "react-native",
    "storybook"
  ],
  "homepage": "https://github.com/storybooks/storybook/tree/master/app/react-native",
  "bugs": {
    "url": "https://github.com/storybooks/storybook/issues"
  },
  "license": "MIT",
  "main": "dist/index.js",
  "bin": {
    "storybook": "dist/bin/storybook.js"
  },
  "repository": {
    "type": "git",
    "url": "https://github.com/storybooks/storybook.git"
  },
  "scripts": {
    "prepare": "node ../../scripts/prepare.js"
  },
  "dependencies": {
<<<<<<< HEAD
    "@storybook/addon-actions": "^3.3.0-alpha.0",
    "@storybook/addon-links": "^3.3.0-alpha.0",
    "@storybook/addons": "^3.3.0-alpha.0",
    "@storybook/channel-websocket": "^3.3.0-alpha.0",
    "@storybook/ui": "^3.3.0-alpha.0",
    "autoprefixer": "^7.1.1",
=======
    "@storybook/addon-actions": "^3.2.11",
    "@storybook/addon-links": "^3.2.10",
    "@storybook/addons": "^3.2.10",
    "@storybook/channel-websocket": "^3.2.10",
    "@storybook/ui": "^3.2.11",
    "autoprefixer": "^7.1.4",
>>>>>>> 63e82acb
    "babel-core": "^6.26.0",
    "babel-loader": "^7.1.2",
    "babel-plugin-syntax-async-functions": "^6.13.0",
    "babel-plugin-syntax-trailing-function-commas": "^6.22.0",
    "babel-plugin-transform-class-properties": "^6.24.1",
    "babel-plugin-transform-object-rest-spread": "^6.23.0",
    "babel-plugin-transform-react-constant-elements": "^6.23.0",
    "babel-plugin-transform-regenerator": "^6.26.0",
    "babel-plugin-transform-runtime": "^6.23.0",
    "babel-polyfill": "^6.26.0",
    "babel-preset-env": "^1.6.0",
    "babel-preset-minify": "^0.2.0",
    "babel-preset-react": "^6.24.1",
    "babel-preset-stage-0": "^6.24.1",
    "babel-runtime": "^6.26.0",
    "case-sensitive-paths-webpack-plugin": "^2.1.1",
    "commander": "^2.11.0",
    "css-loader": "^0.28.7",
    "events": "^1.1.1",
    "express": "^4.15.5",
    "file-loader": "^0.11.2",
    "find-cache-dir": "^1.0.0",
    "global": "^4.3.2",
<<<<<<< HEAD
    "html-webpack-plugin": "^2.30.1",
    "json-loader": "^0.5.4",
=======
    "json-loader": "^0.5.7",
>>>>>>> 63e82acb
    "json5": "^0.5.1",
    "postcss-loader": "^2.0.6",
    "prop-types": "^15.6.0",
    "react-native-compat": "^1.0.0",
    "shelljs": "^0.7.8",
    "style-loader": "^0.18.2",
    "url-loader": "^0.5.9",
    "url-parse": "^1.1.9",
    "util-deprecate": "^1.0.2",
    "uuid": "^3.1.0",
    "webpack": "^3.6.0",
    "webpack-dev-middleware": "^1.12.0",
    "webpack-hot-middleware": "^2.19.1",
    "ws": "^3.0.0"
  },
  "devDependencies": {
    "babel-cli": "^6.26.0",
    "react": "^16.0.0",
    "react-dom": "^16.0.0",
    "react-native": "^0.43.3"
  },
  "peerDependencies": {
    "react": "*",
    "react-native": ">=0.27.0"
  }
}<|MERGE_RESOLUTION|>--- conflicted
+++ resolved
@@ -24,21 +24,12 @@
     "prepare": "node ../../scripts/prepare.js"
   },
   "dependencies": {
-<<<<<<< HEAD
     "@storybook/addon-actions": "^3.3.0-alpha.0",
     "@storybook/addon-links": "^3.3.0-alpha.0",
     "@storybook/addons": "^3.3.0-alpha.0",
     "@storybook/channel-websocket": "^3.3.0-alpha.0",
     "@storybook/ui": "^3.3.0-alpha.0",
-    "autoprefixer": "^7.1.1",
-=======
-    "@storybook/addon-actions": "^3.2.11",
-    "@storybook/addon-links": "^3.2.10",
-    "@storybook/addons": "^3.2.10",
-    "@storybook/channel-websocket": "^3.2.10",
-    "@storybook/ui": "^3.2.11",
     "autoprefixer": "^7.1.4",
->>>>>>> 63e82acb
     "babel-core": "^6.26.0",
     "babel-loader": "^7.1.2",
     "babel-plugin-syntax-async-functions": "^6.13.0",
@@ -62,12 +53,8 @@
     "file-loader": "^0.11.2",
     "find-cache-dir": "^1.0.0",
     "global": "^4.3.2",
-<<<<<<< HEAD
     "html-webpack-plugin": "^2.30.1",
-    "json-loader": "^0.5.4",
-=======
     "json-loader": "^0.5.7",
->>>>>>> 63e82acb
     "json5": "^0.5.1",
     "postcss-loader": "^2.0.6",
     "prop-types": "^15.6.0",
