--- conflicted
+++ resolved
@@ -44,12 +44,9 @@
         }),
         template: require.resolve(`@storybook/core/src/server/templates/index.ejs`),
       }),
-<<<<<<< HEAD
-=======
       new webpack.DefinePlugin({
         storybookOptions: JSON.stringify(options),
       }),
->>>>>>> 6d827667
       new webpack.HotModuleReplacementPlugin(),
       new CaseSensitivePathsPlugin(),
       new WatchMissingNodeModulesPlugin(nodeModulesPaths),
