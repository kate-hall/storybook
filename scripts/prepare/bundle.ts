#!/usr/bin/env ../../node_modules/.bin/ts-node

import fs from 'fs-extra';
import path, { dirname, join, relative } from 'path';
import { build } from 'tsup';
import aliasPlugin from 'esbuild-plugin-alias';
import dedent from 'ts-dedent';
import slash from 'slash';
import { exec } from '../utils/exec';

const hasFlag = (flags: string[], name: string) => !!flags.find((s) => s.startsWith(`--${name}`));

const run = async ({ cwd, flags }: { cwd: string; flags: string[] }) => {
  const {
    name,
    dependencies,
    peerDependencies,
    bundler: { entries = [], untypedEntries = [], platform, pre, post },
  } = await fs.readJson(join(cwd, 'package.json'));

  const tsnodePath = join(__dirname, '..', 'node_modules', '.bin', 'ts-node');

  if (pre) {
    await exec(`${tsnodePath} ${pre}`, { cwd });
  }

  const reset = hasFlag(flags, 'reset');
  const watch = hasFlag(flags, 'watch');
  const optimized = hasFlag(flags, 'optimized');

  if (reset) {
    await fs.emptyDir(join(process.cwd(), 'dist'));
  }

  const tsConfigPath = join(cwd, 'tsconfig.json');
  const tsConfigExists = await fs.pathExists(tsConfigPath);

  await Promise.all([
    // SHIM DTS FILES (only for development)
    ...(optimized
      ? []
      : entries.map(async (file: string) => {
          const { name: entryName, dir } = path.parse(file);

          const pathName = join(process.cwd(), dir.replace('./src', 'dist'), `${entryName}.d.ts`);
          const srcName = join(process.cwd(), file);

          const rel = relative(dirname(pathName), dirname(srcName))
            .split(path.sep)
            .join(path.posix.sep);

          await fs.ensureFile(pathName);
          await fs.writeFile(
            pathName,
            dedent`
              // dev-mode
              export * from '${rel}/${entryName}';
            `
          );
        })),

    // BROWSER EMS
    build({
<<<<<<< HEAD
      entry: [...entries, ...untypedEntries].map((e: string) => slash(join(cwd, e))),
=======
      silent: true,
      entry: entries.map((e: string) => slash(join(cwd, e))),
>>>>>>> bd23a5ab
      watch,
      ...(tsConfigExists ? { tsconfig: tsConfigPath } : {}),
      outDir: join(process.cwd(), 'dist'),
      format: ['esm'],
      target: 'chrome100',
      clean: !watch,
      platform: platform || 'browser',
      esbuildPlugins: [
        aliasPlugin({
          process: path.resolve('../node_modules/process/browser.js'),
          util: path.resolve('../node_modules/util/util.js'),
        }),
      ],
      external: [name, ...Object.keys(dependencies || {}), ...Object.keys(peerDependencies || {})],

      dts:
        optimized && tsConfigExists
          ? {
              entry: entries,
              resolve: true,
            }
          : false,
      esbuildOptions: (c) => {
        /* eslint-disable no-param-reassign */
        c.conditions = ['module'];
<<<<<<< HEAD
        c.logLevel = 'error';
        c.define = optimized
          ? {
              'process.env.NODE_ENV': "'production'",
              'process.env': '{}',
              global: 'window',
            }
          : {
              'process.env.NODE_ENV': "'development'",
              'process.env': '{}',
              global: 'window',
            };
=======
>>>>>>> bd23a5ab
        c.platform = platform || 'browser';
        c.legalComments = 'none';
        c.minifyWhitespace = optimized;
        c.minifyIdentifiers = optimized;
        c.minifySyntax = optimized;
        /* eslint-enable no-param-reassign */
      },
    }),

    // NODE CJS
    build({
<<<<<<< HEAD
      entry: [...entries, ...untypedEntries].map((e: string) => slash(join(cwd, e))),
=======
      silent: true,
      entry: entries.map((e: string) => slash(join(cwd, e))),
>>>>>>> bd23a5ab
      watch,
      outDir: join(process.cwd(), 'dist'),
      ...(tsConfigExists ? { tsconfig: tsConfigPath } : {}),
      format: ['cjs'],
      target: 'node16',
      platform: 'node',
      clean: !watch,
      external: [name, ...Object.keys(dependencies || {}), ...Object.keys(peerDependencies || {})],

      esbuildOptions: (c) => {
        /* eslint-disable no-param-reassign */
        c.logLevel = 'error';
        c.platform = 'node';
        c.legalComments = 'none';
        c.minifyWhitespace = optimized;
        c.minifyIdentifiers = optimized;
        c.minifySyntax = optimized;
        /* eslint-enable no-param-reassign */
      },
    }),
  ]);

  if (post) {
    await exec(`${tsnodePath} ${post}`, { cwd }, { debug: true });
  }
};

const flags = process.argv.slice(2);
const cwd = process.cwd();

run({ cwd, flags }).catch((err: unknown) => {
  // We can't let the stack try to print, it crashes in a way that sets the exit code to 0.
  // Seems to have something to do with running JSON.parse() on binary / base64 encoded sourcemaps
  // in @cspotcode/source-map-support
  if (err instanceof Error) {
    console.error(err.stack);
  }
  process.exit(1);
});<|MERGE_RESOLUTION|>--- conflicted
+++ resolved
@@ -61,12 +61,8 @@
 
     // BROWSER EMS
     build({
-<<<<<<< HEAD
+      silent: true,
       entry: [...entries, ...untypedEntries].map((e: string) => slash(join(cwd, e))),
-=======
-      silent: true,
-      entry: entries.map((e: string) => slash(join(cwd, e))),
->>>>>>> bd23a5ab
       watch,
       ...(tsConfigExists ? { tsconfig: tsConfigPath } : {}),
       outDir: join(process.cwd(), 'dist'),
@@ -92,21 +88,7 @@
       esbuildOptions: (c) => {
         /* eslint-disable no-param-reassign */
         c.conditions = ['module'];
-<<<<<<< HEAD
         c.logLevel = 'error';
-        c.define = optimized
-          ? {
-              'process.env.NODE_ENV': "'production'",
-              'process.env': '{}',
-              global: 'window',
-            }
-          : {
-              'process.env.NODE_ENV': "'development'",
-              'process.env': '{}',
-              global: 'window',
-            };
-=======
->>>>>>> bd23a5ab
         c.platform = platform || 'browser';
         c.legalComments = 'none';
         c.minifyWhitespace = optimized;
@@ -118,12 +100,8 @@
 
     // NODE CJS
     build({
-<<<<<<< HEAD
+      silent: true,
       entry: [...entries, ...untypedEntries].map((e: string) => slash(join(cwd, e))),
-=======
-      silent: true,
-      entry: entries.map((e: string) => slash(join(cwd, e))),
->>>>>>> bd23a5ab
       watch,
       outDir: join(process.cwd(), 'dist'),
       ...(tsConfigExists ? { tsconfig: tsConfigPath } : {}),
