#!/usr/bin/env ../../node_modules/.bin/ts-node

import * as fs from 'fs-extra';
import path, { dirname, join, relative } from 'path';
import type { Options } from 'tsup';
import type { PackageJson } from 'type-fest';
import { build } from 'tsup';
import aliasPlugin from 'esbuild-plugin-alias';
import dedent from 'ts-dedent';
import slash from 'slash';
import { exec } from '../utils/exec';

import { globalPackages as globalPreviewPackages } from '../../code/lib/preview/src/globals/globals';
import { globalPackages as globalManagerPackages } from '../../code/ui/manager/src/globals/globals';

/* TYPES */

type Formats = 'esm' | 'cjs';
type BundlerConfig = {
  previewEntries: string[];
  managerEntries: string[];
  nodeEntries: string[];
  exportEntries: string[];
  externals: string[];
  pre: string;
  post: string;
  formats: Formats[];
};
type PackageJsonWithBundlerConfig = PackageJson & {
  bundler: BundlerConfig;
};
type DtsConfigSection = Pick<Options, 'dts' | 'tsconfig'>;

/* MAIN */

const run = async ({ cwd, flags }: { cwd: string; flags: string[] }) => {
  const {
    name,
    dependencies,
    peerDependencies,
    bundler: {
      managerEntries = [],
      previewEntries = [],
      nodeEntries = [],
      exportEntries = [],
      externals: extraExternals = [],
      pre,
      post,
      formats = ['esm', 'cjs'],
    },
  } = (await fs.readJson(join(cwd, 'package.json'))) as PackageJsonWithBundlerConfig;

  if (pre) {
    await exec(`node -r ${__dirname}/../node_modules/esbuild-register/register.js ${pre}`, { cwd });
  }

  const reset = hasFlag(flags, 'reset');
  const watch = hasFlag(flags, 'watch');
  const optimized = hasFlag(flags, 'optimized');

  if (reset) {
    await fs.emptyDir(join(process.cwd(), 'dist'));
  }

  const tasks: Promise<any>[] = [];

  const commonOptions: Options = {
    outDir: join(process.cwd(), 'dist'),
    silent: true,
    treeshake: true,
    shims: false,
    watch,
    clean: false,
  };

  const browserOptions: Options = {
    target: ['chrome100', 'safari15', 'firefox91'],
    platform: 'browser',
    esbuildPlugins: [
      aliasPlugin({
        process: require.resolve('../node_modules/process/browser.js'),
        util: require.resolve('../node_modules/util/util.js'),
        assert: require.resolve('browser-assert'),
      }),
    ],
    format: ['esm'],
    esbuildOptions: (options) => {
      options.conditions = ['module'];
      options.platform = 'browser';
      options.loader = {
        ...options.loader,
        '.png': 'dataurl',
      };
      Object.assign(options, getESBuildOptions(optimized));
    },
  };

  const commonExternals = [
    name,
    ...extraExternals,
    ...Object.keys(dependencies || {}),
    ...Object.keys(peerDependencies || {}),
  ];

  if (exportEntries.length > 0) {
    const { dtsConfig, tsConfigExists } = await getDTSConfigs({
      formats,
      entries: exportEntries,
      optimized,
    });

    tasks.push(
      build({
        ...commonOptions,
        ...(optimized ? dtsConfig : {}),
        ...browserOptions,
        entry: exportEntries,
        external: [...commonExternals, ...globalManagerPackages, ...globalPreviewPackages],
      }),
      build({
        ...commonOptions,
        ...(optimized ? dtsConfig : {}),
        entry: exportEntries,
        format: ['cjs'],
        target: browserOptions.target,
        platform: 'neutral',
        external: [...commonExternals, ...globalManagerPackages, ...globalPreviewPackages],
        esbuildOptions: (options) => {
<<<<<<< HEAD
          options.conditions = ['module'];
          options.platform = 'node';
=======
          options.platform = 'neutral';
>>>>>>> cf22d144
          Object.assign(options, getESBuildOptions(optimized));
        },
      })
    );

    if (tsConfigExists && !optimized) {
      tasks.push(...exportEntries.map(generateDTSMapperFile));
    }
  }

  if (managerEntries.length > 0) {
    tasks.push(
      build({
        ...commonOptions,
        ...browserOptions,
        entry: managerEntries.map((e: string) => slash(join(cwd, e))),
        outExtension: () => ({
          js: '.js',
        }),
        external: [...commonExternals, ...globalManagerPackages],
      })
    );
  }

  if (previewEntries.length > 0) {
    const { dtsConfig, tsConfigExists } = await getDTSConfigs({
      formats,
      entries: previewEntries,
      optimized,
    });
    tasks.push(
      build({
        ...commonOptions,
        ...(optimized ? dtsConfig : {}),
        ...browserOptions,
        format: ['esm', 'cjs'],
        entry: previewEntries.map((e: string) => slash(join(cwd, e))),
        outExtension: ({ format }) => ({
          // CJS is needed for portable stories, used to import addon annotations
          js: format === 'esm' ? '.js' : '.cjs',
        }),
        external: [...commonExternals, ...globalPreviewPackages],
      })
    );

    if (tsConfigExists && !optimized) {
      tasks.push(...previewEntries.map(generateDTSMapperFile));
    }
  }

  if (nodeEntries.length > 0) {
    tasks.push(
      build({
        ...commonOptions,
        entry: nodeEntries.map((e: string) => slash(join(cwd, e))),
        format: ['cjs'],
        target: 'node18',
        platform: 'node',
        external: commonExternals,
        esbuildOptions: (c) => {
          c.platform = 'node';
          Object.assign(c, getESBuildOptions(optimized));
        },
      })
    );
  }

  await Promise.all(tasks);

  if (post) {
    await exec(
      `node -r ${__dirname}/../node_modules/esbuild-register/register.js ${post}`,
      { cwd },
      { debug: true }
    );
  }

  console.log('done');
};

/* UTILS */

// keep in sync with code/lib/manager-api/src/index.ts

async function getDTSConfigs({
  formats,
  entries,
  optimized,
}: {
  formats: Formats[];
  entries: string[];
  optimized: boolean;
}) {
  const tsConfigPath = join(cwd, 'tsconfig.json');
  const tsConfigExists = await fs.pathExists(tsConfigPath);

  const dtsBuild = optimized && formats[0] && tsConfigExists ? formats[0] : undefined;

  const dtsConfig: DtsConfigSection = {
    tsconfig: tsConfigPath,
    dts: {
      entry: entries,
      resolve: true,
    },
  };

  return { dtsBuild, dtsConfig, tsConfigExists };
}

function getESBuildOptions(optimized: boolean) {
  return {
    logLevel: 'error',
    legalComments: 'none',
    minifyWhitespace: optimized,
    minifyIdentifiers: false,
    minifySyntax: optimized,
  };
}

async function generateDTSMapperFile(file: string) {
  const { name: entryName, dir } = path.parse(file);

  const pathName = join(process.cwd(), dir.replace('./src', 'dist'), `${entryName}.d.ts`);
  const srcName = join(process.cwd(), file);
  const rel = relative(dirname(pathName), dirname(srcName)).split(path.sep).join(path.posix.sep);

  await fs.ensureFile(pathName);
  await fs.writeFile(
    pathName,
    dedent`
      // dev-mode
      export * from '${rel}/${entryName}';
    `,
    { encoding: 'utf-8' }
  );
}

const hasFlag = (flags: string[], name: string) => !!flags.find((s) => s.startsWith(`--${name}`));

/* SELF EXECUTION */

const flags = process.argv.slice(2);
const cwd = process.cwd();

run({ cwd, flags }).catch((err: unknown) => {
  // We can't let the stack try to print, it crashes in a way that sets the exit code to 0.
  // Seems to have something to do with running JSON.parse() on binary / base64 encoded sourcemaps
  // in @cspotcode/source-map-support
  if (err instanceof Error) {
    console.error(err.stack);
  }
  process.exit(1);
});<|MERGE_RESOLUTION|>--- conflicted
+++ resolved
@@ -126,12 +126,7 @@
         platform: 'neutral',
         external: [...commonExternals, ...globalManagerPackages, ...globalPreviewPackages],
         esbuildOptions: (options) => {
-<<<<<<< HEAD
-          options.conditions = ['module'];
-          options.platform = 'node';
-=======
           options.platform = 'neutral';
->>>>>>> cf22d144
           Object.assign(options, getESBuildOptions(optimized));
         },
       })
