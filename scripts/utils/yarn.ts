--- conflicted
+++ resolved
@@ -1,11 +1,7 @@
 import { pathExists, readJSON, writeJSON } from 'fs-extra';
 import path from 'path';
 
-<<<<<<< HEAD
-import type { TemplateKey } from '../get-template';
-=======
 import type { TemplateKey } from 'get-template';
->>>>>>> 82e153f4
 import { exec } from './exec';
 // TODO -- should we generate this file a second time outside of CLI?
 import storybookVersions from '../../code/lib/core-common/src/versions';
@@ -100,8 +96,6 @@
     // We need to be able to update lockfile when bootstrapping the examples
     `yarn config set enableImmutableInstalls false`,
   ];
-<<<<<<< HEAD
-=======
 
   if (key.includes('svelte-kit')) {
     // Don't error with INCOMPATIBLE_PEER_DEPENDENCY for SvelteKit sandboxes, it is expected to happen with @sveltejs/vite-plugin-svelte
@@ -112,20 +106,6 @@
     // Discard all YN0013 - FETCH_NOT_CACHED messages
     // Error on YN0060 - INCOMPATIBLE_PEER_DEPENDENCY
     command.push(
-      `yarn config set logFilters --json '[ { "code": "YN0013", "level": "discard" }, { "code": "YN0060", "level": "error" } ]'`
-    );
-  }
->>>>>>> 82e153f4
-
-  if (key.includes('svelte-kit')) {
-    // Don't error with INCOMPATIBLE_PEER_DEPENDENCY for SvelteKit sandboxes, it is expected to happen with @sveltejs/vite-plugin-svelte
-    command.push(
-      `yarn config set logFilters --json '[ { "code": "YN0013", "level": "discard" } ]'`
-    );
-  } else {
-    command.push(
-      // Discard all YN0013 - FETCH_NOT_CACHED messages
-      // Error on YN0060 - INCOMPATIBLE_PEER_DEPENDENCY
       `yarn config set logFilters --json '[ { "code": "YN0013", "level": "discard" }, { "code": "YN0060", "level": "error" } ]'`
     );
   }
