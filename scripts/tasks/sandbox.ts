import { pathExists, remove } from 'fs-extra';

import type { Task } from '../task';

const logger = console;

export const sandbox: Task = {
  description: 'Create the sandbox from a template',
  dependsOn: ({ template }, { link }) => {
    if ('inDevelopment' in template && template.inDevelopment) {
      if (link) throw new Error('Cannot link an in development template');

      return ['run-registry', 'generate'];
    }

    if (link) return ['compile'];
    return ['run-registry'];
  },
  async ready({ sandboxDir }) {
    return pathExists(sandboxDir);
  },
  async run(details, options) {
    if (await this.ready(details)) {
      logger.info('🗑  Removing old sandbox dir');
      await remove(details.sandboxDir);
    }
    const { create, install, addStories } = await import('./sandbox-parts');
<<<<<<< HEAD

    // while (true);

=======
>>>>>>> 8fb754ac
    await create(details, options);
    await install(details, options);
    if (!options.skipTemplateStories) {
      await addStories(details, options);
    }
  },
};<|MERGE_RESOLUTION|>--- conflicted
+++ resolved
@@ -25,12 +25,6 @@
       await remove(details.sandboxDir);
     }
     const { create, install, addStories } = await import('./sandbox-parts');
-<<<<<<< HEAD
-
-    // while (true);
-
-=======
->>>>>>> 8fb754ac
     await create(details, options);
     await install(details, options);
     if (!options.skipTemplateStories) {
