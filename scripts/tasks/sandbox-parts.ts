// This file requires many imports from `../code`, which requires both an install and bootstrap of
// the repo to work properly. So we load it async in the task runner *after* those steps.

/* eslint-disable no-restricted-syntax, no-await-in-loop */
import {
  copy,
  ensureSymlink,
  ensureDir,
  existsSync,
  pathExists,
  readJson,
  writeJson,
} from 'fs-extra';
import { join, resolve, sep } from 'path';

import slash from 'slash';
import type { Task } from '../task';
import { executeCLIStep, steps } from '../utils/cli-step';
import {
  installYarn2,
  configureYarn2ForVerdaccio,
  addPackageResolutions,
  addWorkaroundResolutions,
} from '../utils/yarn';
import { exec } from '../utils/exec';
import type { ConfigFile } from '../../code/lib/csf-tools';
import storybookPackages from '../../code/lib/cli/src/versions';
import { writeConfig } from '../../code/lib/csf-tools';
import { filterExistsInCodeDir } from '../utils/filterExistsInCodeDir';
import { findFirstPath } from '../utils/paths';
import { detectLanguage } from '../../code/lib/cli/src/detect';
import { SupportedLanguage } from '../../code/lib/cli/src/project_types';
import { updatePackageScripts } from '../utils/package-json';
import { addPreviewAnnotations, readMainConfig } from '../utils/main-js';
import { JsPackageManagerFactory } from '../../code/lib/cli/src/js-package-manager';
import { workspacePath } from '../utils/workspace';
import { babelParse } from '../../code/lib/csf-tools/src/babelParse';
import { CODE_DIRECTORY, REPROS_DIRECTORY } from '../utils/constants';

const logger = console;

export const essentialsAddons = [
  'actions',
  'backgrounds',
  'controls',
  'docs',
  'highlight',
  'measure',
  'outline',
  'toolbars',
  'viewport',
];

export const create: Task['run'] = async ({ key, template, sandboxDir }, { dryRun, debug }) => {
  const parentDir = resolve(sandboxDir, '..');
  await ensureDir(parentDir);

  if ('inDevelopment' in template && template.inDevelopment) {
    const srcDir = join(REPROS_DIRECTORY, key, 'after-storybook');
    if (!existsSync(srcDir)) {
      throw new Error(`Missing repro directory '${srcDir}', did the generate task run?`);
    }
    await copy(srcDir, sandboxDir);
  } else {
    await executeCLIStep(steps.repro, {
      argument: key,
<<<<<<< HEAD
      // TODO: DO NOT MERGE WITH THIS CHANGE
      // bring branch back to 'main'
=======
>>>>>>> 0d7c3a89
      optionValues: { output: sandboxDir, branch: 'next', init: false, debug },
      cwd: parentDir,
      dryRun,
      debug,
    });
  }
};

export const install: Task['run'] = async (
  { sandboxDir, template },
  { link, dryRun, debug, addon: addons, skipTemplateStories }
) => {
  const cwd = sandboxDir;
  await installYarn2({ cwd, dryRun, debug });

  if (link) {
    await executeCLIStep(steps.link, {
      argument: sandboxDir,
      cwd: CODE_DIRECTORY,
      optionValues: { local: true, start: false },
      dryRun,
      debug,
    });
    await addWorkaroundResolutions({ cwd, dryRun, debug });
  } else {
    // We need to add package resolutions to ensure that we only ever install the latest version
    // of any storybook packages as verdaccio is not able to both proxy to npm and publish over
    // the top. In theory this could mask issues where different versions cause problems.
    await addPackageResolutions({ cwd, dryRun, debug });
    await configureYarn2ForVerdaccio({ cwd, dryRun, debug });

    await exec(
      'yarn install',
      { cwd },
      {
        debug,
        dryRun,
        startMessage: `⬇️ Installing local dependencies`,
        errorMessage: `🚨 Installing local dependencies failed`,
      }
    );
  }

  let extra = {};
  if (template.expected.renderer === '@storybook/html') extra = { type: 'html' };
  else if (template.expected.renderer === '@storybook/server') extra = { type: 'server' };

  await executeCLIStep(steps.init, {
    cwd,
    optionValues: { debug, yes: true, ...extra },
    dryRun,
    debug,
  });

  logger.info(`🔢 Adding package scripts:`);

  const nodeOptions = [
    ...(process.env.NODE_OPTIONS || '').split(' '),
    '--preserve-symlinks',
    '--preserve-symlinks-main',
  ].filter(Boolean);

  const pnp = await pathExists(join(cwd, '.pnp.cjs')).catch(() => {});
  if (pnp && !nodeOptions.find((s) => s.includes('--require'))) {
    nodeOptions.push('--require ./.pnp.cjs');
  }

  const nodeOptionsString = nodeOptions.join(' ');
  const prefix = `NODE_OPTIONS="${nodeOptionsString}" STORYBOOK_TELEMETRY_URL="http://localhost:6007/event-log"`;

  await updatePackageScripts({
    cwd,
    prefix,
  });

  switch (template.expected.framework) {
    case '@storybook/angular':
      await prepareAngularSandbox(cwd);
      break;
    default:
  }

  if (!skipTemplateStories) {
    for (const addon of addons) {
      const addonName = `@storybook/addon-${addon}`;
      await executeCLIStep(steps.add, { argument: addonName, cwd, dryRun, debug });
    }
  }
};

// Ensure that sandboxes can refer to story files defined in `code/`.
// Most WP-based build systems will not compile files outside of the project root or 'src/` or
// similar. Plus they aren't guaranteed to handle TS files. So we need to patch in esbuild
// loader for such files. NOTE this isn't necessary for Vite, as far as we know.
function addEsbuildLoaderToStories(mainConfig: ConfigFile) {
  // NOTE: the test regexp here will apply whether the path is symlink-preserved or otherwise
  const esbuildLoaderPath = require.resolve('../../code/node_modules/esbuild-loader');
  const storiesMdxLoaderPath = require.resolve(
    '../../code/node_modules/@storybook/mdx2-csf/loader'
  );
  const babelLoaderPath = require.resolve('babel-loader');
  const jsxPluginPath = require.resolve('@babel/plugin-transform-react-jsx');
  const webpackFinalCode = `
  (config) => ({
    ...config,
    module: {
      ...config.module,
      rules: [
        // Ensure esbuild-loader applies to all files in ./template-stories
        {
          test: [/\\/template-stories\\//],
          exclude: [/\\.mdx$/],
          loader: '${esbuildLoaderPath}',
          options: {
            loader: 'tsx',
            target: 'es2015',
          },
        },
        // Handle MDX files per the addon-docs presets (ish)
        {
          test: [/\\/template-stories\\//],
          include: [/\\.stories\\.mdx$/],
          use: [
            {
              loader: '${babelLoaderPath}',
              options: {
                babelrc: false,
                configFile: false,
                plugins: ['${jsxPluginPath}'],
              }
            },
            {
              loader: '${storiesMdxLoaderPath}',
              options: {
                skipCsf: false,
              }
            }
          ],
        },
        {
          test: [/\\/template-stories\\//],
          include: [/\\.mdx$/],
          exclude: [/\\.stories\\.mdx$/],
          use: [
            {
              loader: '${babelLoaderPath}',
              options: {
                babelrc: false,
                configFile: false,
                plugins: ['${jsxPluginPath}'],
              }
            },
            {
              loader: '${storiesMdxLoaderPath}',
              options: {
                skipCsf: true,
              }
            }
          ],
        },
        // Ensure no other loaders from the framework apply
        ...config.module.rules.map(rule => ({
          ...rule,
          exclude: [/\\/template-stories\\//].concat(rule.exclude || []),
        })),
      ],
    },
  })`;
  mainConfig.setFieldNode(
    ['webpackFinal'],
    babelParse(webpackFinalCode).program.body[0].expression
  );
}

/*
  Recompile optimized deps on each startup, so you can change @storybook/* packages and not
  have to clear caches.
  And allow source directories to complement any existing allow patterns
  (".storybook" is already being allowed by builder-vite)
*/
function setSandboxViteFinal(mainConfig: ConfigFile) {
  const viteFinalCode = `
  (config) => ({
    ...config,
    optimizeDeps: { ...config.optimizeDeps, force: true },
    server: {
      ...config.server,
      fs: {
        ...config.server?.fs,
        allow: ['stories', 'src', 'template-stories', 'node_modules', ...(config.server?.fs?.allow || [])],
      },
    },
  })`;
  mainConfig.setFieldNode(['viteFinal'], babelParse(viteFinalCode).program.body[0].expression);
}

// Update the stories field to ensure that no TS files
// that are linked from the renderer are picked up in non-TS projects
function updateStoriesField(mainConfig: ConfigFile, isJs: boolean) {
  const stories = mainConfig.getFieldValue(['stories']) as string[];

  // If the project is a JS project, let's make sure any linked in TS stories from the
  // renderer inside src|stories are simply ignored.
  const updatedStories = isJs
    ? stories.map((specifier) => specifier.replace('js|jsx|ts|tsx', 'js|jsx'))
    : stories;

  mainConfig.setFieldValue(['stories'], [...updatedStories]);
}

// Add a stories field entry for the passed symlink
function addStoriesEntry(mainConfig: ConfigFile, path: string) {
  const stories = mainConfig.getFieldValue(['stories']) as string[];

  const entry = {
    directory: slash(join('../template-stories', path)),
    titlePrefix: slash(path),
    files: '**/*.@(mdx|stories.@(js|jsx|ts|tsx))',
  };

  mainConfig.setFieldValue(['stories'], [...stories, entry]);
}

function getStoriesFolderWithVariant(variant?: string, folder = 'stories') {
  return variant ? `${folder}_${variant}` : folder;
}

// packageDir is eg 'renderers/react', 'addons/actions'
async function linkPackageStories(
  packageDir: string,
  { mainConfig, cwd, linkInDir }: { mainConfig: ConfigFile; cwd: string; linkInDir?: string },
  variant?: string
) {
  const storiesFolderName = variant ? getStoriesFolderWithVariant(variant) : 'stories';
  const source = join(CODE_DIRECTORY, packageDir, 'template', storiesFolderName);
  // By default we link `stories` directories
  //   e.g '../../../code/lib/preview-api/template/stories' to 'template-stories/lib/preview-api'
  // if the directory <code>/lib/preview-api/template/stories exists
  //
  // The files must be linked in the cwd, in order to ensure that any dependencies they
  // reference are resolved in the cwd. In particular 'react' resolved by MDX files.
  const target = linkInDir
    ? resolve(linkInDir, variant ? getStoriesFolderWithVariant(variant, packageDir) : packageDir)
    : resolve(cwd, 'template-stories', packageDir);

  await ensureSymlink(source, target);

  if (!linkInDir) {
    addStoriesEntry(mainConfig, packageDir);
  }

  // Add `previewAnnotation` entries of the form
  //   './template-stories/lib/preview-api/preview.[tj]s'
  // if the file <code>/lib/preview-api/template/stories/preview.[jt]s exists
  await Promise.all(
    ['js', 'ts'].map(async (ext) => {
      const previewFile = `preview.${ext}`;
      const previewPath = join(
        CODE_DIRECTORY,
        packageDir,
        'template',
        storiesFolderName,
        previewFile
      );
      if (await pathExists(previewPath)) {
        let storiesDir = 'template-stories';
        if (linkInDir) {
          storiesDir = (await pathExists(join(cwd, 'src/stories'))) ? 'src/stories' : 'stories';
        }
        addPreviewAnnotations(mainConfig, [
          `./${join(storiesDir, variant ? `${packageDir}_${variant}` : packageDir, previewFile)}`,
        ]);
      }
    })
  );
}

async function addExtraDependencies({
  cwd,
  dryRun,
  debug,
}: {
  cwd: string;
  dryRun: boolean;
  debug: boolean;
}) {
  // web-components doesn't install '@storybook/testing-library' by default
  const extraDeps = [
    '@storybook/jest@future',
    '@storybook/testing-library@future',
    '@storybook/test-runner@future',
  ];
  if (debug) logger.log('🎁 Adding extra deps', extraDeps);
  if (!dryRun) {
    const packageManager = JsPackageManagerFactory.getPackageManager({}, cwd);
    await packageManager.addDependencies({ installAsDevDependencies: true }, extraDeps);
  }
}

export const addStories: Task['run'] = async (
  { sandboxDir, template, key },
  { addon: extraAddons, dryRun, debug }
) => {
  logger.log('💃 adding stories');
  const cwd = sandboxDir;
  const storiesPath = await findFirstPath([join('src', 'stories'), 'stories'], { cwd });

  const mainConfig = await readMainConfig({ cwd });
  const packageManager = JsPackageManagerFactory.getPackageManager({}, sandboxDir);

  // Ensure that we match the right stories in the stories directory
  updateStoriesField(
    mainConfig,
    (await detectLanguage(packageManager)) === SupportedLanguage.JAVASCRIPT
  );

  const isCoreRenderer =
    template.expected.renderer.startsWith('@storybook/') &&
    template.expected.renderer !== '@storybook/server';

  const sandboxSpecificStoriesFolder = key.replaceAll('/', '-');
  const storiesVariantFolder = getStoriesFolderWithVariant(sandboxSpecificStoriesFolder);

  if (isCoreRenderer) {
    // Link in the template/components/index.js from preview-api, the renderer and the addons
    const rendererPath = await workspacePath('renderer', template.expected.renderer);
    await ensureSymlink(
      join(CODE_DIRECTORY, rendererPath, 'template', 'components'),
      resolve(cwd, storiesPath, 'components')
    );
    addPreviewAnnotations(mainConfig, [`.${sep}${join(storiesPath, 'components')}`]);

    // Add stories for the renderer. NOTE: these *do* need to be processed by the framework build system
    await linkPackageStories(rendererPath, {
      mainConfig,
      cwd,
      linkInDir: resolve(cwd, storiesPath),
    });

    if (
      await pathExists(
        resolve(CODE_DIRECTORY, rendererPath, join('template', storiesVariantFolder))
      )
    ) {
      await linkPackageStories(
        rendererPath,
        {
          mainConfig,
          cwd,
          linkInDir: resolve(cwd, storiesPath),
        },
        sandboxSpecificStoriesFolder
      );
    }
  }

  const isCoreFramework = template.expected.framework.startsWith('@storybook/');

  if (isCoreFramework) {
    const frameworkPath = await workspacePath('frameworks', template.expected.framework);

    // Add stories for the framework if it has one. NOTE: these *do* need to be processed by the framework build system
    if (await pathExists(resolve(CODE_DIRECTORY, frameworkPath, join('template', 'stories')))) {
      await linkPackageStories(frameworkPath, {
        mainConfig,
        cwd,
        linkInDir: resolve(cwd, storiesPath),
      });
    }

    if (
      await pathExists(
        resolve(CODE_DIRECTORY, frameworkPath, join('template', storiesVariantFolder))
      )
    ) {
      await linkPackageStories(
        frameworkPath,
        {
          mainConfig,
          cwd,
          linkInDir: resolve(cwd, storiesPath),
        },
        sandboxSpecificStoriesFolder
      );
    }
  }

  if (isCoreRenderer) {
    // Add stories for lib/preview-api (and addons below). NOTE: these stories will be in the
    // template-stories folder and *not* processed by the framework build config (instead by esbuild-loader)
    await linkPackageStories(await workspacePath('core package', '@storybook/preview-api'), {
      mainConfig,
      cwd,
    });
  }

  const mainAddons = (mainConfig.getSafeFieldValue(['addons']) || []).reduce(
    (acc: string[], addon: any) => {
      const name = typeof addon === 'string' ? addon : addon.name;
      const match = /@storybook\/addon-(.*)/.exec(name);
      if (!match) return acc;
      const suffix = match[1];
      if (suffix === 'essentials') {
        return [...acc, ...essentialsAddons];
      }
      return [...acc, suffix];
    },
    []
  );

  const addonDirs = await Promise.all(
    [...mainAddons, ...extraAddons]
      // only include addons that are in the monorepo
      .filter((addon: string) =>
        Object.keys(storybookPackages).find((pkg: string) => pkg === `@storybook/addon-${addon}`)
      )
      .map(async (addon) => workspacePath('addon', `@storybook/addon-${addon}`))
  );

  if (isCoreRenderer) {
    const existingStories = await filterExistsInCodeDir(addonDirs, join('template', 'stories'));
    for (const packageDir of existingStories) {
      await linkPackageStories(packageDir, { mainConfig, cwd });
    }

    // Add some extra settings (see above for what these do)
    if (template.expected.builder === '@storybook/builder-webpack5') {
      addEsbuildLoaderToStories(mainConfig);
    }
  }

  // Some addon stories require extra dependencies
  await addExtraDependencies({ cwd, dryRun, debug });

  await writeConfig(mainConfig);
};

export const extendMain: Task['run'] = async ({ template, sandboxDir }) => {
  logger.log('📝 Extending main.js');
  const mainConfig = await readMainConfig({ cwd: sandboxDir });
  const templateConfig = template.modifications?.mainConfig || {};
  const configToAdd = {
    ...templateConfig,
    features: {
      ...templateConfig.features,
    },
  };

  Object.entries(configToAdd).forEach(([field, value]) => mainConfig.setFieldValue([field], value));

  if (template.expected.builder === '@storybook/builder-vite') setSandboxViteFinal(mainConfig);
  await writeConfig(mainConfig);
};

/**
 * Sets compodoc option in angular.json projects to false. We have to generate compodoc
 * manually to avoid symlink issues related to the template-stories folder.
 * In a second step a docs:json script is placed into the package.json to generate the
 * Compodoc documentation.json, which respects symlinks
 * */
async function prepareAngularSandbox(cwd: string) {
  const angularJson = await readJson(join(cwd, 'angular.json'));

  Object.keys(angularJson.projects).forEach((projectName: string) => {
    angularJson.projects[projectName].architect.storybook.options.compodoc = false;
    angularJson.projects[projectName].architect['build-storybook'].options.compodoc = false;
  });

  await writeJson(join(cwd, 'angular.json'), angularJson, { spaces: 2 });

  const packageJsonPath = join(cwd, 'package.json');
  const packageJson = await readJson(packageJsonPath);

  packageJson.scripts = {
    ...packageJson.scripts,
    'docs:json': 'DIR=$PWD; cd ../../scripts; yarn ts-node combine-compodoc $DIR',
    storybook: `yarn docs:json && ${packageJson.scripts.storybook}`,
    'build-storybook': `yarn docs:json && ${packageJson.scripts['build-storybook']}`,
  };

  await writeJson(packageJsonPath, packageJson, { spaces: 2 });
}<|MERGE_RESOLUTION|>--- conflicted
+++ resolved
@@ -64,11 +64,6 @@
   } else {
     await executeCLIStep(steps.repro, {
       argument: key,
-<<<<<<< HEAD
-      // TODO: DO NOT MERGE WITH THIS CHANGE
-      // bring branch back to 'main'
-=======
->>>>>>> 0d7c3a89
       optionValues: { output: sandboxDir, branch: 'next', init: false, debug },
       cwd: parentDir,
       dryRun,
