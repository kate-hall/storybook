--- conflicted
+++ resolved
@@ -100,21 +100,6 @@
 
     // Add vite plugin workarounds for frameworks that need it
     // (to support vite 5 without peer dep errors)
-<<<<<<< HEAD
-    if (
-      [
-        'bench-react-vite-default-ts',
-        'bench-react-vite-default-ts-nodocs',
-        'bench-react-vite-default-ts-test-build',
-        'react-vite-default-js',
-        'react-vite-default-ts',
-        'svelte-vite-default-js',
-        'svelte-vite-default-ts',
-        'vue3-vite-default-js',
-        'vue3-vite-default-ts',
-      ].includes(sandboxDir.split(sep).at(-1))
-    ) {
-=======
     const sandboxesNeedingWorkarounds: TemplateKey[] = [
       'bench/react-vite-default-ts',
       'bench/react-vite-default-ts-nodocs',
@@ -127,7 +112,6 @@
       'vue3-vite/default-ts',
     ];
     if (sandboxesNeedingWorkarounds.includes(key)) {
->>>>>>> 82e153f4
       await addWorkaroundResolutions({ cwd, dryRun, debug });
     }
 
