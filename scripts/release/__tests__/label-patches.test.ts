import { beforeEach, expect, vi } from 'vitest';
import type { LogResult } from 'simple-git';
import ansiRegex from 'ansi-regex';
import { beforeEach, vi, test, expect } from 'vitest';
import { run } from '../label-patches';
import * as gitClient_ from '../utils/git-client';
import * as githubInfo_ from '../utils/get-github-info';
import * as github_ from '../utils/github-client';

vi.mock('uuid');
vi.mock('simple-git');
vi.mock('../utils/get-github-info');
vi.mock('../utils/github-client');
<<<<<<< HEAD
vi.mock('../utils/git-client');
=======
vi.mock('../utils/git-client', async () =>
  (await vi.importActual('jest-mock-extended')).mockDeep()
);
>>>>>>> d91a91e8

const gitClient = vi.mocked(gitClient_);
const github = vi.mocked(github_);
const githubInfo = vi.mocked(githubInfo_);

const remoteMock = [
  {
    name: 'origin',
    refs: {
      fetch: 'https://github.com/storybookjs/storybook.git',
      push: 'https://github.com/storybookjs/storybook.git',
    },
  },
];

const gitLogMock: LogResult = {
  all: [
    {
      hash: 'some-hash',
      date: '2023-06-07T09:45:11+02:00',
      message: 'Something else',
      refs: 'HEAD -> main',
      body: '',
      author_name: 'Jeppe Reinhold',
      author_email: 'jeppe@chromatic.com',
    },
    {
      hash: 'b75879c4d3d72f7830e9c5fca9f75a303ddb194d',
      date: '2023-06-07T09:45:11+02:00',
      message: 'Merge pull request #55 from storybookjs/fixes',
      refs: 'HEAD -> main',
      body:
        'Legal: Fix license\n' +
        '(cherry picked from commit 930b47f011f750c44a1782267d698ccdd3c04da3)\n',
      author_name: 'Jeppe Reinhold',
      author_email: 'jeppe@chromatic.com',
    },
  ],
  latest: null!,
  total: 1,
};

const pullInfoMock = {
  user: 'JReinhold',
  id: 'pr_id',
  pull: 55,
  commit: '930b47f011f750c44a1782267d698ccdd3c04da3',
  title: 'Legal: Fix license',
  labels: ['documentation', 'patch:yes', 'patch:done'],
  links: {
    commit:
      '[`930b47f011f750c44a1782267d698ccdd3c04da3`](https://github.com/storybookjs/storybook/commit/930b47f011f750c44a1782267d698ccdd3c04da3)',
    pull: '[#55](https://github.com/storybookjs/storybook/pull/55)',
    user: '[@JReinhold](https://github.com/JReinhold)',
  },
};

beforeEach(() => {
<<<<<<< HEAD
=======
  // mock IO
  vi.clearAllMocks();
>>>>>>> d91a91e8
  gitClient.getLatestTag.mockResolvedValue('v7.2.1');
  gitClient.git.log.mockResolvedValue(gitLogMock);
  gitClient.git.getRemotes.mockResolvedValue(remoteMock);
  githubInfo.getPullInfoFromCommit.mockResolvedValue(pullInfoMock);
  github.getLabelIds.mockResolvedValue({ 'patch:done': 'pick-id' });
  github.getUnpickedPRs.mockResolvedValue([
    {
      number: 42,
      id: 'some-id',
      branch: 'some-patching-branch',
      title: 'Fix: Patch this PR',
      mergeCommit: 'abcd1234',
    },
    {
      number: 44,
      id: 'other-id',
      branch: 'other-patching-branch',
      title: 'Fix: Also patch this PR',
      mergeCommit: 'abcd1234',
    },
  ]);
});

test('it should fail early when no GH_TOKEN is set', async () => {
  delete process.env.GH_TOKEN;
  await expect(run({})).rejects.toThrowErrorMatchingInlineSnapshot(
    `"GH_TOKEN environment variable must be set, exiting."`
  );
});

test.only('it should label the PR associated with cherry picks in the current branch', async () => {
  process.env.GH_TOKEN = 'MY_SECRET';

  const writeStderr = vi.spyOn(process.stderr, 'write').mockImplementation();

  await run({});
  expect(github.githubGraphQlClient.mock.calls).toMatchInlineSnapshot(`
    [
      [
        "
          mutation ($input: AddLabelsToLabelableInput!) {
            addLabelsToLabelable(input: $input) {
              clientMutationId
            }
          }
        ",
        {
          "input": {
            "clientMutationId": "7efda802-d7d1-5d76-97d6-cc16a9f3e357",
            "labelIds": [
              "pick-id",
            ],
            "labelableId": "pr_id",
          },
        },
      ],
    ]
  `);

  const stderrCalls = writeStderr.mock.calls
    .map(([text]) =>
      typeof text === 'string'
        ? text
            .replace(ansiRegex(), '')
            .replace(/[^\x20-\x7E]/g, '')
            .replaceAll('-', '')
            .trim()
        : text
    )
    .filter((it) => it !== '');

  expect(stderrCalls).toMatchInlineSnapshot(`
    [
      "Looking for latest tag",
      "Found latest tag: v7.2.1",
      "Looking at cherry pick commits since v7.2.1",
      "Found the following picks : Commit: 930b47f011f750c44a1782267d698ccdd3c04da3 PR: [#55](https://github.com/storybookjs/storybook/pull/55)",
      "Labeling 1 PRs with the patch:done label...",
      "Successfully labeled all PRs with the patch:done label.",
    ]
  `);
});

test('it should label all PRs when the --all flag is passed', async () => {
  process.env.GH_TOKEN = 'MY_SECRET';

  // clear the git log, it shouldn't depend on it in --all mode
  gitClient.git.log.mockResolvedValue({
    all: [],
    latest: null!,
    total: 0,
  });

  const writeStderr = vi.spyOn(process.stderr, 'write').mockImplementation();

  await run({ all: true });
  expect(github.githubGraphQlClient.mock.calls).toMatchInlineSnapshot(`
    [
      [
        "
          mutation ($input: AddLabelsToLabelableInput!) {
            addLabelsToLabelable(input: $input) {
              clientMutationId
            }
          }
        ",
        {
          "input": {
            "clientMutationId": "39cffd21-7933-56e4-9d9c-1afeda9d5906",
            "labelIds": [
              "pick-id",
            ],
            "labelableId": "some-id",
          },
        },
      ],
      [
        "
          mutation ($input: AddLabelsToLabelableInput!) {
            addLabelsToLabelable(input: $input) {
              clientMutationId
            }
          }
        ",
        {
          "input": {
            "clientMutationId": "cc31033b-5da7-5c9e-adf2-80a2963e19a8",
            "labelIds": [
              "pick-id",
            ],
            "labelableId": "other-id",
          },
        },
      ],
    ]
  `);

  const stderrCalls = writeStderr.mock.calls
    .map(([text]) =>
      typeof text === 'string'
        ? text
            .replace(ansiRegex(), '')
            .replace(/[^\x20-\x7E]/g, '')
            .replaceAll('-', '')
            .trim()
        : text
    )
    .filter((it) => it !== '');

  expect(stderrCalls).toMatchInlineSnapshot(`
    [
      "Labeling 2 PRs with the patch:done label...",
      "Successfully labeled all PRs with the patch:done label.",
    ]
  `);
  expect(github.getUnpickedPRs).toHaveBeenCalledTimes(1);
});<|MERGE_RESOLUTION|>--- conflicted
+++ resolved
@@ -1,7 +1,6 @@
-import { beforeEach, expect, vi } from 'vitest';
+import { beforeEach, expect, vi, test } from 'vitest';
 import type { LogResult } from 'simple-git';
 import ansiRegex from 'ansi-regex';
-import { beforeEach, vi, test, expect } from 'vitest';
 import { run } from '../label-patches';
 import * as gitClient_ from '../utils/git-client';
 import * as githubInfo_ from '../utils/get-github-info';
@@ -11,13 +10,7 @@
 vi.mock('simple-git');
 vi.mock('../utils/get-github-info');
 vi.mock('../utils/github-client');
-<<<<<<< HEAD
 vi.mock('../utils/git-client');
-=======
-vi.mock('../utils/git-client', async () =>
-  (await vi.importActual('jest-mock-extended')).mockDeep()
-);
->>>>>>> d91a91e8
 
 const gitClient = vi.mocked(gitClient_);
 const github = vi.mocked(github_);
@@ -76,11 +69,6 @@
 };
 
 beforeEach(() => {
-<<<<<<< HEAD
-=======
-  // mock IO
-  vi.clearAllMocks();
->>>>>>> d91a91e8
   gitClient.getLatestTag.mockResolvedValue('v7.2.1');
   gitClient.git.log.mockResolvedValue(gitLogMock);
   gitClient.git.getRemotes.mockResolvedValue(remoteMock);
