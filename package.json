--- conflicted
+++ resolved
@@ -36,12 +36,8 @@
     "lint:js": "eslint --cache --cache-location=.cache/eslint --ext .js,.jsx,.json",
     "lint:md": "remark",
     "publish": "lerna publish",
-<<<<<<< HEAD
     "test": "./scripts/test.js",
     "test-latest-cra": "npm --prefix lib/cli run test-latest-cra",
-=======
-    "test": "node ./scripts/test.js",
->>>>>>> c06a2895
     "repo-dirty-check": "node ./scripts/repo-dirty-check"
   },
   "devDependencies": {
