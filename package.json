{
  "name": "@storybook/root",
  "version": "3.0.0",
  "repository": {
    "type": "git",
    "url": "https://github.com/storybooks/storybook.git"
  },
<<<<<<< HEAD
  "workspaces": [
    "addons/*",
    "app/*",
    "lib/*",
    "examples/angular-cli",
    "examples/cra-kitchen-sink",
    "examples/vue-kitchen-sink",
    "examples/official-storybook",
    "lib/cli/test/run/*"
  ],
=======
>>>>>>> 5966ae3d
  "scripts": {
    "bootstrap": "node ./scripts/bootstrap.js",
    "bootstrap:crna-kitchen-sink": "npm --prefix examples/crna-kitchen-sink install",
    "bootstrap:docs": "yarn install --cwd docs",
    "bootstrap:react-native-vanilla": "npm --prefix examples/react-native-vanilla install",
    "build-packs": "lerna exec --scope '@storybook/*' --parallel -- ../../scripts/build-pack.sh ../../packs",
    "changelog": "pr-log --sloppy",
    "precommit": "lint-staged",
    "coverage": "codecov",
    "danger": "danger",
    "dev":
      "lerna exec --parallel -- babel src -d dist --copy-files --ignore __mocks__/,tests/*,__tests__/,**.test.js,stories/,**.story.js,**.stories.js,__snapshots__ --plugins \"transform-runtime\" -w",
    "docs:build": "npm --prefix docs run build",
    "docs:deploy:ci": "npm --prefix docs run deploy:ci",
    "docs:deploy:manual": "npm --prefix docs run deploy:manual",
    "docs:dev": "npm --prefix docs run dev",
    "github-release": "github-release-from-changelog",
    "lint": "yarn lint:js . && yarn lint:md .",
    "lint:js": "cross-env NODE_ENV=production eslint --cache --cache-location=.cache/eslint --ext .js,.jsx,.json",
    "lint:md": "remark",
    "publish": "lerna publish",
    "repo-dirty-check": "node ./scripts/repo-dirty-check",
    "start": "npm --prefix examples/cra-kitchen-sink run storybook",
    "test": "node ./scripts/test.js",
    "test-latest-cra": "npm --prefix lib/cli run test-latest-cra"
  },
  "devDependencies": {
    "babel-cli": "^6.26.0",
    "babel-core": "^6.26.0",
    "babel-eslint": "^8.0.3",
    "babel-plugin-transform-md-import-to-string": "^1.0.6",
    "babel-plugin-transform-runtime": "^6.23.0",
    "babel-polyfill": "^6.26.0",
    "babel-preset-env": "^1.6.1",
    "babel-preset-react": "^6.24.1",
    "babel-preset-stage-0": "^6.24.1",
    "chalk": "^2.3.0",
    "codecov": "^3.0.0",
    "commander": "^2.12.2",
    "cross-env": "^5.1.1",
    "danger": "^2.1.6",
    "enzyme": "^3.2.0",
    "enzyme-adapter-react-16": "^1.1.1",
    "eslint": "^4.13.1",
    "eslint-config-airbnb": "^16.1.0",
    "eslint-config-prettier": "^2.9.0",
    "eslint-plugin-import": "^2.8.0",
    "eslint-plugin-jest": "^21.5.0",
    "eslint-plugin-json": "^1.2.0",
    "eslint-plugin-jsx-a11y": "^6.0.3",
    "eslint-plugin-prettier": "^2.4.0",
    "eslint-plugin-react": "^7.5.1",
    "gh-pages": "^1.1.0",
    "github-release-from-changelog": "^1.3.0",
    "glob": "^7.1.2",
    "husky": "^0.14.3",
    "inquirer": "^4.0.1",
    "jest": "^21.2.0",
    "jest-cli": "^21.2.1",
    "jest-enzyme": "^4.0.1",
    "jest-image-snapshot": "^2.2.1",
    "lerna": "^2.5.1",
    "lint-staged": "^6.0.0",
    "lodash": "^4.17.4",
    "nodemon": "^1.13.3",
    "npmlog": "^4.1.2",
    "prettier": "^1.9.2",
    "puppeteer": "^0.13.0",
    "raf": "^3.4.0",
    "react": "^16.2.0",
    "react-dom": "^16.2.0",
    "react-test-renderer": "^16.2.0",
    "remark-cli": "^4.0.0",
    "remark-lint": "^6.0.1",
    "remark-lint-code": "^2.0.0",
    "remark-lint-code-eslint": "^2.0.0",
    "remark-preset-lint-recommended": "^3.0.1",
    "shelljs": "^0.7.8",
    "symlink-dir": "^1.1.1"
  },
  "engines": {
    "node": ">=8.0.0",
    "yarn": ">=1.0.0"
  },
  "private": true,
  "collective": {
    "type": "opencollective",
    "url": "https://opencollective.com/storybook"
  },
  "lint-staged": {
    "linters": {
      "*.js": [
        "yarn lint:js --fix",
        "git add"
      ],
      "*.json": [
        "yarn lint:js --fix",
        "git add"
      ]
    }
  },
  "pr-log": {
    "skipLabels": [
      "cleanup"
    ],
    "validLabels": {
      "breaking": "Breaking Changes",
      "feature": "Features",
      "bug": "Bug Fixes",
      "documentation": "Documentation",
      "maintenance": "Maintenance",
      "dependencies:update": "Dependency Upgrades",
      "dependencies": "Dependency Upgrades",
      "other": "Other"
    }
  },
  "workspaces": [
    "addons/*",
    "app/*",
    "lib/*",
    "examples/angular-cli",
    "examples/cra-kitchen-sink",
    "examples/vue-kitchen-sink",
    "lib/cli/test/run/*"
  ]
}<|MERGE_RESOLUTION|>--- conflicted
+++ resolved
@@ -5,19 +5,6 @@
     "type": "git",
     "url": "https://github.com/storybooks/storybook.git"
   },
-<<<<<<< HEAD
-  "workspaces": [
-    "addons/*",
-    "app/*",
-    "lib/*",
-    "examples/angular-cli",
-    "examples/cra-kitchen-sink",
-    "examples/vue-kitchen-sink",
-    "examples/official-storybook",
-    "lib/cli/test/run/*"
-  ],
-=======
->>>>>>> 5966ae3d
   "scripts": {
     "bootstrap": "node ./scripts/bootstrap.js",
     "bootstrap:crna-kitchen-sink": "npm --prefix examples/crna-kitchen-sink install",
@@ -141,6 +128,7 @@
     "examples/angular-cli",
     "examples/cra-kitchen-sink",
     "examples/vue-kitchen-sink",
+    "examples/official-storybook",
     "lib/cli/test/run/*"
   ]
 }