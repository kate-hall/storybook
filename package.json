{
  "name": "@storybook/root",
  "version": "5.3.0-beta.7",
  "private": true,
  "description": "Storybook is an open source tool for developing UI components in isolation for React, Vue and Angular. It makes building stunning UIs organized and efficient.",
  "keywords": [
    "angular",
    "angularjs",
    "babel",
    "components",
    "documentation",
    "frontend",
    "jamstack",
    "markup",
    "rax",
    "react",
    "reactjs",
    "reuseable",
    "storybook",
    "storybookjs",
    "templated",
    "tool",
    "ui",
    "user interface",
    "vue",
    "vuejs"
  ],
  "homepage": "https://storybook.js.org/",
  "repository": {
    "type": "git",
    "url": "https://github.com/storybookjs/storybook.git"
  },
  "workspaces": [
    "addons/*",
    "addons/storyshots/*",
    "app/*",
    "dev-kits/*",
    "examples-native/*",
    "examples/*",
    "lib/*",
    "lib/cli/test/run/*"
  ],
  "scripts": {
    "await-serve-storybooks": "wait-on http://localhost:8001",
    "bootstrap": "node ./scripts/bootstrap.js",
    "bootstrap:docs": "yarn install --cwd docs",
    "build-packs": "lerna exec --scope '@storybook/*' -- \\$LERNA_ROOT_PATH/scripts/build-pack.sh \\$LERNA_ROOT_PATH/packs",
    "build-storybooks": "cross-env STORYBOOK_DISPLAY_WARNING=true DISPLAY_WARNING=true node ./scripts/build-storybooks.js",
    "changelog": "pr-log --sloppy --cherry-pick",
    "changelog:next": "pr-log --sloppy --since-prerelease",
    "coverage": "codecov",
    "danger": "danger",
    "dev": "concurrently --kill-others \"yarn dev:tsc\" \"yarn dev:babel\"",
    "dev:babel": "lerna exec --scope @storybook/* --parallel -- cross-env-shell node \\$LERNA_ROOT_PATH/scripts/watch-babel.js",
    "dev:check-types": "tsc --noEmit",
    "dev:js": "echo 'DEPRECATED: Please use yarn dev:babel' && yarn dev:babel",
    "dev:ts": "echo 'DEPRECATED: Please use yarn dev:tsc' && yarn dev:tsc",
    "dev:tsc": "lerna exec --scope @storybook/* --parallel -- cross-env-shell node \\$LERNA_ROOT_PATH/scripts/watch-tsc.js",
    "docs:build": "npm --prefix docs run build",
    "docs:dev": "npm --prefix docs run dev",
    "github-release": "github-release-from-changelog",
    "lint": "yarn lint:js . && yarn lint:md .",
    "lint:js": "cross-env NODE_ENV=production eslint --cache --cache-location=.cache/eslint --ext .js,.jsx,.json,.html,.ts,.tsx,.mjs --report-unused-disable-directives",
    "lint:md": "remark -q",
    "lint:package": "sort-package-json",
    "publish:crna": "yarn --cwd examples-native/crna-kitchen-sink expo publish",
    "publish:debug": "npm run publish:latest -- --npm-tag=debug --no-push",
    "publish:latest": "lerna publish --exact --concurrency 1 --force-publish",
    "publish:next": "npm run publish:latest -- --npm-tag=next",
    "repo-dirty-check": "node ./scripts/repo-dirty-check",
    "serve-storybooks": "http-server ./built-storybooks -p 8001",
    "start": "yarn --cwd examples/official-storybook storybook",
    "test": "node ./scripts/test.js",
    "test-latest-cra": "yarn --prefix --cwd lib/cli run test-latest-cra",
    "test:cli": "npm --prefix lib/cli run test",
    "test:e2e-gui": "concurrently --success first --kill-others \"cypress open\" \"yarn serve-storybooks\""
  },
  "husky": {
    "hooks": {
      "pre-commit": "yarn lint-staged"
    }
  },
  "lint-staged": {
    "*.html": [
      "yarn lint:js --fix"
    ],
    "*.js": [
      "yarn lint:js --fix"
    ],
    "*.json": [
      "yarn lint:js --fix"
    ],
    "*.jsx": [
      "yarn lint:js --fix"
    ],
    "*.mjs": [
      "yarn lint:js --fix"
    ],
    "*.ts": [
      "yarn lint:js --fix"
    ],
    "*.tsx": [
      "yarn lint:js --fix"
    ],
    "package.json": [
      "yarn lint:package"
    ]
  },
  "browserslist": "defaults",
  "devDependencies": {
    "@angular/common": "^8.2.8",
    "@angular/compiler": "^8.2.8",
    "@angular/core": "^8.2.8",
    "@angular/forms": "^8.2.8",
    "@angular/platform-browser": "^8.2.8",
    "@angular/platform-browser-dynamic": "^8.2.8",
    "@babel/cli": "^7.8.4",
    "@babel/core": "^7.8.4",
    "@babel/plugin-proposal-class-properties": "^7.3.3",
    "@babel/plugin-proposal-decorators": "^7.3.0",
    "@babel/plugin-proposal-export-default-from": "^7.2.0",
    "@babel/plugin-proposal-object-rest-spread": "^7.2.0",
    "@babel/plugin-syntax-dynamic-import": "^7.2.0",
    "@babel/plugin-transform-react-constant-elements": "^7.6.3",
    "@babel/preset-env": "^7.8.4",
    "@babel/preset-flow": "^7.0.0",
    "@babel/preset-react": "^7.0.0",
    "@babel/preset-typescript": "^7.3.3",
    "@babel/runtime": "^7.8.4",
    "@emotion/snapshot-serializer": "^0.8.2",
    "@storybook/eslint-config-storybook": "^2.2.0",
    "@storybook/linter-config": "^2.3.0",
    "@testing-library/react": "^9.2.0",
    "@types/doctrine": "^0.0.3",
    "@types/enzyme": "^3.10.3",
    "@types/escodegen": "^0.0.6",
    "@types/jest": "^25.1.1",
    "@types/lodash": "^4.14.149",
    "@types/node": "^13.5.3",
    "@types/react": "^16.8.14",
    "@types/semver": "^6.0.0",
    "@types/webpack": "^4.41.0",
    "@types/webpack-env": "^1.15.1",
    "babel-core": "^7.0.0-bridge.0",
    "babel-eslint": "^10.0.1",
    "babel-jest": "^25.1.0",
    "babel-loader": "^8.0.5",
    "babel-plugin-add-react-displayname": "^0.0.5",
    "babel-plugin-dynamic-import-node": "^2.2.0",
    "babel-plugin-emotion": "^10.0.20",
    "babel-plugin-macros": "^2.7.0",
    "babel-plugin-require-context-hook": "^1.0.0",
    "babel-preset-vue": "^2.0.2",
    "chalk": "^3.0.0",
    "codecov": "^3.5.0",
    "codelyzer": "^5.0.0",
    "commander": "^4.0.1",
    "concurrently": "^5.1.0",
    "core-js": "^3.0.1",
    "corejs-upgrade-webpack-plugin": "^3.0.1",
    "cross-env": "^7.0.0",
    "danger": "^9.2.1",
    "del": "^5.1.0",
    "detect-port": "^1.3.0",
    "downlevel-dts": "^0.4.0",
    "enzyme": "^3.9.0",
    "enzyme-adapter-react-16": "^1.9.1",
    "eslint": "^6.5.1",
    "eslint-plugin-cypress": "^2.10.1",
    "eslint-plugin-react": "^7.15.1",
    "esm": "^3.2.25",
    "github-release-from-changelog": "^2.1.0",
    "glob": "^7.1.3",
    "http-server": "^0.12.1",
    "husky": "^4.0.10",
    "inquirer": "^7.0.0",
    "jest": "^25.1.0",
    "jest-cli": "^25.1.0",
    "jest-config": "^25.1.0",
    "jest-diff": "^25.1.0",
    "jest-emotion": "^10.0.17",
    "jest-environment-jsdom": "^25.1.0",
    "jest-environment-jsdom-thirteen": "^1.0.1",
    "jest-enzyme": "^7.0.2",
    "jest-image-snapshot": "^2.8.2",
    "jest-jasmine2": "^24.8.0",
    "jest-matcher-utils": "^25.1.0",
    "jest-preset-angular": "^6.0.1",
    "jest-raw-loader": "^1.0.1",
    "jest-vue-preprocessor": "^1.5.0",
    "jest-watch-typeahead": "^0.4.0",
    "lerna": "^3.19.0",
    "lint-staged": "^10.0.6",
    "lodash": "^4.17.15",
    "node-cleanup": "^2.1.2",
    "node-fetch": "^2.6.0",
    "node-sass": "^4.12.0",
    "npmlog": "^4.1.2",
    "prettier": "^1.16.4",
    "raf": "^3.4.0",
    "react": "^16.8.3",
    "react-dom": "^16.8.3",
    "react-test-renderer": "^16.8.3",
    "recursive-copy": "^2.0.10",
    "regenerator-runtime": "^0.13.3",
    "remark-cli": "^7.0.0",
    "remark-lint": "^6.0.4",
    "remark-preset-lint-recommended": "^3.0.2",
    "riot-jest-transformer": "^2.0.0",
    "shelljs": "^0.8.3",
    "shx": "^0.3.2",
    "sort-package-json": "^1.39.1",
    "storybook-chromatic": "^3.5.0",
    "svelte": "^3.18.1",
    "svelte-jest": "^0.3.0",
    "trash": "^6.1.1",
    "ts-dedent": "^1.1.1",
    "ts-jest": "^24.0.2",
    "typescript": "^3.4.0",
    "wait-on": "^4.0.0"
  },
  "optionalDependencies": {
    "@cypress/webpack-preprocessor": "^4.1.0",
<<<<<<< HEAD
    "cypress": "^4.0.1"
=======
    "cypress": "^4.0.2"
>>>>>>> 9715a27e
  },
  "engines": {
    "node": ">=8.10.0",
    "yarn": ">=1.3.2"
  },
  "collective": {
    "type": "opencollective",
    "url": "https://opencollective.com/storybook"
  },
  "pr-log": {
    "skipLabels": [
      "cleanup",
      "doc-dependencies:update"
    ],
    "validLabels": [
      [
        "BREAKING CHANGE",
        "Breaking Changes"
      ],
      [
        "feature request",
        "Features"
      ],
      [
        "bug",
        "Bug Fixes"
      ],
      [
        "documentation",
        "Documentation"
      ],
      [
        "maintenance",
        "Maintenance"
      ],
      [
        "dependencies:update",
        "Dependency Upgrades"
      ],
      [
        "dependencies",
        "Dependency Upgrades"
      ],
      [
        "other",
        "Other"
      ]
    ]
  }
}<|MERGE_RESOLUTION|>--- conflicted
+++ resolved
@@ -221,11 +221,7 @@
   },
   "optionalDependencies": {
     "@cypress/webpack-preprocessor": "^4.1.0",
-<<<<<<< HEAD
-    "cypress": "^4.0.1"
-=======
     "cypress": "^4.0.2"
->>>>>>> 9715a27e
   },
   "engines": {
     "node": ">=8.10.0",
