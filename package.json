--- conflicted
+++ resolved
@@ -1,6 +1,6 @@
 {
   "name": "@storybook/root",
-  "version": "5.2.0-rc.11",
+  "version": "5.3.0-alpha.0",
   "private": true,
   "description": "Storybook is an open source tool for developing UI components in isolation for React, Vue and Angular. It makes building stunning UIs organized and efficient.",
   "keywords": [
@@ -225,17 +225,11 @@
     "npmlog": "^4.1.2",
     "prettier": "^1.18.2",
     "raf": "^3.4.0",
-<<<<<<< HEAD
     "react": "^16.9.0",
     "react-dom": "^16.9.0",
     "react-test-renderer": "^16.9.0",
-=======
-    "react": "^16.8.3",
-    "react-dom": "^16.8.3",
-    "react-test-renderer": "^16.8.3",
     "react-testing-library": "^6.0.0",
     "recursive-copy": "^2.0.10",
->>>>>>> 76bd5ba4
     "regenerator-runtime": "^0.12.1",
     "remark-cli": "^7.0.0",
     "remark-lint": "^6.0.4",
