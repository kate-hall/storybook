--- conflicted
+++ resolved
@@ -1,30 +1,17 @@
 {
-<<<<<<< HEAD
-  "presets": ["env", "stage-0", "react"],
-  "env": {
-    "test": {
-      "plugins": ["require-context-hook"]
-    },
-    "plugins": [
-      ["emotion", { "sourceMap": true, "autoLabel": true }],
-      "babel-plugin-macros",
-      ["transform-runtime", {
-        "polyfill": false,
-=======
   "presets": [
     "@babel/preset-env",
     "@babel/preset-react",
     "@babel/preset-flow"
   ],
   "plugins": [
-    "babel-plugin-emotion",
+     ["emotion", { "sourceMap": true, "autoLabel": true }],
     "babel-plugin-macros",
     "@babel/plugin-proposal-class-properties",
     "@babel/plugin-proposal-export-default-from",
     [
       "@babel/plugin-transform-runtime",
       {
->>>>>>> 329a79ff
         "regenerator": true
       }
     ]
