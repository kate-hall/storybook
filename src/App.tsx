--- conflicted
+++ resolved
@@ -32,13 +32,9 @@
     setEnabled(false);
   }, [setEnabled, api]);
 
-  // for some reason the api.emit event is not ready in the very first beginning.
-  // Therefore we wait for a CURRENT_STORY_WAS_SET event to fire the initial step tracking once
   useEffect(() => {
-    api.once(CURRENT_STORY_WAS_SET, () => {
-      api.emit(STORYBOOK_ADDON_ONBOARDING_CHANNEL, {
-        step: "1:Welcome",
-      });
+    api.emit(STORYBOOK_ADDON_ONBOARDING_CHANNEL, {
+      step: "1:Welcome",
     });
   }, []);
 
@@ -63,39 +59,6 @@
   }, [step]);
 
   useEffect(() => {
-<<<<<<< HEAD
-    api.once(CURRENT_STORY_WAS_SET, ({ storyId }) => {
-      api.setQueryParams({ onboarding: "true" });
-      // make sure the initial state is set correctly:
-      // 1. Selected story is primary button
-      // 2. The addon panel is opened, in the bottom and the controls tab is selected
-      if (storyId !== "example-button--primary") {
-        api.selectStory("example-button--primary", undefined, {
-          ref: undefined,
-        });
-      }
-      api.togglePanel(true);
-      api.togglePanelPosition("bottom");
-      api.setSelectedPanel("addon-controls");
-    });
-  }, []);
-
-  useEffect(() => {
-    const onStoryChanged = (storyId: string) => {
-      if (storyId === "configure-your-project--docs") {
-        skipTour();
-        api.emit(STORYBOOK_ADDON_ONBOARDING_CHANNEL, {
-          step: "6:FinishedOnboarding",
-        });
-      }
-    };
-
-    api.on(STORY_CHANGED, onStoryChanged);
-
-    return () => {
-      api.off(STORY_CHANGED, onStoryChanged);
-    };
-=======
     const storyId = api.getCurrentStoryData()?.id;
     api.setQueryParams({ onboarding: "true" });
     // make sure the initial state is set correctly:
@@ -106,8 +69,11 @@
         ref: undefined,
       });
     }
->>>>>>> 7271aac3
   }, []);
+
+  if (!enabled) {
+    return null;
+  }
 
   return (
     <ThemeProvider theme={theme}>
@@ -124,31 +90,17 @@
       )}
       {enabled && step === "1:Welcome" && (
         <WelcomeModal
-<<<<<<< HEAD
           onProceed={() => {
             setStep("2:StorybookTour");
           }}
-          onSkip={() => {
-            skipTour();
+          skipOnboarding={() => {
+            skipOnboarding();
 
             api.emit(STORYBOOK_ADDON_ONBOARDING_CHANNEL, {
               step: "X:SkippedOnboarding",
               where: "WelcomeModal",
             });
           }}
-        />
-      )}
-      {(step === "2:StorybookTour" || step === "5:ConfigureYourProject") && (
-        <GuidedTour
-          api={api}
-          isFinalStep={step === "5:ConfigureYourProject"}
-          onFirstTourDone={() => {
-            setStep("3:WriteYourStory");
-          }}
-=======
-          onProceed={() => setStep("2:StorybookTour")}
-          skipOnboarding={skipOnboarding}
->>>>>>> 7271aac3
         />
       )}
       {enabled &&
@@ -161,6 +113,9 @@
             }}
             onLastTourDone={() => {
               api.selectStory("configure-your-project--docs");
+              api.emit(STORYBOOK_ADDON_ONBOARDING_CHANNEL, {
+                step: "6:FinishedOnboarding",
+              });
               skipOnboarding();
             }}
           />
