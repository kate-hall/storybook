{
  "name": "@storybook/addon-ondevice-knobs",
<<<<<<< HEAD
  "version": "5.2.0-alpha.17",
=======
  "version": "5.1.0-rc.1",
>>>>>>> 638c48ed
  "description": "Display storybook story knobs on your deviced.",
  "keywords": [
    "addon",
    "knobs",
    "ondevice",
    "react-native",
    "storybook"
  ],
  "repository": {
    "type": "git",
    "url": "https://github.com/storybooks/storybook.git",
    "directory": "addons/ondevice-knobs"
  },
  "license": "MIT",
  "main": "dist/index.js",
  "jsnext:main": "src/index.js",
  "scripts": {
    "prepare": "node ../../scripts/prepare.js"
  },
  "dependencies": {
<<<<<<< HEAD
    "@storybook/addons": "5.2.0-alpha.17",
    "@storybook/core-events": "5.2.0-alpha.17",
=======
    "@storybook/addons": "5.1.0-rc.1",
    "@storybook/core-events": "5.1.0-rc.1",
>>>>>>> 638c48ed
    "core-js": "^3.0.1",
    "deep-equal": "^1.0.1",
    "prop-types": "^15.7.2",
    "react-native-color-picker": "^0.4.0",
    "react-native-modal-datetime-picker": "^6.0.0",
    "react-native-modal-selector": "^1.0.2",
    "react-native-switch": "^1.5.0"
  },
  "peerDependencies": {
    "@storybook/addon-knobs": "5.1.0-rc.0",
    "react": "*",
    "react-native": "*"
  },
  "publishConfig": {
    "access": "public"
  }
}<|MERGE_RESOLUTION|>--- conflicted
+++ resolved
@@ -1,10 +1,6 @@
 {
   "name": "@storybook/addon-ondevice-knobs",
-<<<<<<< HEAD
   "version": "5.2.0-alpha.17",
-=======
-  "version": "5.1.0-rc.1",
->>>>>>> 638c48ed
   "description": "Display storybook story knobs on your deviced.",
   "keywords": [
     "addon",
@@ -25,13 +21,8 @@
     "prepare": "node ../../scripts/prepare.js"
   },
   "dependencies": {
-<<<<<<< HEAD
     "@storybook/addons": "5.2.0-alpha.17",
     "@storybook/core-events": "5.2.0-alpha.17",
-=======
-    "@storybook/addons": "5.1.0-rc.1",
-    "@storybook/core-events": "5.1.0-rc.1",
->>>>>>> 638c48ed
     "core-js": "^3.0.1",
     "deep-equal": "^1.0.1",
     "prop-types": "^15.7.2",
