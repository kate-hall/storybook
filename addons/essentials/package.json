--- conflicted
+++ resolved
@@ -50,14 +50,8 @@
   },
   "devDependencies": {
     "@babel/core": "^7.12.10",
-<<<<<<< HEAD
-    "@storybook/vue": "6.5.0-beta.4",
+    "@storybook/vue": "6.5.0-rc.1",
     "@types/jest": "^26.0.16"
-=======
-    "@storybook/vue": "6.5.0-rc.1",
-    "@types/jest": "^26.0.16",
-    "@types/webpack-env": "^1.16.0"
->>>>>>> 13b40e37
   },
   "peerDependencies": {
     "@babel/core": "^7.9.6"
@@ -103,10 +97,5 @@
   "publishConfig": {
     "access": "public"
   },
-<<<<<<< HEAD
-  "gitHead": "55247a8e36da7061bfced80c588a539d3fda3f04"
-=======
-  "gitHead": "3f09d4e6b0c655a092dc812488ef2c7ed3808401",
-  "sbmodern": "dist/modern/index.js"
->>>>>>> 13b40e37
+  "gitHead": "3f09d4e6b0c655a092dc812488ef2c7ed3808401"
 }