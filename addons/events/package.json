--- conflicted
+++ resolved
@@ -24,14 +24,9 @@
     "babel-runtime": "^6.26.0",
     "format-json": "^1.0.3",
     "prop-types": "^15.6.1",
-<<<<<<< HEAD
     "react-lifecycles-compat": "^3.0.4",
     "react-textarea-autosize": "^6.1.0"
-=======
-    "react-lifecycles-compat": "^3.0.2",
-    "react-textarea-autosize": "^6.1.0",
     "util-deprecate": "^1.0.2"
->>>>>>> 9d4438ba
   },
   "peerDependencies": {
     "react": "*"
