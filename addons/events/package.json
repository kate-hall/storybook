{
  "name": "@storybook/addon-events",
  "version": "5.1.0-alpha.34",
  "description": "Add events to your Storybook stories.",
  "keywords": [
    "addon",
    "events",
    "react",
    "storybook"
  ],
  "homepage": "https://github.com/storybooks/storybook/tree/master/addons/events",
  "bugs": {
    "url": "https://github.com/storybooks/storybook/issues"
  },
  "repository": {
    "type": "git",
    "url": "https://github.com/storybooks/storybook.git",
    "directory": "addons/events"
  },
  "license": "MIT",
  "main": "dist/index.js",
  "jsnext:main": "src/index.js",
  "scripts": {
    "prepare": "node ../../scripts/prepare.js"
  },
  "dependencies": {
<<<<<<< HEAD
    "@storybook/addons": "^5.1.0-alpha.33",
    "@storybook/core-events": "^5.1.0-alpha.33",
    "@storybook/theming": "^5.1.0-alpha.33",
=======
    "@storybook/addons": "5.1.0-alpha.34",
    "@storybook/core-events": "5.1.0-alpha.34",
    "@storybook/theming": "5.1.0-alpha.34",
>>>>>>> a83f1fa7
    "core-js": "^2.6.5",
    "format-json": "^1.0.3",
    "prop-types": "^15.7.2",
    "react": "^16.8.4",
    "react-lifecycles-compat": "^3.0.4",
    "react-textarea-autosize": "^7.0.4",
    "util-deprecate": "^1.0.2"
  },
  "peerDependencies": {
    "react": "*"
  },
  "publishConfig": {
    "access": "public"
  }
}<|MERGE_RESOLUTION|>--- conflicted
+++ resolved
@@ -24,15 +24,9 @@
     "prepare": "node ../../scripts/prepare.js"
   },
   "dependencies": {
-<<<<<<< HEAD
-    "@storybook/addons": "^5.1.0-alpha.33",
-    "@storybook/core-events": "^5.1.0-alpha.33",
-    "@storybook/theming": "^5.1.0-alpha.33",
-=======
     "@storybook/addons": "5.1.0-alpha.34",
     "@storybook/core-events": "5.1.0-alpha.34",
     "@storybook/theming": "5.1.0-alpha.34",
->>>>>>> a83f1fa7
     "core-js": "^2.6.5",
     "format-json": "^1.0.3",
     "prop-types": "^15.7.2",
