--- conflicted
+++ resolved
@@ -38,12 +38,7 @@
     "@storybook/client-logger": "6.5.0-rc.1",
     "@storybook/core-events": "6.5.0-rc.1",
     "@storybook/csf": "0.0.2--canary.4566f4d.1",
-<<<<<<< HEAD
-    "@storybook/router": "6.5.0-beta.4",
-=======
     "@storybook/router": "6.5.0-rc.1",
-    "@types/qs": "^6.9.5",
->>>>>>> 13b40e37
     "core-js": "^3.8.2",
     "global": "^4.4.0",
     "prop-types": "^15.7.2",
@@ -65,12 +60,7 @@
   "publishConfig": {
     "access": "public"
   },
-<<<<<<< HEAD
-  "gitHead": "55247a8e36da7061bfced80c588a539d3fda3f04",
-=======
   "gitHead": "3f09d4e6b0c655a092dc812488ef2c7ed3808401",
-  "sbmodern": "dist/modern/index.js",
->>>>>>> 13b40e37
   "storybook": {
     "displayName": "Links",
     "icon": "https://user-images.githubusercontent.com/263385/101991673-48355c80-3c7c-11eb-9b6e-b627c96a75f6.png",
