{
  "name": "@storybook/addon-notes",
  "version": "4.2.0-alpha.5",
  "description": "Write notes for your Storybook stories.",
  "keywords": [
    "addon",
    "notes",
    "storybook"
  ],
  "homepage": "https://github.com/storybooks/storybook/tree/master/addons/notes",
  "bugs": {
    "url": "https://github.com/storybooks/storybook/issues"
  },
  "repository": {
    "type": "git",
    "url": "https://github.com/storybooks/storybook.git"
  },
  "license": "MIT",
  "main": "dist/public_api.js",
  "types": "dist/public_api.d.ts",
  "jsnext:main": "src/public_api.ts",
  "scripts": {
    "prepare": "node ../../scripts/prepare.js"
  },
  "dependencies": {
<<<<<<< HEAD
    "@emotion/styled": "^10.0.2",
    "@storybook/addons": "4.2.0-alpha.2",
    "@storybook/components": "4.2.0-alpha.2",
    "@storybook/core-events": "4.2.0-alpha.2",
    "markdown-to-jsx": "^6.7.4",
    "prop-types": "^15.6.2",
    "util-deprecate": "^1.0.2"
=======
    "@emotion/styled": "^0.10.6",
    "@storybook/addons": "4.2.0-alpha.5",
    "core-js": "^2.5.7",
    "marked": "^0.5.2",
    "prop-types": "^15.6.2"
>>>>>>> 03c4c0f6
  },
  "devDependencies": {
    "@types/prop-types": "^15.5.7",
    "@types/util-deprecate": "^1.0.0",
    "@types/webpack-env": "^1.13.6"
  },
  "peerDependencies": {
    "react": "*"
  },
  "publishConfig": {
    "access": "public"
  }
}<|MERGE_RESOLUTION|>--- conflicted
+++ resolved
@@ -23,21 +23,13 @@
     "prepare": "node ../../scripts/prepare.js"
   },
   "dependencies": {
-<<<<<<< HEAD
     "@emotion/styled": "^10.0.2",
-    "@storybook/addons": "4.2.0-alpha.2",
-    "@storybook/components": "4.2.0-alpha.2",
-    "@storybook/core-events": "4.2.0-alpha.2",
+    "@storybook/addons": "4.2.0-alpha.5",
+    "@storybook/components": "4.2.0-alpha.5",
+    "@storybook/core-events": "4.2.0-alpha.5",
     "markdown-to-jsx": "^6.7.4",
     "prop-types": "^15.6.2",
     "util-deprecate": "^1.0.2"
-=======
-    "@emotion/styled": "^0.10.6",
-    "@storybook/addons": "4.2.0-alpha.5",
-    "core-js": "^2.5.7",
-    "marked": "^0.5.2",
-    "prop-types": "^15.6.2"
->>>>>>> 03c4c0f6
   },
   "devDependencies": {
     "@types/prop-types": "^15.5.7",
