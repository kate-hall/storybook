--- conflicted
+++ resolved
@@ -23,8 +23,7 @@
     "prepare": "node ../../scripts/prepare.js"
   },
   "dependencies": {
-<<<<<<< HEAD
-    "@emotion/styled": "^0.10.6",
+    "@emotion/styled": "^10.0.2",
     "@storybook/addons": "4.1.0-alpha.11",
     "@storybook/components": "4.1.0-alpha.11",
     "@storybook/core-events": "4.1.0-alpha.11",
@@ -37,12 +36,6 @@
     "@types/node": "^10.12.5",
     "@types/util-deprecate": "^1.0.0",
     "@types/webpack-env": "^1.13.6"
-=======
-    "@emotion/styled": "^10.0.2",
-    "@storybook/addons": "4.1.0-alpha.10",
-    "marked": "^0.5.1",
-    "prop-types": "^15.6.2"
->>>>>>> b8be2f43
   },
   "peerDependencies": {
     "react": "*"
