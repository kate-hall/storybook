{
  "name": "@storybook/addon-notes",
  "version": "4.2.0-alpha.6",
  "description": "Write notes for your Storybook stories.",
  "keywords": [
    "addon",
    "notes",
    "storybook"
  ],
  "homepage": "https://github.com/storybooks/storybook/tree/master/addons/notes",
  "bugs": {
    "url": "https://github.com/storybooks/storybook/issues"
  },
  "repository": {
    "type": "git",
    "url": "https://github.com/storybooks/storybook.git"
  },
  "license": "MIT",
  "main": "dist/public_api.js",
  "types": "dist/public_api.d.ts",
  "jsnext:main": "src/public_api.ts",
  "scripts": {
    "prepare": "node ../../scripts/prepare.js"
  },
  "dependencies": {
    "@emotion/styled": "^0.10.6",
<<<<<<< HEAD
    "@storybook/addons": "4.2.0-alpha.2",
    "@storybook/channels": "4.2.0-alpha.2",
=======
    "@storybook/addons": "4.2.0-alpha.6",
>>>>>>> bb9b7b3d
    "core-js": "^2.5.7",
    "marked": "^0.5.2",
    "prop-types": "^15.6.2"
  },
  "devDependencies": {
    "@types/marked": "^0.5.0",
    "@types/prop-types": "^15.5.7"
  },
  "peerDependencies": {
    "react": "*"
  },
  "publishConfig": {
    "access": "public"
  }
}<|MERGE_RESOLUTION|>--- conflicted
+++ resolved
@@ -24,12 +24,8 @@
   },
   "dependencies": {
     "@emotion/styled": "^0.10.6",
-<<<<<<< HEAD
-    "@storybook/addons": "4.2.0-alpha.2",
-    "@storybook/channels": "4.2.0-alpha.2",
-=======
     "@storybook/addons": "4.2.0-alpha.6",
->>>>>>> bb9b7b3d
+    "@storybook/channels": "4.2.0-alpha.6",
     "core-js": "^2.5.7",
     "marked": "^0.5.2",
     "prop-types": "^15.6.2"
