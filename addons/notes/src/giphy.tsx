--- conflicted
+++ resolved
@@ -1,45 +1,13 @@
-<<<<<<< HEAD
-import React from 'react';
-import * as PropTypes from 'prop-types';
-
-interface Props {
-  gif: String;
-=======
 import React, { Component } from 'react';
-import PropTypes from 'prop-types';
 
 import { logger } from '@storybook/client-logger';
 
 interface Props {
   query: string;
->>>>>>> 00149fbc
 }
 interface State {
   src: string | null;
 }
-<<<<<<< HEAD
-export default class Giphy extends React.Component<Props, GiphyState> {
-  static propTypes = {
-    gif: PropTypes.string.isRequired,
-  };
-  constructor(props: any) {
-    super(props);
-    this.state = {
-      src: null,
-    };
-    fetch(`http://api.giphy.com/v1/gifs/search?limit=1&api_key=dc6zaTOxFJmzC&q=${props.gif}`)
-      .then(response => {
-        if (response.ok) {
-          return response.json();
-        }
-      })
-      .then(data => {
-        this.setState({ src: data.data[0].images.original.url });
-      });
-  }
-  render() {
-    return <img src={this.state.src} />;
-=======
 export default class Giphy extends Component<Props, State> {
   state: State = {
     src: null,
@@ -62,6 +30,5 @@
     const { src } = this.state;
     // TODO: we should have a nice looking <Img /> component
     return src ? <img src={src} /> : null;
->>>>>>> 00149fbc
   }
 }