--- conflicted
+++ resolved
@@ -52,17 +52,12 @@
   return manager.knob(name, { type: 'select', selectV2: true, options, value, groupId, onChange });
 }
 
-<<<<<<< HEAD
+export function radios(name, options, value, groupId, { onChange } = {}) {
+  return manager.knob(name, { type: 'radios', options, value, groupId, onChange });
+}
+
 export function array(name, value, separator = ',', groupId, { onChange } = {}) {
   return manager.knob(name, { type: 'array', value, separator, groupId, onChange });
-=======
-export function radios(name, options, value, groupId) {
-  return manager.knob(name, { type: 'radios', options, value, groupId });
-}
-
-export function array(name, value, separator = ',', groupId) {
-  return manager.knob(name, { type: 'array', value, separator, groupId });
->>>>>>> c5f65b54
 }
 
 export function date(name, value = new Date(), groupId, { onChange } = {}) {
