{
  "name": "@storybook/addon-options",
<<<<<<< HEAD
  "version": "3.3.0-alpha.2",
=======
  "version": "3.3.0-alpha.4",
>>>>>>> cd3ae79d
  "description": "Options addon for storybook",
  "keywords": [
    "storybook"
  ],
  "homepage": "https://github.com/storybooks/storybook/tree/master/addons/options",
  "bugs": {
    "url": "https://github.com/storybooks/storybook/issues"
  },
  "license": "MIT",
  "main": "preview.js",
  "repository": {
    "type": "git",
    "url": "https://github.com/storybooks/storybook.git"
  },
  "scripts": {
    "prepare": "node ../../scripts/prepare.js",
    "storybook": "start-storybook -p 9001"
  },
  "dependencies": {
<<<<<<< HEAD
    "@storybook/addons": "^3.3.0-alpha.2"
  },
  "devDependencies": {
    "react": "^16.0.0",
    "react-dom": "^16.0.0",
    "react-test-renderer": "^16.0.0",
    "shelljs": "^0.7.8"
=======
    "@storybook/addons": "^3.3.0-alpha.4"
>>>>>>> cd3ae79d
  },
  "peerDependencies": {
    "react": "*",
    "react-dom": "*"
  }
}<|MERGE_RESOLUTION|>--- conflicted
+++ resolved
@@ -1,10 +1,6 @@
 {
   "name": "@storybook/addon-options",
-<<<<<<< HEAD
-  "version": "3.3.0-alpha.2",
-=======
   "version": "3.3.0-alpha.4",
->>>>>>> cd3ae79d
   "description": "Options addon for storybook",
   "keywords": [
     "storybook"
@@ -24,17 +20,7 @@
     "storybook": "start-storybook -p 9001"
   },
   "dependencies": {
-<<<<<<< HEAD
-    "@storybook/addons": "^3.3.0-alpha.2"
-  },
-  "devDependencies": {
-    "react": "^16.0.0",
-    "react-dom": "^16.0.0",
-    "react-test-renderer": "^16.0.0",
-    "shelljs": "^0.7.8"
-=======
     "@storybook/addons": "^3.3.0-alpha.4"
->>>>>>> cd3ae79d
   },
   "peerDependencies": {
     "react": "*",
