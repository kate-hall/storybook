--- conflicted
+++ resolved
@@ -27,85 +27,6 @@
 import { withOptions } from '@storybook/addon-options';
 
 // Option defaults:
-<<<<<<< HEAD
-setOptions({
-  /**
-   * name to display in the top left corner
-   * @type {String}
-   */
-  name: 'Storybook',
-  /**
-   * URL for name in top left corner to link to
-   * @type {String}
-   */
-  url: '#',
-  /**
-   * show story component as full screen
-   * @type {Boolean}
-   */
-  goFullScreen: false,
-  /**
-   * display panel that shows a list of stories
-   * @type {Boolean}
-   */
-  showStoriesPanel: true,
-  /**
-   * display panel that shows addon configurations
-   * @type {Boolean}
-   */
-  showAddonPanel: true,
-  /**
-   * display floating search box to search through stories
-   * @type {Boolean}
-   */
-  showSearchBox: false,
-  /**
-   * show addon panel as a vertical panel on the right
-   * @type {Boolean}
-   */
-  addonPanelInRight: false,
-  /**
-   * sorts stories
-   * @type {Boolean}
-   */
-  sortStoriesByKind: false,
-  /**
-   * regex for finding the hierarchy separator
-   * @example:
-   *   null - turn off hierarchy
-   *   /\// - split by `/`
-   *   /\./ - split by `.`
-   *   /\/|\./ - split by `/` or `.`
-   * @type {Regex}
-   */
-  hierarchySeparator: null,
-  /**
-   * regex for finding the hierarchy root separator
-   * @example:
-   *   null - turn off multiple hierarchy roots
-   *   /\|/ - split by `|`
-   * @type {Regex}
-   */
-  hierarchyRootSeparator: null,
-  /**
-   * sidebar tree animations
-   * @type {Boolean}
-   */
-  sidebarAnimations: true,
-  /**
-   * id to select an addon panel
-   * @type {String}
-   */
-  selectedPanel: undefined, // The order of addons in the "Addon panel" is the same as you import them in 'addons.js'. The first panel will be opened by default as you run Storybook
-  /**
-   * enable/disable shortcuts
-   * @type {Boolean}
-   */
-  enableShortcuts: false, // true by default
-});
-
-storybook.configure(() => require('./stories'), module);
-=======
 addDecorator(
   withOptions({
     /**
@@ -185,7 +106,6 @@
 );
 
 configure(() => require('./stories'), module);
->>>>>>> ad9e74fc
 ```
 
 ### Using per-story options
