{
  "name": "@storybook/addon-storyshots-puppeteer",
<<<<<<< HEAD
  "version": "5.0.0-beta.2",
=======
  "version": "5.0.0-beta.3",
>>>>>>> 247dd6a3
  "description": "Image snappshots addition to StoryShots base on puppeteer",
  "keywords": [
    "addon",
    "storybook"
  ],
  "homepage": "https://github.com/storybooks/storybook/tree/master/addons/storyshots/storyshots-puppeteer",
  "bugs": {
    "url": "https://github.com/storybooks/storybook/issues"
  },
  "repository": {
    "type": "git",
    "url": "https://github.com/storybooks/storybook.git"
  },
  "license": "MIT",
  "main": "dist/index.js",
  "jsnext:main": "src/index.js",
  "scripts": {
    "prepare": "node ../../../scripts/prepare.js"
  },
  "dependencies": {
<<<<<<< HEAD
    "@storybook/core": "5.0.0-beta.2",
    "@storybook/node-logger": "5.0.0-beta.2",
=======
    "@storybook/core": "5.0.0-beta.3",
    "@storybook/node-logger": "5.0.0-beta.3",
>>>>>>> 247dd6a3
    "core-js": "^2.6.2",
    "jest-image-snapshot": "^2.6.0",
    "puppeteer": "^1.12.0",
    "regenerator-runtime": "^0.12.1"
  },
  "peerDependencies": {
    "@storybook/addon-storyshots": "5.0.0-alpha.5"
  },
  "publishConfig": {
    "access": "public"
  }
}<|MERGE_RESOLUTION|>--- conflicted
+++ resolved
@@ -1,10 +1,6 @@
 {
   "name": "@storybook/addon-storyshots-puppeteer",
-<<<<<<< HEAD
-  "version": "5.0.0-beta.2",
-=======
   "version": "5.0.0-beta.3",
->>>>>>> 247dd6a3
   "description": "Image snappshots addition to StoryShots base on puppeteer",
   "keywords": [
     "addon",
@@ -25,13 +21,8 @@
     "prepare": "node ../../../scripts/prepare.js"
   },
   "dependencies": {
-<<<<<<< HEAD
-    "@storybook/core": "5.0.0-beta.2",
-    "@storybook/node-logger": "5.0.0-beta.2",
-=======
     "@storybook/core": "5.0.0-beta.3",
     "@storybook/node-logger": "5.0.0-beta.3",
->>>>>>> 247dd6a3
     "core-js": "^2.6.2",
     "jest-image-snapshot": "^2.6.0",
     "puppeteer": "^1.12.0",
