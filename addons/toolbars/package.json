--- conflicted
+++ resolved
@@ -68,12 +68,7 @@
   "publishConfig": {
     "access": "public"
   },
-<<<<<<< HEAD
-  "gitHead": "85bcae3041a0664d7c0ee4756241e29ad1063a9a",
-=======
   "gitHead": "55247a8e36da7061bfced80c588a539d3fda3f04",
-  "sbmodern": "dist/modern/manager.js",
->>>>>>> ce6c5815
   "storybook": {
     "displayName": "Toolbars",
     "icon": "https://user-images.githubusercontent.com/263385/101991677-48cdf300-3c7c-11eb-93b4-19b0e3366959.png",
