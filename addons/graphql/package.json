--- conflicted
+++ resolved
@@ -21,14 +21,9 @@
     "storybook": "start-storybook -p 9001"
   },
   "dependencies": {
-    "global": "^4.3.2",
-<<<<<<< HEAD
-    "graphiql": "^0.7.8",
+    "global": "^4.3.2"
+    "graphiql": "^0.11.5",
     "graphql": "^0.11.6",
-=======
-    "graphiql": "^0.11.5",
-    "graphql": "^0.7.0",
->>>>>>> 3538671e
     "prop-types": "^15.6.0"
   },
   "devDependencies": {
