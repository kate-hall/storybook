{
  "name": "@storybook/addon-docs",
  "version": "5.2.0-alpha.33",
  "description": "Superior documentation for your components",
  "keywords": [
    "addon",
    "notes",
    "storybook"
  ],
  "homepage": "https://github.com/storybookjs/storybook/tree/master/addons/docs",
  "bugs": {
    "url": "https://github.com/storybookjs/storybook/issues"
  },
  "repository": {
    "type": "git",
    "url": "https://github.com/storybookjs/storybook.git",
    "directory": "addons/docs"
  },
  "license": "MIT",
  "main": "dist/public_api.js",
  "types": "dist/public_api.d.ts",
  "scripts": {
    "prepare": "node ../../scripts/prepare.js"
  },
  "dependencies": {
    "@babel/generator": "^7.4.0",
    "@babel/parser": "^7.4.2",
    "@mdx-js/loader": "^1.0.0",
    "@mdx-js/mdx": "^1.0.0",
    "@mdx-js/react": "^1.0.16",
<<<<<<< HEAD
    "@storybook/addons": "5.2.0-alpha.23",
    "@storybook/api": "5.2.0-alpha.23",
    "@storybook/components": "5.2.0-alpha.23",
    "@storybook/router": "5.2.0-alpha.23",
    "@storybook/theming": "5.2.0-alpha.23",
    "core-js": "^3.0.1",
    "global": "^4.0.0",
=======
    "@storybook/addons": "5.2.0-alpha.33",
    "@storybook/api": "5.2.0-alpha.33",
    "@storybook/components": "5.2.0-alpha.33",
    "@storybook/router": "5.2.0-alpha.33",
    "@storybook/theming": "5.2.0-alpha.33",
    "core-js": "^3.0.1",
    "global": "^4.3.2",
>>>>>>> a0561d26
    "lodash": "^4.17.11",
    "prop-types": "^15.7.2"
  },
  "devDependencies": {
    "@types/prop-types": "^15.5.9",
    "@types/util-deprecate": "^1.0.0",
    "@types/webpack-env": "^1.13.7"
  },
  "peerDependencies": {
    "react": "*"
  },
  "publishConfig": {
    "access": "public"
  }
}<|MERGE_RESOLUTION|>--- conflicted
+++ resolved
@@ -28,23 +28,13 @@
     "@mdx-js/loader": "^1.0.0",
     "@mdx-js/mdx": "^1.0.0",
     "@mdx-js/react": "^1.0.16",
-<<<<<<< HEAD
-    "@storybook/addons": "5.2.0-alpha.23",
-    "@storybook/api": "5.2.0-alpha.23",
-    "@storybook/components": "5.2.0-alpha.23",
-    "@storybook/router": "5.2.0-alpha.23",
-    "@storybook/theming": "5.2.0-alpha.23",
-    "core-js": "^3.0.1",
-    "global": "^4.0.0",
-=======
     "@storybook/addons": "5.2.0-alpha.33",
     "@storybook/api": "5.2.0-alpha.33",
     "@storybook/components": "5.2.0-alpha.33",
     "@storybook/router": "5.2.0-alpha.33",
     "@storybook/theming": "5.2.0-alpha.33",
     "core-js": "^3.0.1",
-    "global": "^4.3.2",
->>>>>>> a0561d26
+    "global": "^4.0.0",
     "lodash": "^4.17.11",
     "prop-types": "^15.7.2"
   },
