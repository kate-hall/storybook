{
  "name": "@storybook/addon-docs",
<<<<<<< HEAD
  "version": "5.2.0-beta.13",
=======
  "version": "5.2.0-beta.17",
>>>>>>> bba0364e
  "description": "Superior documentation for your components",
  "keywords": [
    "addon",
    "notes",
    "storybook"
  ],
  "homepage": "https://github.com/storybookjs/storybook/tree/master/addons/docs",
  "bugs": {
    "url": "https://github.com/storybookjs/storybook/issues"
  },
  "repository": {
    "type": "git",
    "url": "https://github.com/storybookjs/storybook.git",
    "directory": "addons/docs"
  },
  "license": "MIT",
  "main": "dist/public_api.js",
  "types": "dist/public_api.d.ts",
  "scripts": {
    "prepare": "node ../../scripts/prepare.js"
  },
  "dependencies": {
    "@babel/generator": "^7.4.0",
    "@babel/parser": "^7.4.2",
    "@mdx-js/loader": "^1.1.0",
    "@mdx-js/mdx": "^1.1.0",
    "@mdx-js/react": "^1.0.27",
<<<<<<< HEAD
    "@storybook/addons": "5.2.0-beta.13",
    "@storybook/api": "5.2.0-beta.13",
    "@storybook/components": "5.2.0-beta.13",
    "@storybook/router": "5.2.0-beta.13",
    "@storybook/source-loader": "5.2.0-beta.13",
    "@storybook/theming": "5.2.0-beta.13",
=======
    "@storybook/addons": "5.2.0-beta.17",
    "@storybook/api": "5.2.0-beta.17",
    "@storybook/components": "5.2.0-beta.17",
    "@storybook/router": "5.2.0-beta.17",
    "@storybook/source-loader": "5.2.0-beta.17",
    "@storybook/theming": "5.2.0-beta.17",
>>>>>>> bba0364e
    "core-js": "^3.0.1",
    "global": "^4.3.2",
    "js-string-escape": "^1.0.1",
    "lodash": "^4.17.11",
    "prop-types": "^15.7.2"
  },
  "devDependencies": {
    "@types/prop-types": "^15.5.9",
    "@types/util-deprecate": "^1.0.0",
    "@types/webpack-env": "^1.13.7"
  },
  "peerDependencies": {
    "react": "*"
  },
  "publishConfig": {
    "access": "public"
  }
}<|MERGE_RESOLUTION|>--- conflicted
+++ resolved
@@ -1,10 +1,6 @@
 {
   "name": "@storybook/addon-docs",
-<<<<<<< HEAD
-  "version": "5.2.0-beta.13",
-=======
   "version": "5.2.0-beta.17",
->>>>>>> bba0364e
   "description": "Superior documentation for your components",
   "keywords": [
     "addon",
@@ -32,21 +28,12 @@
     "@mdx-js/loader": "^1.1.0",
     "@mdx-js/mdx": "^1.1.0",
     "@mdx-js/react": "^1.0.27",
-<<<<<<< HEAD
-    "@storybook/addons": "5.2.0-beta.13",
-    "@storybook/api": "5.2.0-beta.13",
-    "@storybook/components": "5.2.0-beta.13",
-    "@storybook/router": "5.2.0-beta.13",
-    "@storybook/source-loader": "5.2.0-beta.13",
-    "@storybook/theming": "5.2.0-beta.13",
-=======
     "@storybook/addons": "5.2.0-beta.17",
     "@storybook/api": "5.2.0-beta.17",
     "@storybook/components": "5.2.0-beta.17",
     "@storybook/router": "5.2.0-beta.17",
     "@storybook/source-loader": "5.2.0-beta.17",
     "@storybook/theming": "5.2.0-beta.17",
->>>>>>> bba0364e
     "core-js": "^3.0.1",
     "global": "^4.3.2",
     "js-string-escape": "^1.0.1",
