{
  "name": "@storybook/addon-controls",
  "version": "7.0.0-alpha.7",
  "description": "Interact with component inputs dynamically in the Storybook UI",
  "keywords": [
    "addon",
    "storybook",
    "knobs",
    "controls",
    "properties",
    "essentials",
    "data-state"
  ],
  "homepage": "https://github.com/storybookjs/storybook/tree/next/addons/controls",
  "bugs": {
    "url": "https://github.com/storybookjs/storybook/issues"
  },
  "repository": {
    "type": "git",
    "url": "https://github.com/storybookjs/storybook.git",
    "directory": "addons/controls"
  },
  "funding": {
    "type": "opencollective",
    "url": "https://opencollective.com/storybook"
  },
  "license": "MIT",
  "main": "dist/cjs/manager.js",
  "module": "dist/esm/manager.js",
  "types": "dist/types/index.d.ts",
  "files": [
    "dist/**/*",
    "README.md",
    "*.js",
    "*.d.ts"
  ],
  "scripts": {
    "prepare": "node ../../scripts/prepare.js"
  },
  "dependencies": {
<<<<<<< HEAD
    "@storybook/addons": "7.0.0-alpha.6",
    "@storybook/api": "7.0.0-alpha.6",
    "@storybook/blocks": "7.0.0-alpha.6",
    "@storybook/client-logger": "7.0.0-alpha.6",
    "@storybook/components": "7.0.0-alpha.6",
    "@storybook/core-common": "7.0.0-alpha.6",
=======
    "@storybook/addons": "7.0.0-alpha.7",
    "@storybook/api": "7.0.0-alpha.7",
    "@storybook/client-logger": "7.0.0-alpha.7",
    "@storybook/components": "7.0.0-alpha.7",
    "@storybook/core-common": "7.0.0-alpha.7",
>>>>>>> 4b203534
    "@storybook/csf": "0.0.2--canary.4566f4d.1",
    "@storybook/node-logger": "7.0.0-alpha.7",
    "@storybook/store": "7.0.0-alpha.7",
    "@storybook/theming": "7.0.0-alpha.7",
    "core-js": "^3.8.2",
    "lodash": "^4.17.21",
    "ts-dedent": "^2.0.0"
  },
  "peerDependencies": {
    "react": "^16.8.0 || ^17.0.0 || ^18.0.0",
    "react-dom": "^16.8.0 || ^17.0.0 || ^18.0.0"
  },
  "peerDependenciesMeta": {
    "react": {
      "optional": true
    },
    "react-dom": {
      "optional": true
    }
  },
  "publishConfig": {
    "access": "public"
  },
  "gitHead": "d334cabd251cd0ed8b845a87707dc84f007d4074",
  "storybook": {
    "displayName": "Controls",
    "icon": "https://user-images.githubusercontent.com/263385/101991669-479cc600-3c7c-11eb-93d9-38b67e8371f2.png",
    "supportedFrameworks": [
      "react",
      "vue",
      "angular",
      "web-components",
      "ember"
    ]
  }
}<|MERGE_RESOLUTION|>--- conflicted
+++ resolved
@@ -38,20 +38,12 @@
     "prepare": "node ../../scripts/prepare.js"
   },
   "dependencies": {
-<<<<<<< HEAD
-    "@storybook/addons": "7.0.0-alpha.6",
-    "@storybook/api": "7.0.0-alpha.6",
-    "@storybook/blocks": "7.0.0-alpha.6",
-    "@storybook/client-logger": "7.0.0-alpha.6",
-    "@storybook/components": "7.0.0-alpha.6",
-    "@storybook/core-common": "7.0.0-alpha.6",
-=======
     "@storybook/addons": "7.0.0-alpha.7",
     "@storybook/api": "7.0.0-alpha.7",
+    "@storybook/blocks": "7.0.0-alpha.7",
     "@storybook/client-logger": "7.0.0-alpha.7",
     "@storybook/components": "7.0.0-alpha.7",
     "@storybook/core-common": "7.0.0-alpha.7",
->>>>>>> 4b203534
     "@storybook/csf": "0.0.2--canary.4566f4d.1",
     "@storybook/node-logger": "7.0.0-alpha.7",
     "@storybook/store": "7.0.0-alpha.7",
