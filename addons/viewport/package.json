{
  "name": "@storybook/addon-viewport",
  "version": "5.1.0-alpha.39",
  "description": "Storybook addon to change the viewport size to mobile",
  "keywords": [
    "addon",
    "storybook"
  ],
  "homepage": "https://github.com/storybooks/storybook/tree/master/addons/viewport",
  "bugs": {
    "url": "https://github.com/storybooks/storybook/issues"
  },
  "repository": {
    "type": "git",
    "url": "https://github.com/storybooks/storybook.git",
    "directory": "addons/viewport"
  },
  "license": "MIT",
  "main": "preview.js",
  "scripts": {
    "prepare": "node ../../scripts/prepare.js"
  },
  "dependencies": {
<<<<<<< HEAD
    "@storybook/addons": "5.1.0-alpha.36",
    "@storybook/client-logger": "5.1.0-alpha.36",
    "@storybook/components": "5.1.0-alpha.36",
    "@storybook/core-events": "5.1.0-alpha.36",
    "@storybook/theming": "5.1.0-alpha.36",
    "core-js": "^3.0.1",
=======
    "@storybook/addons": "5.1.0-alpha.39",
    "@storybook/client-logger": "5.1.0-alpha.39",
    "@storybook/components": "5.1.0-alpha.39",
    "@storybook/core-events": "5.1.0-alpha.39",
    "@storybook/theming": "5.1.0-alpha.39",
    "core-js": "^2.6.5",
>>>>>>> 57e8528b
    "global": "^4.3.2",
    "memoizerific": "^1.11.3",
    "prop-types": "^15.7.2",
    "util-deprecate": "^1.0.2"
  },
  "peerDependencies": {
    "react": "*"
  },
  "publishConfig": {
    "access": "public"
  }
}<|MERGE_RESOLUTION|>--- conflicted
+++ resolved
@@ -21,21 +21,12 @@
     "prepare": "node ../../scripts/prepare.js"
   },
   "dependencies": {
-<<<<<<< HEAD
-    "@storybook/addons": "5.1.0-alpha.36",
-    "@storybook/client-logger": "5.1.0-alpha.36",
-    "@storybook/components": "5.1.0-alpha.36",
-    "@storybook/core-events": "5.1.0-alpha.36",
-    "@storybook/theming": "5.1.0-alpha.36",
-    "core-js": "^3.0.1",
-=======
     "@storybook/addons": "5.1.0-alpha.39",
     "@storybook/client-logger": "5.1.0-alpha.39",
     "@storybook/components": "5.1.0-alpha.39",
     "@storybook/core-events": "5.1.0-alpha.39",
     "@storybook/theming": "5.1.0-alpha.39",
-    "core-js": "^2.6.5",
->>>>>>> 57e8528b
+    "core-js": "^3.0.1",
     "global": "^4.3.2",
     "memoizerific": "^1.11.3",
     "prop-types": "^15.7.2",
