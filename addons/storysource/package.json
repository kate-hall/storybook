{
  "name": "@storybook/addon-storysource",
  "version": "4.1.0-alpha.11",
  "description": "Stories addon for storybook",
  "keywords": [
    "addon",
    "storybook"
  ],
  "homepage": "https://github.com/storybooks/storybook/tree/master/addons/storysource",
  "bugs": {
    "url": "https://github.com/storybooks/storybook/issues"
  },
  "repository": {
    "type": "git",
    "url": "https://github.com/storybooks/storybook.git"
  },
  "license": "MIT",
  "main": "dist/index.js",
  "jsnext:main": "src/index.js",
  "scripts": {
    "prepare": "node ../../scripts/prepare.js"
  },
  "dependencies": {
    "@storybook/addons": "4.1.0-alpha.11",
    "@storybook/components": "4.1.0-alpha.11",
    "core-js": "^2.5.7",
    "estraverse": "^4.2.0",
    "loader-utils": "^1.1.0",
    "prettier": "^1.14.3",
    "prop-types": "^15.6.2",
<<<<<<< HEAD
    "react-syntax-highlighter": "^8.0.1"
=======
    "react-syntax-highlighter": "^10.0.0",
    "regenerator-runtime": "^0.12.1"
>>>>>>> e42c6473
  },
  "peerDependencies": {
    "react": "*"
  },
  "publishConfig": {
    "access": "public"
  }
}<|MERGE_RESOLUTION|>--- conflicted
+++ resolved
@@ -28,12 +28,8 @@
     "loader-utils": "^1.1.0",
     "prettier": "^1.14.3",
     "prop-types": "^15.6.2",
-<<<<<<< HEAD
-    "react-syntax-highlighter": "^8.0.1"
-=======
-    "react-syntax-highlighter": "^10.0.0",
+    "react-syntax-highlighter": "^8.0.1",
     "regenerator-runtime": "^0.12.1"
->>>>>>> e42c6473
   },
   "peerDependencies": {
     "react": "*"
