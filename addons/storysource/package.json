--- conflicted
+++ resolved
@@ -41,14 +41,9 @@
     "loader-utils": "^2.0.0",
     "prettier": "~2.0.5",
     "prop-types": "^15.7.2",
-<<<<<<< HEAD
-    "react": "^16.8.3",
+    "react": "^16.9.17",
     "react-dom": "^16.8.3",
-    "react-syntax-highlighter": "^12.2.1",
-=======
-    "react": "^16.9.17",
     "react-syntax-highlighter": "^13.5.0",
->>>>>>> 6b3e2fbc
     "regenerator-runtime": "^0.13.3"
   },
   "devDependencies": {
