{
  "name": "@storybook/addon-storysource",
  "version": "4.2.0-alpha.10",
  "description": "Stories addon for storybook",
  "keywords": [
    "addon",
    "storybook"
  ],
  "homepage": "https://github.com/storybooks/storybook/tree/master/addons/storysource",
  "bugs": {
    "url": "https://github.com/storybooks/storybook/issues"
  },
  "repository": {
    "type": "git",
    "url": "https://github.com/storybooks/storybook.git"
  },
  "license": "MIT",
  "main": "dist/index.js",
  "jsnext:main": "src/index.js",
  "scripts": {
    "prepare": "node ../../scripts/prepare.js"
  },
  "dependencies": {
<<<<<<< HEAD
    "@storybook/addons": "4.2.0-alpha.9",
    "@storybook/components": "4.2.0-alpha.9",
    "core-js": "^2.6.1",
=======
    "@storybook/addons": "4.2.0-alpha.10",
    "@storybook/components": "4.2.0-alpha.10",
    "core-js": "^2.5.7",
>>>>>>> a199a42e
    "estraverse": "^4.2.0",
    "loader-utils": "^1.2.3",
    "prettier": "^1.14.3",
    "prop-types": "^15.6.2",
    "react-syntax-highlighter": "^8.0.1",
    "regenerator-runtime": "^0.12.1"
  },
  "peerDependencies": {
    "react": "*"
  },
  "publishConfig": {
    "access": "public"
  }
}<|MERGE_RESOLUTION|>--- conflicted
+++ resolved
@@ -21,15 +21,9 @@
     "prepare": "node ../../scripts/prepare.js"
   },
   "dependencies": {
-<<<<<<< HEAD
-    "@storybook/addons": "4.2.0-alpha.9",
-    "@storybook/components": "4.2.0-alpha.9",
-    "core-js": "^2.6.1",
-=======
     "@storybook/addons": "4.2.0-alpha.10",
     "@storybook/components": "4.2.0-alpha.10",
-    "core-js": "^2.5.7",
->>>>>>> a199a42e
+    "core-js": "^2.6.1",
     "estraverse": "^4.2.0",
     "loader-utils": "^1.2.3",
     "prettier": "^1.14.3",
