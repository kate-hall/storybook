{
  "name": "@storybook/addon-storysource",
  "version": "6.5.0-alpha.64",
  "description": "View a story’s source code to see how it works and paste into your app",
  "keywords": [
    "addon",
    "storybook",
    "code"
  ],
  "homepage": "https://github.com/storybookjs/storybook/tree/main/addons/storysource",
  "bugs": {
    "url": "https://github.com/storybookjs/storybook/issues"
  },
  "repository": {
    "type": "git",
    "url": "https://github.com/storybookjs/storybook.git",
    "directory": "addons/storysource"
  },
  "funding": {
    "type": "opencollective",
    "url": "https://opencollective.com/storybook"
  },
  "license": "MIT",
  "main": "dist/cjs/index.js",
  "module": "dist/esm/index.js",
  "types": "dist/ts3.9/index.d.ts",
  "typesVersions": {
    "<3.8": {
      "dist/ts3.9/*": [
        "dist/ts3.4/*"
      ]
    }
  },
  "files": [
    "dist/**/*",
    "README.md",
    "*.js",
    "*.d.ts"
  ],
  "scripts": {
    "prepare": "node ../../scripts/prepare.js"
  },
  "dependencies": {
    "@storybook/addons": "6.5.0-alpha.64",
<<<<<<< HEAD
    "@storybook/client-logger": "6.5.0-alpha.64",
    "@storybook/components": "6.5.0-alpha.64",
    "@storybook/manager-api": "6.5.0-alpha.64",
=======
    "@storybook/api": "6.5.0-alpha.64",
    "@storybook/client-logger": "6.5.0-alpha.64",
    "@storybook/components": "6.5.0-alpha.64",
>>>>>>> 96f6276d
    "@storybook/router": "6.5.0-alpha.64",
    "@storybook/source-loader": "6.5.0-alpha.64",
    "@storybook/theming": "6.5.0-alpha.64",
    "core-js": "^3.8.2",
    "estraverse": "^5.2.0",
    "loader-utils": "^2.0.0",
    "prop-types": "^15.7.2",
    "react-syntax-highlighter": "^15.4.5",
    "regenerator-runtime": "^0.13.7"
  },
  "devDependencies": {
    "@types/react": "^16.14.23",
    "@types/react-syntax-highlighter": "^11.0.5"
  },
  "peerDependencies": {
    "react": "^16.8.0 || ^17.0.0 || ^18.0.0",
    "react-dom": "^16.8.0 || ^17.0.0 || ^18.0.0"
  },
  "peerDependenciesMeta": {
    "react": {
      "optional": true
    },
    "react-dom": {
      "optional": true
    }
  },
  "publishConfig": {
    "access": "public"
  },
  "gitHead": "7417a230d67b54d65caedcfb584f924b879ac9f5",
  "sbmodern": "dist/modern/index.js",
  "storybook": {
    "displayName": "Storysource",
    "icon": "https://user-images.githubusercontent.com/263385/101991675-48cdf300-3c7c-11eb-9400-58de5ac6daa7.png",
    "unsupportedFrameworks": [
      "react-native"
    ]
  }
}<|MERGE_RESOLUTION|>--- conflicted
+++ resolved
@@ -42,15 +42,9 @@
   },
   "dependencies": {
     "@storybook/addons": "6.5.0-alpha.64",
-<<<<<<< HEAD
     "@storybook/client-logger": "6.5.0-alpha.64",
     "@storybook/components": "6.5.0-alpha.64",
     "@storybook/manager-api": "6.5.0-alpha.64",
-=======
-    "@storybook/api": "6.5.0-alpha.64",
-    "@storybook/client-logger": "6.5.0-alpha.64",
-    "@storybook/components": "6.5.0-alpha.64",
->>>>>>> 96f6276d
     "@storybook/router": "6.5.0-alpha.64",
     "@storybook/source-loader": "6.5.0-alpha.64",
     "@storybook/theming": "6.5.0-alpha.64",
