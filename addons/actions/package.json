{
  "name": "@storybook/addon-actions",
  "version": "6.2.0-alpha.25",
  "description": "Get UI feedback when an action is performed on an interactive element",
  "keywords": [
    "storybook"
  ],
  "homepage": "https://github.com/storybookjs/storybook/tree/master/addons/actions",
  "bugs": {
    "url": "https://github.com/storybookjs/storybook/issues"
  },
  "repository": {
    "type": "git",
    "url": "https://github.com/storybookjs/storybook.git",
    "directory": "addons/actions"
  },
  "license": "MIT",
  "main": "dist/cjs/index.js",
  "module": "dist/esm/index.js",
  "types": "dist/ts3.9/index.d.ts",
  "typesVersions": {
    "<3.8": {
      "*": [
        "dist/ts3.4/*"
      ]
    }
  },
  "files": [
    "dist/**/*",
    "README.md",
    "*.js",
    "*.d.ts"
  ],
  "scripts": {
    "prepare": "node ../../scripts/prepare.js"
  },
  "dependencies": {
<<<<<<< HEAD
    "polished": "^4.0.5",
=======
>>>>>>> 2fd216bd
    "@storybook/addons": "6.2.0-alpha.25",
    "@storybook/api": "6.2.0-alpha.25",
    "@storybook/client-api": "6.2.0-alpha.25",
    "@storybook/components": "6.2.0-alpha.25",
    "@storybook/core-events": "6.2.0-alpha.25",
    "@storybook/theming": "6.2.0-alpha.25",
    "core-js": "^3.8.2",
    "fast-deep-equal": "^3.1.3",
    "global": "^4.4.0",
    "lodash": "^4.17.20",
    "prop-types": "^15.7.2",
    "react-inspector": "^5.1.0",
    "regenerator-runtime": "^0.13.7",
    "ts-dedent": "^2.0.0",
    "util-deprecate": "^1.0.2",
    "uuid-browser": "^3.1.0"
  },
  "devDependencies": {
    "@types/lodash": "^4.14.167",
    "@types/webpack-env": "^1.16.0"
  },
  "peerDependencies": {
    "react": "^16.8.0 || ^17.0.0",
    "react-dom": "^16.8.0 || ^17.0.0"
  },
  "peerDependenciesMeta": {
    "react": {
      "optional": true
    },
    "react-dom": {
      "optional": true
    }
  },
  "publishConfig": {
    "access": "public"
  },
<<<<<<< HEAD
  "gitHead": "20db16edcd0c76c54f0d80970a288ec94ebd19e6"
=======
  "gitHead": "d4ff49b2dee7c5a3c50e992832bd0ae4d3e52e41"
>>>>>>> 2fd216bd
}<|MERGE_RESOLUTION|>--- conflicted
+++ resolved
@@ -35,10 +35,6 @@
     "prepare": "node ../../scripts/prepare.js"
   },
   "dependencies": {
-<<<<<<< HEAD
-    "polished": "^4.0.5",
-=======
->>>>>>> 2fd216bd
     "@storybook/addons": "6.2.0-alpha.25",
     "@storybook/api": "6.2.0-alpha.25",
     "@storybook/client-api": "6.2.0-alpha.25",
@@ -75,9 +71,5 @@
   "publishConfig": {
     "access": "public"
   },
-<<<<<<< HEAD
-  "gitHead": "20db16edcd0c76c54f0d80970a288ec94ebd19e6"
-=======
   "gitHead": "d4ff49b2dee7c5a3c50e992832bd0ae4d3e52e41"
->>>>>>> 2fd216bd
 }