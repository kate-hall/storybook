--- conflicted
+++ resolved
@@ -35,21 +35,15 @@
     "@storybook/theming": "5.3.0-alpha.9",
     "core-js": "^3.0.1",
     "fast-deep-equal": "^2.0.1",
-    "global": "^4.0.0",
-    "polished": "^3.4.1",
+    "global": "^4.3.2",
+    "polished": "^3.3.1",
     "prop-types": "^15.7.2",
-<<<<<<< HEAD
-    "react": "^16.9.0",
-    "react-inspector": "^3.0.2",
-    "uuid": "^3.3.3"
-=======
     "react": "^16.8.3",
     "react-inspector": "^4.0.0",
     "uuid": "^3.3.2"
->>>>>>> d0381ef6
   },
   "devDependencies": {
-    "@types/lodash": "^4.14.138",
+    "@types/lodash": "^4.14.129",
     "@types/uuid": "^3.4.4"
   },
   "publishConfig": {
