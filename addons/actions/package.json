{
  "name": "@storybook/addon-actions",
  "version": "4.2.0-alpha.10",
  "description": "Action Logger addon for storybook",
  "keywords": [
    "storybook"
  ],
  "homepage": "https://github.com/storybooks/storybook/tree/master/addons/actions",
  "bugs": {
    "url": "https://github.com/storybooks/storybook/issues"
  },
  "repository": {
    "type": "git",
    "url": "https://github.com/storybooks/storybook.git"
  },
  "license": "MIT",
  "main": "dist/index.js",
  "jsnext:main": "src/index.js",
  "scripts": {
    "prepare": "node ../../scripts/prepare.js"
  },
  "dependencies": {
<<<<<<< HEAD
    "@emotion/core": "^10.0.5",
    "@emotion/styled": "^10.0.5",
    "@storybook/addons": "4.2.0-alpha.9",
    "@storybook/components": "4.2.0-alpha.9",
    "@storybook/core-events": "4.2.0-alpha.9",
    "core-js": "^2.6.1",
    "emotion-theming": "^10.0.5",
    "fast-deep-equal": "^2.0.1",
=======
    "@emotion/core": "^0.13.1",
    "@emotion/provider": "^0.11.2",
    "@emotion/styled": "^0.10.6",
    "@storybook/addons": "4.2.0-alpha.10",
    "@storybook/components": "4.2.0-alpha.10",
    "@storybook/core-events": "4.2.0-alpha.10",
    "core-js": "^2.5.7",
    "deep-equal": "^1.0.1",
>>>>>>> a199a42e
    "global": "^4.3.2",
    "lodash": "^4.17.11",
    "make-error": "^1.3.5",
    "prop-types": "^15.6.2",
    "react": "^16.7.0",
    "react-inspector": "^2.3.0",
    "uuid": "^3.3.2"
  },
  "publishConfig": {
    "access": "public"
  }
}<|MERGE_RESOLUTION|>--- conflicted
+++ resolved
@@ -20,25 +20,14 @@
     "prepare": "node ../../scripts/prepare.js"
   },
   "dependencies": {
-<<<<<<< HEAD
     "@emotion/core": "^10.0.5",
     "@emotion/styled": "^10.0.5",
-    "@storybook/addons": "4.2.0-alpha.9",
-    "@storybook/components": "4.2.0-alpha.9",
-    "@storybook/core-events": "4.2.0-alpha.9",
+    "@storybook/addons": "4.2.0-alpha.10",
+    "@storybook/components": "4.2.0-alpha.10",
+    "@storybook/core-events": "4.2.0-alpha.10",
     "core-js": "^2.6.1",
     "emotion-theming": "^10.0.5",
     "fast-deep-equal": "^2.0.1",
-=======
-    "@emotion/core": "^0.13.1",
-    "@emotion/provider": "^0.11.2",
-    "@emotion/styled": "^0.10.6",
-    "@storybook/addons": "4.2.0-alpha.10",
-    "@storybook/components": "4.2.0-alpha.10",
-    "@storybook/core-events": "4.2.0-alpha.10",
-    "core-js": "^2.5.7",
-    "deep-equal": "^1.0.1",
->>>>>>> a199a42e
     "global": "^4.3.2",
     "lodash": "^4.17.11",
     "make-error": "^1.3.5",
