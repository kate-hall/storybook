{
  "name": "@storybook/addon-actions",
  "version": "3.3.0-alpha.0",
  "description": "Action Logger addon for storybook",
  "keywords": [
    "storybook"
  ],
  "homepage": "https://github.com/storybooks/storybook/tree/master/addons/actions",
  "bugs": {
    "url": "https://github.com/storybooks/storybook/issues"
  },
  "license": "MIT",
  "main": "dist/index.js",
  "repository": {
    "type": "git",
    "url": "https://github.com/storybooks/storybook.git"
  },
  "scripts": {
    "deploy-storybook": "storybook-to-ghpages",
    "prepare": "node ../../scripts/prepare.js",
    "storybook": "start-storybook -p 9001"
  },
  "dependencies": {
    "@storybook/addons": "^3.3.0-alpha.0",
    "deep-equal": "^1.0.1",
<<<<<<< HEAD
    "prop-types": "^15.5.10",
    "react-inspector": "^2.1.6",
=======
    "json-stringify-safe": "^5.0.1",
    "prop-types": "^15.6.0",
    "react-inspector": "^2.2.0",
>>>>>>> 63e82acb
    "uuid": "^3.1.0"
  },
  "devDependencies": {
    "react": "^16.0.0",
    "react-dom": "^16.0.0",
    "react-test-renderer": "^16.0.0",
    "shelljs": "^0.7.8"
  },
  "peerDependencies": {
    "react": "*",
    "react-dom": "*"
  }
}<|MERGE_RESOLUTION|>--- conflicted
+++ resolved
@@ -23,14 +23,8 @@
   "dependencies": {
     "@storybook/addons": "^3.3.0-alpha.0",
     "deep-equal": "^1.0.1",
-<<<<<<< HEAD
-    "prop-types": "^15.5.10",
-    "react-inspector": "^2.1.6",
-=======
-    "json-stringify-safe": "^5.0.1",
     "prop-types": "^15.6.0",
     "react-inspector": "^2.2.0",
->>>>>>> 63e82acb
     "uuid": "^3.1.0"
   },
   "devDependencies": {
