{
  "name": "@storybook/addon-info",
<<<<<<< HEAD
  "version": "3.2.16",
=======
  "version": "3.3.0-alpha.2",
>>>>>>> d997c572
  "description": "A Storybook addon to show additional information for your stories.",
  "license": "MIT",
  "main": "dist/index.js",
  "repository": {
    "type": "git",
    "url": "https://github.com/storybooks/storybook.git"
  },
  "scripts": {
    "prepare": "node ../../scripts/prepare.js",
    "publish-storybook": "bash .scripts/publish_storybook.sh",
    "storybook": "start-storybook -p 9010"
  },
  "dependencies": {
<<<<<<< HEAD
    "@storybook/addons": "^3.2.16",
    "@storybook/components": "^3.2.16",
=======
    "@storybook/addons": "^3.3.0-alpha.2",
    "@storybook/components": "^3.3.0-alpha.2",
>>>>>>> d997c572
    "babel-runtime": "^6.26.0",
    "global": "^4.3.2",
    "marksy": "^2.0.0",
    "prop-types": "^15.6.0",
    "react-addons-create-fragment": "^15.5.3",
    "util-deprecate": "^1.0.2"
  },
  "peerDependencies": {
    "react": "*",
    "react-dom": "*"
  }
}<|MERGE_RESOLUTION|>--- conflicted
+++ resolved
@@ -1,10 +1,6 @@
 {
   "name": "@storybook/addon-info",
-<<<<<<< HEAD
-  "version": "3.2.16",
-=======
   "version": "3.3.0-alpha.2",
->>>>>>> d997c572
   "description": "A Storybook addon to show additional information for your stories.",
   "license": "MIT",
   "main": "dist/index.js",
@@ -18,13 +14,8 @@
     "storybook": "start-storybook -p 9010"
   },
   "dependencies": {
-<<<<<<< HEAD
-    "@storybook/addons": "^3.2.16",
-    "@storybook/components": "^3.2.16",
-=======
     "@storybook/addons": "^3.3.0-alpha.2",
     "@storybook/components": "^3.3.0-alpha.2",
->>>>>>> d997c572
     "babel-runtime": "^6.26.0",
     "global": "^4.3.2",
     "marksy": "^2.0.0",
