{
  "name": "@storybook/addon-info",
  "version": "4.0.0-alpha.7",
  "description": "A Storybook addon to show additional information for your stories.",
  "repository": {
    "type": "git",
    "url": "https://github.com/storybooks/storybook.git"
  },
  "license": "MIT",
  "main": "dist/index.js",
  "jsnext:main": "src/index.js",
  "scripts": {
    "prepare": "node ../../scripts/prepare.js"
  },
  "dependencies": {
    "@storybook/client-logger": "4.0.0-alpha.7",
    "@storybook/components": "4.0.0-alpha.7",
    "babel-runtime": "^6.26.0",
    "core-js": "2.5.6",
<<<<<<< HEAD
    "emotion": "^9.1.3",
=======
    "glamor": "^2.20.40",
    "glamorous": "^4.13.0",
>>>>>>> 54bc6243
    "global": "^4.3.2",
    "marksy": "^6.0.3",
    "nested-object-assign": "^1.0.1",
    "prop-types": "^15.6.1",
    "react-addons-create-fragment": "^15.5.3",
<<<<<<< HEAD
    "react-emotion": "^9.1.3",
    "react-lifecycles-compat": "^3.0.2",
=======
    "react-lifecycles-compat": "^3.0.4",
>>>>>>> 54bc6243
    "util-deprecate": "^1.0.2"
  },
  "devDependencies": {
    "react-test-renderer": "^16.3.2"
  },
  "peerDependencies": {
    "react": "*"
  }
}<|MERGE_RESOLUTION|>--- conflicted
+++ resolved
@@ -17,23 +17,14 @@
     "@storybook/components": "4.0.0-alpha.7",
     "babel-runtime": "^6.26.0",
     "core-js": "2.5.6",
-<<<<<<< HEAD
     "emotion": "^9.1.3",
-=======
-    "glamor": "^2.20.40",
-    "glamorous": "^4.13.0",
->>>>>>> 54bc6243
     "global": "^4.3.2",
     "marksy": "^6.0.3",
     "nested-object-assign": "^1.0.1",
     "prop-types": "^15.6.1",
     "react-addons-create-fragment": "^15.5.3",
-<<<<<<< HEAD
     "react-emotion": "^9.1.3",
-    "react-lifecycles-compat": "^3.0.2",
-=======
     "react-lifecycles-compat": "^3.0.4",
->>>>>>> 54bc6243
     "util-deprecate": "^1.0.2"
   },
   "devDependencies": {
