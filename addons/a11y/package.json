{
  "name": "@storybook/addon-a11y",
  "version": "5.2.0-beta.45",
  "description": "a11y addon for storybook",
  "keywords": [
    "a11y",
    "accessibility",
    "addon",
    "storybook",
    "valid",
    "verify"
  ],
  "homepage": "https://github.com/storybookjs/storybook#readme",
  "bugs": {
    "url": "https://github.com/storybookjs/storybook/issues"
  },
  "repository": {
    "type": "git",
    "url": "git+https://github.com/storybookjs/storybook.git",
    "directory": "addons/a11y"
  },
  "license": "MIT",
  "main": "dist/index.js",
  "types": "dist/index.d.ts",
  "scripts": {
    "prepare": "node ../../scripts/prepare.js"
  },
  "dependencies": {
<<<<<<< HEAD
    "@storybook/addons": "5.2.0-beta.42",
    "@storybook/api": "5.2.0-beta.42",
    "@storybook/client-logger": "5.2.0-beta.42",
    "@storybook/components": "5.2.0-beta.42",
    "@storybook/core-events": "5.2.0-beta.42",
    "@storybook/theming": "5.2.0-beta.42",
    "axe-core": "^3.3.2",
=======
    "@storybook/addons": "5.2.0-beta.45",
    "@storybook/api": "5.2.0-beta.45",
    "@storybook/client-logger": "5.2.0-beta.45",
    "@storybook/components": "5.2.0-beta.45",
    "@storybook/core-events": "5.2.0-beta.45",
    "@storybook/theming": "5.2.0-beta.45",
    "axe-core": "^3.2.2",
>>>>>>> 023f18de
    "common-tags": "^1.8.0",
    "core-js": "^3.0.1",
    "global": "^4.3.2",
    "hoist-non-react-statics": "^3.3.0",
    "memoizerific": "^1.11.3",
    "react": "^16.8.3",
    "react-redux": "^7.0.2",
    "react-sizeme": "^2.5.2",
    "redux": "^4.0.1",
    "util-deprecate": "^1.0.2"
  },
  "devDependencies": {
    "@types/common-tags": "^1.8.0",
    "@types/react-redux": "^7.0.6"
  },
  "publishConfig": {
    "access": "public"
  }
}<|MERGE_RESOLUTION|>--- conflicted
+++ resolved
@@ -26,23 +26,13 @@
     "prepare": "node ../../scripts/prepare.js"
   },
   "dependencies": {
-<<<<<<< HEAD
-    "@storybook/addons": "5.2.0-beta.42",
-    "@storybook/api": "5.2.0-beta.42",
-    "@storybook/client-logger": "5.2.0-beta.42",
-    "@storybook/components": "5.2.0-beta.42",
-    "@storybook/core-events": "5.2.0-beta.42",
-    "@storybook/theming": "5.2.0-beta.42",
-    "axe-core": "^3.3.2",
-=======
     "@storybook/addons": "5.2.0-beta.45",
     "@storybook/api": "5.2.0-beta.45",
     "@storybook/client-logger": "5.2.0-beta.45",
     "@storybook/components": "5.2.0-beta.45",
     "@storybook/core-events": "5.2.0-beta.45",
     "@storybook/theming": "5.2.0-beta.45",
-    "axe-core": "^3.2.2",
->>>>>>> 023f18de
+    "axe-core": "^3.3.2",
     "common-tags": "^1.8.0",
     "core-js": "^3.0.1",
     "global": "^4.3.2",
