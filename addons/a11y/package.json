--- conflicted
+++ resolved
@@ -33,17 +33,6 @@
     "prepare": "node ../../scripts/prepare.js"
   },
   "dependencies": {
-<<<<<<< HEAD
-    "@storybook/addons": "6.0.13",
-    "@storybook/api": "6.0.13",
-    "@storybook/channels": "6.0.13",
-    "@storybook/client-api": "6.0.13",
-    "@storybook/client-logger": "6.0.13",
-    "@storybook/components": "6.0.13",
-    "@storybook/core-events": "6.0.13",
-    "@storybook/theming": "6.0.13",
-    "axe-core": "^4.0.1",
-=======
     "@storybook/addons": "6.0.21",
     "@storybook/api": "6.0.21",
     "@storybook/channels": "6.0.21",
@@ -52,8 +41,7 @@
     "@storybook/components": "6.0.21",
     "@storybook/core-events": "6.0.21",
     "@storybook/theming": "6.0.21",
-    "axe-core": "^3.5.2",
->>>>>>> 1a1a5e24
+    "axe-core": "^4.0.1",
     "core-js": "^3.0.1",
     "global": "^4.3.2",
     "lodash": "^4.17.15",
