{
  "name": "@storybook/addon-jest",
<<<<<<< HEAD
  "version": "6.2.0-alpha.16",
  "description": "An addon that shows component jest report",
=======
  "version": "6.2.0-alpha.26",
  "description": "React storybook addon that show component jest report",
>>>>>>> c1e06864
  "keywords": [
    "addon",
    "jest",
    "react",
    "report",
    "results",
    "storybook",
    "unit-testing",
    "test"
  ],
  "homepage": "https://github.com/storybookjs/storybook/tree/master/addons/jest",
  "bugs": {
    "url": "https://github.com/storybookjs/storybook/issues"
  },
  "repository": {
    "type": "git",
    "url": "https://github.com/storybookjs/storybook.git",
    "directory": "addons/jest"
  },
  "license": "MIT",
  "author": "Renaud Tertrais <renaud.tertrais@gmail.com> (https://github.com/renaudtertrais)",
  "main": "dist/cjs/index.js",
  "module": "dist/esm/index.js",
  "types": "dist/ts3.9/index.d.ts",
  "typesVersions": {
    "<3.8": {
      "*": [
        "dist/ts3.4/*"
      ]
    }
  },
  "files": [
    "dist/**/*",
    "README.md",
    "*.js",
    "*.d.ts"
  ],
  "scripts": {
    "prepare": "node ../../scripts/prepare.js"
  },
  "dependencies": {
    "@storybook/addons": "6.2.0-alpha.26",
    "@storybook/api": "6.2.0-alpha.26",
    "@storybook/components": "6.2.0-alpha.26",
    "@storybook/core-events": "6.2.0-alpha.26",
    "@storybook/theming": "6.2.0-alpha.26",
    "core-js": "^3.8.2",
    "global": "^4.4.0",
    "react-sizeme": "^2.6.12",
    "regenerator-runtime": "^0.13.7",
    "upath": "^1.2.0"
  },
  "devDependencies": {
    "@types/webpack-env": "^1.16.0"
  },
  "peerDependencies": {
    "react": "^16.8.0 || ^17.0.0",
    "react-dom": "^16.8.0 || ^17.0.0"
  },
  "peerDependenciesMeta": {
    "react": {
      "optional": true
    },
    "react-dom": {
      "optional": true
    }
  },
  "publishConfig": {
    "access": "public"
  },
<<<<<<< HEAD
  "gitHead": "2cc64efa1dcb90b72806d4c88c295f38dd92e427",
  "storybook": {
    "displayName": "Jest",
    "icon": "https://pbs.twimg.com/profile_images/821713465245102080/mMtKIMax_400x400.jpg",
    "unsupportedFrameworks": [
      "react-native"
    ]
  }
=======
  "gitHead": "dc281516a86ed63016caa2861f32f59d642adac7"
>>>>>>> c1e06864
}<|MERGE_RESOLUTION|>--- conflicted
+++ resolved
@@ -1,12 +1,7 @@
 {
   "name": "@storybook/addon-jest",
-<<<<<<< HEAD
-  "version": "6.2.0-alpha.16",
-  "description": "An addon that shows component jest report",
-=======
   "version": "6.2.0-alpha.26",
   "description": "React storybook addon that show component jest report",
->>>>>>> c1e06864
   "keywords": [
     "addon",
     "jest",
@@ -77,8 +72,7 @@
   "publishConfig": {
     "access": "public"
   },
-<<<<<<< HEAD
-  "gitHead": "2cc64efa1dcb90b72806d4c88c295f38dd92e427",
+  "gitHead": "dc281516a86ed63016caa2861f32f59d642adac7",
   "storybook": {
     "displayName": "Jest",
     "icon": "https://pbs.twimg.com/profile_images/821713465245102080/mMtKIMax_400x400.jpg",
@@ -86,7 +80,4 @@
       "react-native"
     ]
   }
-=======
-  "gitHead": "dc281516a86ed63016caa2861f32f59d642adac7"
->>>>>>> c1e06864
 }