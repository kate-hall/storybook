{
  "extends": "../../tsconfig.json",
  "compilerOptions": {
    "rootDir": "./src",
    "types": ["webpack-env", "jest"]
  },
<<<<<<< HEAD
  "include": ["src/**/*"],
  "exclude": ["src/__tests__/**/*"]
=======
  "include": [
    "src/**/*"
  ],
  "exclude": [
    "src/**/*.test.*",
    "src/**/tests/**/*",
    "src/**/__tests__/**/*",
    "src/**/*.stories.*",
    "src/**/*.mockdata.*",
    "src/**/__testfixtures__/**"
  ]
>>>>>>> 013f2658
}<|MERGE_RESOLUTION|>--- conflicted
+++ resolved
@@ -4,10 +4,6 @@
     "rootDir": "./src",
     "types": ["webpack-env", "jest"]
   },
-<<<<<<< HEAD
-  "include": ["src/**/*"],
-  "exclude": ["src/__tests__/**/*"]
-=======
   "include": [
     "src/**/*"
   ],
@@ -19,5 +15,4 @@
     "src/**/*.mockdata.*",
     "src/**/__testfixtures__/**"
   ]
->>>>>>> 013f2658
 }