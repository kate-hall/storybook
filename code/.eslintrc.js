--- conflicted
+++ resolved
@@ -209,7 +209,6 @@
       },
     },
     {
-<<<<<<< HEAD
       files: ['**/*.ts', '!**/*.test.*', '!**/*.spec.*'],
       excludedFiles: ['**/*.test.*'],
       rules: {
@@ -217,10 +216,7 @@
       },
     },
     {
-      files: ['**/core-events/src/**/*'],
-=======
       files: ['./core/src/preview-errors.ts'],
->>>>>>> a937895c
       excludedFiles: ['**/*.test.*'],
       rules: {
         'local-rules/no-duplicated-error-codes': 'error',
