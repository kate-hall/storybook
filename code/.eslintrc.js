--- conflicted
+++ resolved
@@ -15,11 +15,7 @@
     'eslint-comments/no-unused-disable': 'error',
     'react-hooks/rules-of-hooks': 'off',
     'import/extensions': 'off', // for mjs, we sometimes need extensions
-<<<<<<< HEAD
-=======
-    'jest/no-done-callback': 'off',
     'jsx-a11y/control-has-associated-label': 'off',
->>>>>>> bcfb7811
     '@typescript-eslint/dot-notation': [
       'error',
       {
