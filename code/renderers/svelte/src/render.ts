import type { Store_RenderContext, ArgsStoryFn } from '@storybook/types';
import type { SvelteComponentTyped } from 'svelte';
// eslint-disable-next-line import/no-extraneous-dependencies
import PreviewRender from '@storybook/svelte/templates/PreviewRender.svelte';

import type { SvelteFramework } from './types';

const componentsByDomElement = new Map<Element, SvelteComponentTyped>();

function teardown(domElement: Element) {
  if (!componentsByDomElement.has(domElement)) {
    return;
  }
  // eslint-disable-next-line @typescript-eslint/no-non-null-assertion -- we know it exists because we just checked
  componentsByDomElement.get(domElement)!.$destroy();

  // eslint-disable-next-line no-param-reassign -- this is on purpose
  domElement.innerHTML = '';
  componentsByDomElement.delete(domElement);
}

<<<<<<< HEAD
export function renderToCanvas(
  { storyFn, kind, name, showMain, showError, storyContext }: Store_RenderContext<SvelteFramework>,
=======
export function renderToDOM(
  {
    storyFn,
    kind,
    name,
    showMain,
    showError,
    storyContext,
    forceRemount,
  }: Store_RenderContext<SvelteFramework>,
>>>>>>> b0b6c6b3
  domElement: Element
) {
  const existingComponent = componentsByDomElement.get(domElement);

  if (forceRemount) {
    teardown(domElement);
  }

  if (!existingComponent || forceRemount) {
    const createdComponent = new PreviewRender({
      target: domElement,
      props: {
        storyFn,
        storyContext,
        name,
        kind,
        showError,
      },
    }) as SvelteComponentTyped;
    componentsByDomElement.set(domElement, createdComponent);
  } else {
    existingComponent.$set({
      storyFn,
      storyContext,
      name,
      kind,
      showError,
    });
  }

  showMain();

  // teardown the component when the story changes
  return () => {
    teardown(domElement);
  };
}

export const render: ArgsStoryFn<SvelteFramework> = (args, context) => {
  const { id, component: Component } = context;
  if (!Component) {
    throw new Error(
      `Unable to render story ${id} as the component annotation is missing from the default export`
    );
  }

  return { Component, props: args };
};<|MERGE_RESOLUTION|>--- conflicted
+++ resolved
@@ -19,11 +19,7 @@
   componentsByDomElement.delete(domElement);
 }
 
-<<<<<<< HEAD
 export function renderToCanvas(
-  { storyFn, kind, name, showMain, showError, storyContext }: Store_RenderContext<SvelteFramework>,
-=======
-export function renderToDOM(
   {
     storyFn,
     kind,
@@ -33,7 +29,6 @@
     storyContext,
     forceRemount,
   }: Store_RenderContext<SvelteFramework>,
->>>>>>> b0b6c6b3
   domElement: Element
 ) {
   const existingComponent = componentsByDomElement.get(domElement);
