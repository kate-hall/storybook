--- conflicted
+++ resolved
@@ -1,23 +1,14 @@
 import { start } from '@storybook/core-client';
 import { decorateStory } from './decorators';
 
-<<<<<<< HEAD
-import { render, renderToDOM } from './render';
-import type { SvelteFramework } from './types';
-=======
 import type { SvelteFramework } from './types';
 import { render, renderToCanvas } from './render';
->>>>>>> e3a46f59
 
 const {
   configure: coreConfigure,
   clientApi,
   forceReRender,
-<<<<<<< HEAD
-} = start<SvelteFramework>(renderToDOM, {
-=======
 } = start<SvelteFramework>(renderToCanvas, {
->>>>>>> e3a46f59
   decorateStory,
   render,
 });
