--- conflicted
+++ resolved
@@ -10,12 +10,8 @@
   Store_CSFExports,
   StoriesWithPartialProps,
   ComposedStoryFn,
-<<<<<<< HEAD
   NamedOrDefaultProjectAnnotations,
-} from '@storybook/types';
-=======
 } from 'storybook/internal/types';
->>>>>>> 4931b385
 
 import * as svelteProjectAnnotations from './entry-preview';
 import type { Meta } from './public-types';
