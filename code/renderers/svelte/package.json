{
  "name": "@storybook/svelte",
  "version": "7.5.0-alpha.5",
  "description": "Storybook Svelte renderer",
  "keywords": [
    "storybook"
  ],
  "homepage": "https://github.com/storybookjs/storybook/tree/next/code/renderers/svelte",
  "bugs": {
    "url": "https://github.com/storybookjs/storybook/issues"
  },
  "repository": {
    "type": "git",
    "url": "https://github.com/storybookjs/storybook.git",
    "directory": "code/renderers/svelte"
  },
  "funding": {
    "type": "opencollective",
    "url": "https://opencollective.com/storybook"
  },
  "license": "MIT",
  "exports": {
    ".": {
      "types": "./dist/index.d.ts",
      "node": "./dist/index.js",
      "require": "./dist/index.js",
      "import": "./dist/index.mjs"
    },
    "./preview": {
      "types": "./dist/config.d.ts",
      "require": "./dist/config.js",
      "import": "./dist/config.mjs"
    },
    "./package.json": "./package.json",
    "./templates/HOC.svelte": "./templates/HOC.svelte",
    "./templates/PreviewRender.svelte": "./templates/PreviewRender.svelte",
    "./templates/SlotDecorator.svelte": "./templates/SlotDecorator.svelte"
  },
  "main": "dist/index.js",
  "module": "dist/index.mjs",
  "types": "dist/index.d.ts",
  "files": [
    "dist/**/*",
    "templates/**/*",
    "template/cli/**/*",
    "README.md",
    "*.js",
    "*.d.ts",
    "!src/**/*"
  ],
  "scripts": {
    "check": "svelte-check",
    "prep": "../../../scripts/prepare/bundle.ts"
  },
  "dependencies": {
    "@storybook/client-logger": "workspace:*",
    "@storybook/core-client": "workspace:*",
    "@storybook/core-events": "workspace:*",
    "@storybook/docs-tools": "workspace:*",
    "@storybook/global": "^5.0.0",
    "@storybook/preview-api": "workspace:*",
    "@storybook/types": "workspace:*",
    "sveltedoc-parser": "^4.2.1",
    "type-fest": "~2.19"
  },
  "devDependencies": {
<<<<<<< HEAD
    "expect-type": "^0.14.2",
    "svelte": "^3.31.2",
    "svelte-check": "^3.2.0",
    "typescript": "~4.9.3"
=======
    "expect-type": "^0.15.0",
    "svelte": "^4.0.0",
    "svelte-check": "3.4.6",
    "typescript": "^5.0.4"
>>>>>>> dd24dae2
  },
  "peerDependencies": {
    "svelte": "^3.1.0 || ^4.0.0"
  },
  "engines": {
    "node": ">=16.0.0"
  },
  "publishConfig": {
    "access": "public"
  },
  "bundler": {
    "entries": [
      "./src/index.ts",
      "./src/config.ts"
    ],
    "platform": "browser"
  },
  "gitHead": "e6a7fd8a655c69780bc20b9749c2699e44beae17"
}<|MERGE_RESOLUTION|>--- conflicted
+++ resolved
@@ -64,17 +64,10 @@
     "type-fest": "~2.19"
   },
   "devDependencies": {
-<<<<<<< HEAD
-    "expect-type": "^0.14.2",
-    "svelte": "^3.31.2",
-    "svelte-check": "^3.2.0",
-    "typescript": "~4.9.3"
-=======
     "expect-type": "^0.15.0",
     "svelte": "^4.0.0",
     "svelte-check": "3.4.6",
     "typescript": "^5.0.4"
->>>>>>> dd24dae2
   },
   "peerDependencies": {
     "svelte": "^3.1.0 || ^4.0.0"
