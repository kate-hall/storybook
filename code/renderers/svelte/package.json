--- conflicted
+++ resolved
@@ -55,22 +55,12 @@
     "prep": "../../../scripts/prepare/bundle.ts"
   },
   "dependencies": {
-<<<<<<< HEAD
-    "@storybook/addons": "7.0.0-alpha.35",
-    "@storybook/client-logger": "7.0.0-alpha.35",
-    "@storybook/core-client": "7.0.0-alpha.35",
-    "@storybook/csf": "0.0.2--canary.0899bb7.0",
-    "@storybook/docs-tools": "7.0.0-alpha.35",
-    "@storybook/store": "7.0.0-alpha.35",
-=======
     "@storybook/addons": "7.0.0-alpha.49",
     "@storybook/client-logger": "7.0.0-alpha.49",
     "@storybook/core-client": "7.0.0-alpha.49",
     "@storybook/docs-tools": "7.0.0-alpha.49",
     "@storybook/store": "7.0.0-alpha.49",
     "@storybook/types": "7.0.0-alpha.49",
-    "global": "^4.4.0",
->>>>>>> 2283ebb2
     "react": "16.14.0",
     "react-dom": "16.14.0",
     "sveltedoc-parser": "^4.2.1",
