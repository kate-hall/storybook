--- conflicted
+++ resolved
@@ -1,10 +1,3 @@
-<<<<<<< HEAD
-/* eslint-disable import/no-unresolved */
-=======
-// @ts-expect-error (Converted from ts-ignore)
-import global from 'global';
-
->>>>>>> 2283ebb2
 import { LitElement, html, css } from 'lit-element';
 
 const { CustomEvent } = globalThis;
