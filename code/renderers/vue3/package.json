--- conflicted
+++ resolved
@@ -60,7 +60,6 @@
   },
   "devDependencies": {
     "@digitak/esrun": "^3.2.2",
-<<<<<<< HEAD
     "@types/prettier": "2.7.2",
     "@vue/vue3-jest": "29",
     "typescript": "~4.9.3",
@@ -77,17 +76,6 @@
     "vue": {
       "optional": true
     }
-=======
-    "@testing-library/vue": "^8.0.0",
-    "@types/prettier": "^3.0.0",
-    "@vitejs/plugin-vue": "^4.4.0",
-    "typescript": "^5.3.2",
-    "vue": "^3.2.47",
-    "vue-tsc": "latest"
-  },
-  "peerDependencies": {
-    "vue": "^3.0.0"
->>>>>>> 268e441b
   },
   "engines": {
     "node": ">=18.0.0"
