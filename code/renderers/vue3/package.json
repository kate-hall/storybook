{
  "name": "@storybook/vue3",
<<<<<<< HEAD
  "version": "7.6.17",
=======
  "version": "8.0.0-rc.5",
>>>>>>> 82e153f4
  "description": "Storybook Vue 3 renderer",
  "keywords": [
    "storybook"
  ],
  "homepage": "https://github.com/storybookjs/storybook/tree/next/code/renderers/vue3",
  "bugs": {
    "url": "https://github.com/storybookjs/storybook/issues"
  },
  "repository": {
    "type": "git",
    "url": "https://github.com/storybookjs/storybook.git",
    "directory": "code/renderers/vue3"
  },
  "funding": {
    "type": "opencollective",
    "url": "https://opencollective.com/storybook"
  },
  "license": "MIT",
  "exports": {
    ".": {
      "types": "./dist/index.d.ts",
      "node": "./dist/index.js",
      "require": "./dist/index.js",
      "import": "./dist/index.mjs"
    },
    "./preset": "./preset.js",
    "./dist/entry-preview.mjs": "./dist/entry-preview.mjs",
    "./dist/entry-preview-docs.mjs": "./dist/entry-preview-docs.mjs",
    "./package.json": "./package.json"
  },
  "main": "dist/index.js",
  "module": "dist/index.mjs",
  "types": "dist/index.d.ts",
  "files": [
    "dist/**/*",
    "template/cli/**/*",
    "README.md",
    "*.js",
    "*.d.ts",
    "!src/**/*"
  ],
  "scripts": {
    "check": "vue-tsc --noEmit",
    "prep": "node --loader ../../../scripts/node_modules/esbuild-register/loader.js -r ../../../scripts/node_modules/esbuild-register/register.js ../../../scripts/prepare/bundle.ts"
  },
  "dependencies": {
    "@storybook/docs-tools": "workspace:*",
    "@storybook/global": "^5.0.0",
    "@storybook/preview-api": "workspace:*",
    "@storybook/types": "workspace:*",
    "@vue/compiler-core": "^3.0.0",
    "lodash": "^4.17.21",
    "ts-dedent": "^2.0.0",
    "type-fest": "~2.19",
    "vue-component-type-helpers": "latest"
  },
  "devDependencies": {
    "@digitak/esrun": "^3.2.2",
<<<<<<< HEAD
    "@types/prettier": "2.7.2",
    "@vue/vue3-jest": "29",
    "babel-jest": "^29.7.0",
    "typescript": "~4.9.3",
=======
    "@testing-library/vue": "^8.0.0",
    "@types/prettier": "^3.0.0",
    "@vitejs/plugin-vue": "^4.4.0",
    "typescript": "^5.3.2",
>>>>>>> 82e153f4
    "vue": "^3.2.47",
    "vue-tsc": "latest"
  },
  "peerDependencies": {
    "vue": "^3.0.0"
  },
  "engines": {
    "node": ">=18.0.0"
  },
  "publishConfig": {
    "access": "public"
  },
  "bundler": {
    "entries": [
      "./src/index.ts",
      "./src/preset.ts",
      "./src/entry-preview.ts",
      "./src/entry-preview-docs.ts"
    ],
    "platform": "browser"
  },
  "gitHead": "e6a7fd8a655c69780bc20b9749c2699e44beae17"
}<|MERGE_RESOLUTION|>--- conflicted
+++ resolved
@@ -1,10 +1,6 @@
 {
   "name": "@storybook/vue3",
-<<<<<<< HEAD
-  "version": "7.6.17",
-=======
   "version": "8.0.0-rc.5",
->>>>>>> 82e153f4
   "description": "Storybook Vue 3 renderer",
   "keywords": [
     "storybook"
@@ -63,17 +59,10 @@
   },
   "devDependencies": {
     "@digitak/esrun": "^3.2.2",
-<<<<<<< HEAD
-    "@types/prettier": "2.7.2",
-    "@vue/vue3-jest": "29",
-    "babel-jest": "^29.7.0",
-    "typescript": "~4.9.3",
-=======
     "@testing-library/vue": "^8.0.0",
     "@types/prettier": "^3.0.0",
     "@vitejs/plugin-vue": "^4.4.0",
     "typescript": "^5.3.2",
->>>>>>> 82e153f4
     "vue": "^3.2.47",
     "vue-tsc": "latest"
   },
