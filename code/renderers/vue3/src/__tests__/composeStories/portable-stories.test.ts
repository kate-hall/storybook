/// <reference types="@testing-library/jest-dom" />;
import { it, expect, vi, describe } from 'vitest';
import { render, screen } from '@testing-library/vue';
import { addons } from '@storybook/preview-api';
import { expectTypeOf } from 'expect-type';
import type { Meta } from '@storybook/vue3';

import * as stories from './Button.stories';
import type Button from './Button.vue';
import { composeStories, composeStory, setProjectAnnotations } from '../../portable-stories';

// example with composeStories, returns an object with all stories composed with args/decorators
const { CSF3Primary, LoaderStory } = composeStories(stories);

// example with composeStory, returns a single story composed with args/decorators
const Secondary = composeStory(stories.CSF2Secondary, stories.default);

describe('renders', () => {
  it('renders primary button', () => {
    render(CSF3Primary({ label: 'Hello world' }));
    const buttonElement = screen.getByText(/Hello world/i);
    expect(buttonElement).toBeInTheDocument();
  });

  it('reuses args from composed story', () => {
    render(Secondary());
    const buttonElement = screen.getByRole('button');
    expect(buttonElement.textContent).toEqual(Secondary.args.label);
  });

  it('myClickEvent handler is called', async () => {
    const myClickEventSpy = vi.fn();
    render(Secondary({ onMyClickEvent: myClickEventSpy }));
    const buttonElement = screen.getByRole('button');
    buttonElement.click();
    expect(myClickEventSpy).toHaveBeenCalled();
  });
<<<<<<< HEAD

  it('reuses args from composeStories', () => {
    const { getByText } = render(CSF3Primary());
    const buttonElement = getByText(/foo/i);
    expect(buttonElement).toBeInTheDocument();
  });

  it('should call and compose loaders data', async () => {
    await LoaderStory.load();
    const { getByTestId, container } = render(LoaderStory());
    expect(getByTestId('spy-data').textContent).toEqual('baz');
    expect(getByTestId('loaded-data').textContent).toEqual('bar');
    // spy assertions happen in the play function and should work
    await LoaderStory.play!({ canvasElement: container as HTMLElement });
=======

  it('reuses args from composeStories', () => {
    const { getByText } = render(CSF3Primary());
    const buttonElement = getByText(/foo/i);
    expect(buttonElement).toBeInTheDocument();
  });

  it('should call and compose loaders data', async () => {
    await LoaderStory.load();
    const { getByTestId } = render(LoaderStory());
    expect(getByTestId('spy-data').textContent).toEqual('mockFn return value');
    expect(getByTestId('loaded-data').textContent).toEqual('loaded data');
    // spy assertions happen in the play function and should work
    await LoaderStory.play!();
>>>>>>> d7900adb
  });
});

describe('projectAnnotations', () => {
  it('renders with default projectAnnotations', () => {
    setProjectAnnotations([
      {
        parameters: { injected: true },
        globalTypes: {
          locale: { defaultValue: 'en' },
        },
      },
    ]);
    const WithEnglishText = composeStory(stories.CSF2StoryWithLocale, stories.default);
    const { getByText } = render(WithEnglishText());
    const buttonElement = getByText('Hello!');
    expect(buttonElement).toBeInTheDocument();
    expect(WithEnglishText.parameters?.injected).toBe(true);
  });

  it('renders with custom projectAnnotations via composeStory params', () => {
    const WithPortugueseText = composeStory(stories.CSF2StoryWithLocale, stories.default, {
<<<<<<< HEAD
      globals: { locale: 'pt' } as any,
=======
      globals: { locale: 'pt' },
>>>>>>> d7900adb
    });
    const { getByText } = render(WithPortugueseText());
    const buttonElement = getByText('Olá!');
    expect(buttonElement).toBeInTheDocument();
  });
});

describe('CSF3', () => {
  it('renders with inferred globalRender', () => {
    const Primary = composeStory(stories.CSF3Button, stories.default);

    render(Primary({ label: 'Hello world' }));
    const buttonElement = screen.getByText(/Hello world/i);
    expect(buttonElement).toBeInTheDocument();
  });

  it('renders with custom render function', () => {
    const Primary = composeStory(stories.CSF3ButtonWithRender, stories.default);

    render(Primary());
    expect(screen.getByTestId('custom-render')).toBeInTheDocument();
  });

  it('renders with play function', async () => {
    const CSF3InputFieldFilled = composeStory(stories.CSF3InputFieldFilled, stories.default);

    const { container } = render(CSF3InputFieldFilled());

    await CSF3InputFieldFilled.play!({ canvasElement: container as HTMLElement });

    const input = screen.getByTestId('input') as HTMLInputElement;
    expect(input.value).toEqual('Hello world!');
  });
});

// common in addons that need to communicate between manager and preview
it('should pass with decorators that need addons channel', () => {
  const PrimaryWithChannels = composeStory(stories.CSF3Primary, stories.default, {
    decorators: [
      (StoryFn: any) => {
        addons.getChannel();
        return StoryFn();
      },
    ],
  });
  render(PrimaryWithChannels({ label: 'Hello world' }));
  const buttonElement = screen.getByText(/Hello world/i);
  expect(buttonElement).not.toBeNull();
});

describe('ComposeStories types', () => {
  it('Should support typescript operators', () => {
    type ComposeStoriesParam = Parameters<typeof composeStories>[0];

    expectTypeOf({
      ...stories,
      default: stories.default as Meta<typeof Button>,
    }).toMatchTypeOf<ComposeStoriesParam>();

    expectTypeOf({
      ...stories,
      default: stories.default satisfies Meta<typeof Button>,
    }).toMatchTypeOf<ComposeStoriesParam>();
  });
});

// Batch snapshot testing
const testCases = Object.values(composeStories(stories)).map((Story) => [Story.storyName, Story]);
it.each(testCases)('Renders %s story', async (_storyName, Story) => {
<<<<<<< HEAD
  if (
    typeof Story === 'string' ||
    _storyName === 'CSF2StoryWithParamsAndDecorator' ||
    _storyName === 'CSF2StoryWithLocale'
  ) {
=======
  if (typeof Story === 'string' || _storyName === 'CSF2StoryWithLocale') {
>>>>>>> d7900adb
    return;
  }

  await Story.load();
  const { container, baseElement } = await render(Story());
  await Story.play?.({ canvasElement: container as HTMLElement });
  await new Promise((resolve) => setTimeout(resolve, 0));

  expect(baseElement).toMatchSnapshot();
});<|MERGE_RESOLUTION|>--- conflicted
+++ resolved
@@ -35,22 +35,6 @@
     buttonElement.click();
     expect(myClickEventSpy).toHaveBeenCalled();
   });
-<<<<<<< HEAD
-
-  it('reuses args from composeStories', () => {
-    const { getByText } = render(CSF3Primary());
-    const buttonElement = getByText(/foo/i);
-    expect(buttonElement).toBeInTheDocument();
-  });
-
-  it('should call and compose loaders data', async () => {
-    await LoaderStory.load();
-    const { getByTestId, container } = render(LoaderStory());
-    expect(getByTestId('spy-data').textContent).toEqual('baz');
-    expect(getByTestId('loaded-data').textContent).toEqual('bar');
-    // spy assertions happen in the play function and should work
-    await LoaderStory.play!({ canvasElement: container as HTMLElement });
-=======
 
   it('reuses args from composeStories', () => {
     const { getByText } = render(CSF3Primary());
@@ -65,7 +49,6 @@
     expect(getByTestId('loaded-data').textContent).toEqual('loaded data');
     // spy assertions happen in the play function and should work
     await LoaderStory.play!();
->>>>>>> d7900adb
   });
 });
 
@@ -88,11 +71,7 @@
 
   it('renders with custom projectAnnotations via composeStory params', () => {
     const WithPortugueseText = composeStory(stories.CSF2StoryWithLocale, stories.default, {
-<<<<<<< HEAD
-      globals: { locale: 'pt' } as any,
-=======
       globals: { locale: 'pt' },
->>>>>>> d7900adb
     });
     const { getByText } = render(WithPortugueseText());
     const buttonElement = getByText('Olá!');
@@ -162,15 +141,7 @@
 // Batch snapshot testing
 const testCases = Object.values(composeStories(stories)).map((Story) => [Story.storyName, Story]);
 it.each(testCases)('Renders %s story', async (_storyName, Story) => {
-<<<<<<< HEAD
-  if (
-    typeof Story === 'string' ||
-    _storyName === 'CSF2StoryWithParamsAndDecorator' ||
-    _storyName === 'CSF2StoryWithLocale'
-  ) {
-=======
   if (typeof Story === 'string' || _storyName === 'CSF2StoryWithLocale') {
->>>>>>> d7900adb
     return;
   }
 
