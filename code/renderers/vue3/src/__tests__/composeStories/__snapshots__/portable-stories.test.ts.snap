// Vitest Snapshot v1, https://vitest.dev/guide/snapshot.html

exports[`Renders CSF2Secondary story 1`] = `
<body>
  <div>
    <div
      data-story="true"
      id="storybook-story-example-button--csf-2-secondary"
    >
<<<<<<< HEAD
      label coming from story args!
    </button>
=======
      <button
        class="storybook-button storybook-button--secondary storybook-button--medium"
        type="button"
      >
        label coming from story args!
      </button>
    </div>
>>>>>>> d7900adb
  </div>
</body>
`;

<<<<<<< HEAD
exports[`Renders CSF3Button story 1`] = `
=======
exports[`Renders CSF2StoryWithParamsAndDecorator story 1`] = `
>>>>>>> d7900adb
<body>
  <div>
    <div
      data-story="true"
      id="storybook-story-example-button--csf-2-story-with-params-and-decorator"
    >
      <div
        style="margin: 3em;"
      >
        <button
          class="storybook-button storybook-button--secondary storybook-button--medium"
          type="button"
        >
          foo
        </button>
      </div>
    </div>
  </div>
</body>
`;

exports[`Renders CSF3Button story 1`] = `
<body>
  <div>
    <div
      data-story="true"
      id="storybook-story-example-button--csf-3-button"
    >
      <button
        class="storybook-button storybook-button--secondary storybook-button--medium"
        type="button"
      >
        foo
      </button>
    </div>
  </div>
</body>
`;

exports[`Renders CSF3ButtonWithRender story 1`] = `
<body>
  <div>
    <div
      data-story="true"
      id="storybook-story-example-button--csf-3-button-with-render"
    >
      <div>
        <p
          data-testid="custom-render"
        >
          I am a custom render function
        </p>
        <button
          class="storybook-button storybook-button--secondary storybook-button--medium"
          type="button"
        >
          foo
        </button>
      </div>
    </div>
  </div>
</body>
`;

exports[`Renders CSF3InputFieldFilled story 1`] = `
<body>
  <div>
    <div
      data-story="true"
      id="storybook-story-example-button--csf-3-input-field-filled"
    >
      <input
        data-testid="input"
      />
    </div>
  </div>
</body>
`;

exports[`Renders CSF3Primary story 1`] = `
<body>
  <div>
    <div
      data-story="true"
      id="storybook-story-example-button--csf-3-primary"
    >
      <button
        class="storybook-button storybook-button--primary storybook-button--large"
        type="button"
      >
        foo
      </button>
    </div>
  </div>
</body>
`;

exports[`Renders LoaderStory story 1`] = `
<body>
  <div>
    <div
      data-story="true"
      id="storybook-story-example-button--loader-story"
    >
      <div>
        <div
          data-testid="loaded-data"
        >
          loaded data
        </div>
        <div
          data-testid="spy-data"
        >
          mockFn return value
        </div>
      </div>
    </div>
  </div>
</body>
`;

exports[`Renders LoaderStory story 1`] = `
<body>
  <div>
    <div>
      <div
        data-testid="loaded-data"
      >
        bar
      </div>
      <div
        data-testid="spy-data"
      >
        baz
      </div>
    </div>
  </div>
</body>
`;<|MERGE_RESOLUTION|>--- conflicted
+++ resolved
@@ -7,10 +7,6 @@
       data-story="true"
       id="storybook-story-example-button--csf-2-secondary"
     >
-<<<<<<< HEAD
-      label coming from story args!
-    </button>
-=======
       <button
         class="storybook-button storybook-button--secondary storybook-button--medium"
         type="button"
@@ -18,16 +14,11 @@
         label coming from story args!
       </button>
     </div>
->>>>>>> d7900adb
   </div>
 </body>
 `;
 
-<<<<<<< HEAD
-exports[`Renders CSF3Button story 1`] = `
-=======
 exports[`Renders CSF2StoryWithParamsAndDecorator story 1`] = `
->>>>>>> d7900adb
 <body>
   <div>
     <div
@@ -147,23 +138,4 @@
     </div>
   </div>
 </body>
-`;
-
-exports[`Renders LoaderStory story 1`] = `
-<body>
-  <div>
-    <div>
-      <div
-        data-testid="loaded-data"
-      >
-        bar
-      </div>
-      <div
-        data-testid="spy-data"
-      >
-        baz
-      </div>
-    </div>
-  </div>
-</body>
 `;