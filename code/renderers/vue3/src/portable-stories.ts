import {
  composeStory as originalComposeStory,
  composeStories as originalComposeStories,
  setProjectAnnotations as originalSetProjectAnnotations,
} from '@storybook/preview-api';
import type {
  Args,
  NamedOrDefaultProjectAnnotations,
  StoryAnnotationsOrFn,
  Store_CSFExports,
  StoriesWithPartialProps,
} from '@storybook/types';
import { h } from 'vue';

import * as defaultProjectAnnotations from './entry-preview';
import type { Meta } from './public-types';
import type { VueRenderer } from './types';

<<<<<<< HEAD
const defaultProjectAnnotations: NamedOrDefaultProjectAnnotations<VueRenderer> = {
  ...vueProjectAnnotations,
  decorators: [
    function (story, { id }) {
      const wrapperProps = { 'data-story': true, id: getPortableStoryWrapperId(id) };
      return h('div', wrapperProps, h(story()));
    },
  ],
};

=======
>>>>>>> cfb2fbee
/** Function that sets the globalConfig of your Storybook. The global config is the preview module of your .storybook folder.
 *
 * It should be run a single time, so that your global config (e.g. decorators) is applied to your stories when using `composeStories` or `composeStory`.
 *
 * Example:
 *```jsx
 * // setup.js (for jest)
 * import { setProjectAnnotations } from '@storybook/vue3';
 * import projectAnnotations from './.storybook/preview';
 *
 * setProjectAnnotations(projectAnnotations);
 *```
 *
 * @param projectAnnotations - e.g. (import projectAnnotations from '../.storybook/preview')
 */
export function setProjectAnnotations(
  projectAnnotations:
    | NamedOrDefaultProjectAnnotations<VueRenderer>
    | NamedOrDefaultProjectAnnotations<VueRenderer>[]
) {
  originalSetProjectAnnotations<VueRenderer>(projectAnnotations);
}

/**
 * Function that will receive a story along with meta (e.g. a default export from a .stories file)
 * and optionally projectAnnotations e.g. (import * from '../.storybook/preview)
 * and will return a composed component that has all args/parameters/decorators/etc combined and applied to it.
 *
 *
 * It's very useful for reusing a story in scenarios outside of Storybook like unit testing.
 *
 * Example:
 *```jsx
 * import { render } from '@testing-library/vue';
 * import { composeStory } from '@storybook/vue3';
 * import Meta, { Primary as PrimaryStory } from './Button.stories';
 *
 * const Primary = composeStory(PrimaryStory, Meta);
 *
 * test('renders primary button with Hello World', () => {
 *   const { getByText } = render(Primary, { props: { label: "Hello world" } });
 *   expect(getByText(/Hello world/i)).not.toBeNull();
 * });
 *```
 *
 * @param story
 * @param componentAnnotations - e.g. (import Meta from './Button.stories')
 * @param [projectAnnotations] - e.g. (import * as projectAnnotations from '../.storybook/preview') this can be applied automatically if you use `setProjectAnnotations` in your setup files.
 * @param [exportsName] - in case your story does not contain a name and you want it to have a name.
 */
export function composeStory<TArgs extends Args = Args>(
  story: StoryAnnotationsOrFn<VueRenderer, TArgs>,
  componentAnnotations: Meta<TArgs | any>,
  projectAnnotations?: NamedOrDefaultProjectAnnotations<VueRenderer>,
  exportsName?: string
) {
  const composedStory = originalComposeStory<VueRenderer, TArgs>(
    story as StoryAnnotationsOrFn<VueRenderer, Args>,
    componentAnnotations,
    projectAnnotations,
    defaultProjectAnnotations,
    exportsName
  );

  // Returning h(composedStory) instead makes it an actual Vue component renderable by @testing-library/vue, Playwright CT, etc.
  const renderable = (...args: Parameters<typeof composedStory>) => h(composedStory(...args));
  Object.assign(renderable, composedStory);

  // typing this as newable means TS allows it to be used as a JSX element
  // TODO: we should do the same for composeStories as well
  return renderable as unknown as typeof composedStory & { new (...args: any[]): any };
}

/**
 * Function that will receive a stories import (e.g. `import * as stories from './Button.stories'`)
 * and optionally projectAnnotations (e.g. `import * from '../.storybook/preview`)
 * and will return an object containing all the stories passed, but now as a composed component that has all args/parameters/decorators/etc combined and applied to it.
 *
 *
 * It's very useful for reusing stories in scenarios outside of Storybook like unit testing.
 *
 * Example:
 *```jsx
 * import { render } from '@testing-library/vue';
 * import { composeStories } from '@storybook/vue3';
 * import * as stories from './Button.stories';
 *
 * const { Primary, Secondary } = composeStories(stories);
 *
 * test('renders primary button with Hello World', () => {
 *   const { getByText } = render(Primary, { props: { label: "Hello world" } });
 *   expect(getByText(/Hello world/i)).not.toBeNull();
 * });
 *```
 *
 * @param csfExports - e.g. (import * as stories from './Button.stories')
 * @param [projectAnnotations] - e.g. (import * as projectAnnotations from '../.storybook/preview') this can be applied automatically if you use `setProjectAnnotations` in your setup files.
 */
export function composeStories<TModule extends Store_CSFExports<VueRenderer, any>>(
  csfExports: TModule,
  projectAnnotations?: NamedOrDefaultProjectAnnotations<VueRenderer>
) {
  // @ts-expect-error Deep down TRenderer['canvasElement'] resolves to canvasElement: unknown but VueRenderer uses WebRenderer where canvasElement is HTMLElement, so the types clash
  const composedStories = originalComposeStories(csfExports, projectAnnotations, composeStory);

  return composedStories as unknown as Omit<
    StoriesWithPartialProps<VueRenderer, TModule>,
    keyof Store_CSFExports
  >;
}<|MERGE_RESOLUTION|>--- conflicted
+++ resolved
@@ -16,19 +16,6 @@
 import type { Meta } from './public-types';
 import type { VueRenderer } from './types';
 
-<<<<<<< HEAD
-const defaultProjectAnnotations: NamedOrDefaultProjectAnnotations<VueRenderer> = {
-  ...vueProjectAnnotations,
-  decorators: [
-    function (story, { id }) {
-      const wrapperProps = { 'data-story': true, id: getPortableStoryWrapperId(id) };
-      return h('div', wrapperProps, h(story()));
-    },
-  ],
-};
-
-=======
->>>>>>> cfb2fbee
 /** Function that sets the globalConfig of your Storybook. The global config is the preview module of your .storybook folder.
  *
  * It should be run a single time, so that your global config (e.g. decorators) is applied to your stories when using `composeStories` or `composeStory`.
