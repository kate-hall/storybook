import {
  composeStory as originalComposeStory,
  composeStories as originalComposeStories,
  setProjectAnnotations as originalSetProjectAnnotations,
} from 'storybook/internal/preview-api';
import type {
  Args,
  NamedOrDefaultProjectAnnotations,
  ProjectAnnotations,
  StoryAnnotationsOrFn,
  Store_CSFExports,
  StoriesWithPartialProps,
<<<<<<< HEAD
} from '@storybook/types';
import { TestingLibraryMustBeConfiguredError } from '@storybook/core-events/preview-errors';
=======
} from 'storybook/internal/types';
>>>>>>> c48a6847
import { h } from 'vue';

import * as defaultProjectAnnotations from './entry-preview';
import type { Meta } from './public-types';
import type { VueRenderer } from './types';

type JSXAble<TElement> = TElement & {
  new (...args: any[]): any;
  $props: any;
};
type MapToJSXAble<T> = {
  [K in keyof T]: JSXAble<T[K]>;
};

/** Function that sets the globalConfig of your Storybook. The global config is the preview module of your .storybook folder.
 *
 * It should be run a single time, so that your global config (e.g. decorators) is applied to your stories when using `composeStories` or `composeStory`.
 *
 * Example:
 *```jsx
 * // setup.js (for jest)
 * import { setProjectAnnotations } from '@storybook/vue3';
 * import projectAnnotations from './.storybook/preview';
 *
 * setProjectAnnotations(projectAnnotations);
 *```
 *
 * @param projectAnnotations - e.g. (import projectAnnotations from '../.storybook/preview')
 */
export function setProjectAnnotations(
  projectAnnotations:
    | NamedOrDefaultProjectAnnotations<VueRenderer>
    | NamedOrDefaultProjectAnnotations<VueRenderer>[]
) {
  originalSetProjectAnnotations<VueRenderer>(projectAnnotations);
}

// This will not be necessary once we have auto preset loading
export const vueProjectAnnotations: ProjectAnnotations<VueRenderer> = {
  ...defaultProjectAnnotations,
  renderToCanvas: ({ storyFn, storyContext: { testingLibraryRender: render, canvasElement } }) => {
    if (render == null) throw new TestingLibraryMustBeConfiguredError();
    const { unmount } = render(storyFn(), { baseElement: canvasElement });
    return unmount;
  },
};

/**
 * Function that will receive a story along with meta (e.g. a default export from a .stories file)
 * and optionally projectAnnotations e.g. (import * from '../.storybook/preview)
 * and will return a composed component that has all args/parameters/decorators/etc combined and applied to it.
 *
 *
 * It's very useful for reusing a story in scenarios outside of Storybook like unit testing.
 *
 * Example:
 *```jsx
 * import { render } from '@testing-library/vue';
 * import { composeStory } from '@storybook/vue3';
 * import Meta, { Primary as PrimaryStory } from './Button.stories';
 *
 * const Primary = composeStory(PrimaryStory, Meta);
 *
 * test('renders primary button with Hello World', () => {
 *   const { getByText } = render(Primary, { props: { label: "Hello world" } });
 *   expect(getByText(/Hello world/i)).not.toBeNull();
 * });
 *```
 *
 * @param story
 * @param componentAnnotations - e.g. (import Meta from './Button.stories')
 * @param [projectAnnotations] - e.g. (import * as projectAnnotations from '../.storybook/preview') this can be applied automatically if you use `setProjectAnnotations` in your setup files.
 * @param [exportsName] - in case your story does not contain a name and you want it to have a name.
 */
export function composeStory<TArgs extends Args = Args>(
  story: StoryAnnotationsOrFn<VueRenderer, TArgs>,
  componentAnnotations: Meta<TArgs | any>,
  projectAnnotations?: ProjectAnnotations<VueRenderer>,
  exportsName?: string
) {
  const composedStory = originalComposeStory<VueRenderer, TArgs>(
    story as StoryAnnotationsOrFn<VueRenderer, Args>,
    componentAnnotations,
    projectAnnotations,
    vueProjectAnnotations,
    exportsName
  );

  // Returning h(composedStory) instead makes it an actual Vue component renderable by @testing-library/vue, Playwright CT, etc.
  const renderable = (...args: Parameters<typeof composedStory>) => h(composedStory(...args));
  Object.assign(renderable, composedStory);

  // typing this as newable means TS allows it to be used as a JSX element
  // TODO: we should do the same for composeStories as well
  return renderable as unknown as JSXAble<typeof composedStory>;
}

/**
 * Function that will receive a stories import (e.g. `import * as stories from './Button.stories'`)
 * and optionally projectAnnotations (e.g. `import * from '../.storybook/preview`)
 * and will return an object containing all the stories passed, but now as a composed component that has all args/parameters/decorators/etc combined and applied to it.
 *
 *
 * It's very useful for reusing stories in scenarios outside of Storybook like unit testing.
 *
 * Example:
 *```jsx
 * import { render } from '@testing-library/vue';
 * import { composeStories } from '@storybook/vue3';
 * import * as stories from './Button.stories';
 *
 * const { Primary, Secondary } = composeStories(stories);
 *
 * test('renders primary button with Hello World', () => {
 *   const { getByText } = render(Primary, { props: { label: "Hello world" } });
 *   expect(getByText(/Hello world/i)).not.toBeNull();
 * });
 *```
 *
 * @param csfExports - e.g. (import * as stories from './Button.stories')
 * @param [projectAnnotations] - e.g. (import * as projectAnnotations from '../.storybook/preview') this can be applied automatically if you use `setProjectAnnotations` in your setup files.
 */
export function composeStories<TModule extends Store_CSFExports<VueRenderer, any>>(
  csfExports: TModule,
  projectAnnotations?: ProjectAnnotations<VueRenderer>
) {
  // @ts-expect-error Deep down TRenderer['canvasElement'] resolves to canvasElement: unknown but VueRenderer uses WebRenderer where canvasElement is HTMLElement, so the types clash
  const composedStories = originalComposeStories(csfExports, projectAnnotations, composeStory);

  return composedStories as unknown as MapToJSXAble<
    Omit<StoriesWithPartialProps<VueRenderer, TModule>, keyof Store_CSFExports>
  >;
}<|MERGE_RESOLUTION|>--- conflicted
+++ resolved
@@ -10,12 +10,8 @@
   StoryAnnotationsOrFn,
   Store_CSFExports,
   StoriesWithPartialProps,
-<<<<<<< HEAD
-} from '@storybook/types';
+} from 'storybook/internal/types';
 import { TestingLibraryMustBeConfiguredError } from '@storybook/core-events/preview-errors';
-=======
-} from 'storybook/internal/types';
->>>>>>> c48a6847
 import { h } from 'vue';
 
 import * as defaultProjectAnnotations from './entry-preview';
