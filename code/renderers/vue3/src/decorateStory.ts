--- conflicted
+++ resolved
@@ -26,9 +26,9 @@
   if (story === null) {
     return null;
   }
-  if (typeof story === 'function') return story;
+
   if (innerStory) {
-    // we don't need to wrap a functional component nor to convert it to a component options
+    if (typeof story === 'function') return story; // we don't need to wrap a functional component nor to convert it to a component options
     return {
       // Normalize so we can always spread an object
       ...normalizeFunctionalComponent(story),
@@ -63,17 +63,10 @@
         return story;
       }, context);
 
-<<<<<<< HEAD
       console.log('-1--story---', story);
 
-      if (story.isNull) story = decorated(context);
-=======
       context.args = updatedArgs ?? context.args;
       if (!story) story = decorated(context);
->>>>>>> 9e974b4c
-
-      console.log('--2-story---', story);
-      console.log('--3-decoratedStory---', decoratedStory, '\n');
 
       if (decoratedStory === story) {
         return story;
