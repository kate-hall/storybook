--- conflicted
+++ resolved
@@ -1,4 +1,3 @@
-<<<<<<< HEAD
 import type {
   StoryContext as StoryContextBase,
   WebRenderer,
@@ -6,13 +5,8 @@
   ArgsStoryFn as RenderArgsFn,
 } from '@storybook/types';
 import type { Args } from '@storybook/csf';
-import type { Component, h } from 'vue';
-=======
-import type { StoryContext as StoryContextBase, WebRenderer } from '@storybook/types';
-import type { App, Component, DefineComponent } from 'vue';
 
-export type { RenderContext } from '@storybook/types';
->>>>>>> 1ea44ac7
+import type { App, Component, h } from 'vue';
 
 export type RenderContext = RenderContextBase<VueRenderer>;
 export type { Args };
@@ -25,11 +19,7 @@
   description: string;
 }
 
-<<<<<<< HEAD
 export type StoryFnVueReturnType = ReturnType<typeof h> | Component<any>;
-=======
-export type StoryFnVueReturnType = DefineComponent<any> | Component<any> | JSX.Element;
->>>>>>> 1ea44ac7
 
 export type StoryContext = StoryContextBase<VueRenderer>;
 
