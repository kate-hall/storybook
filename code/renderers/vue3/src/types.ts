<<<<<<< HEAD
import type { StoryContext as StoryContextBase } from '@storybook/types';
=======
import type { AnyFramework, StoryContext as StoryContextBase } from '@storybook/csf';
>>>>>>> ec0f15fb
import type { ConcreteComponent } from 'vue';

export type { RenderContext } from '@storybook/types';

export interface ShowErrorArgs {
  title: string;
  description: string;
}

export type StoryFnVueReturnType = ConcreteComponent<any>;

export type StoryContext = StoryContextBase<VueFramework>;

export interface VueFramework extends AnyFramework {
  // We are omitting props, as we don't use it internally, and more importantly, it completely changes the assignability of meta.component.
  // Try not omitting, and check the type errros in the test file, if you want to learn more.
  component: Omit<ConcreteComponent<this['T']>, 'props'>;
  storyResult: StoryFnVueReturnType;
}<|MERGE_RESOLUTION|>--- conflicted
+++ resolved
@@ -1,8 +1,4 @@
-<<<<<<< HEAD
-import type { StoryContext as StoryContextBase } from '@storybook/types';
-=======
-import type { AnyFramework, StoryContext as StoryContextBase } from '@storybook/csf';
->>>>>>> ec0f15fb
+import type { AnyFramework, StoryContext as StoryContextBase } from '@storybook/types';
 import type { ConcreteComponent } from 'vue';
 
 export type { RenderContext } from '@storybook/types';
