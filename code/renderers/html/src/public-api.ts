/* eslint-disable prefer-destructuring */
import type { Addon_ClientStoryApi, Addon_Loadable } from '@storybook/types';
import { start } from '@storybook/core-client';
import type { HtmlFramework } from './types';

import { renderToCanvas, render } from './render';

const FRAMEWORK = 'html';

interface ClientApi extends Addon_ClientStoryApi<HtmlFramework['storyResult']> {
  configure(loader: Addon_Loadable, module: NodeModule): void;
  forceReRender(): void;
  raw: () => any; // todo add type
}

<<<<<<< HEAD
const api = start<HtmlFramework>(renderToDOM, { render });
=======
const api = start(renderToCanvas, { render });
>>>>>>> 49d26da3

export const storiesOf: ClientApi['storiesOf'] = (kind, m) => {
  return (api.clientApi.storiesOf(kind, m) as ReturnType<ClientApi['storiesOf']>).addParameters({
    framework: FRAMEWORK,
  });
};

export const configure: ClientApi['configure'] = (...args) => api.configure(FRAMEWORK, ...args);
export const forceReRender: ClientApi['forceReRender'] = api.forceReRender;
export const raw: ClientApi['raw'] = api.clientApi.raw;<|MERGE_RESOLUTION|>--- conflicted
+++ resolved
@@ -13,11 +13,7 @@
   raw: () => any; // todo add type
 }
 
-<<<<<<< HEAD
-const api = start<HtmlFramework>(renderToDOM, { render });
-=======
-const api = start(renderToCanvas, { render });
->>>>>>> 49d26da3
+const api = start<HtmlFramework>(renderToCanvas, { render });
 
 export const storiesOf: ClientApi['storiesOf'] = (kind, m) => {
   return (api.clientApi.storiesOf(kind, m) as ReturnType<ClientApi['storiesOf']>).addParameters({
