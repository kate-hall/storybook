--- conflicted
+++ resolved
@@ -1,9 +1,4 @@
-<<<<<<< HEAD
-=======
-import globalThis from 'global';
 import Vue from 'vue';
-
->>>>>>> 2283ebb2
 import Button from './Button.vue';
 import Pre from './Pre.vue';
 import Form from './Form.vue';
