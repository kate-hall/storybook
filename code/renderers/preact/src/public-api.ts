/* eslint-disable prefer-destructuring */
import type { Addon_ClientStoryApi, Addon_Loadable } from '@storybook/types';
import { start } from '@storybook/core-client';

import { renderToCanvas } from './render';
import type { PreactFramework } from './types';

export interface ClientApi extends Addon_ClientStoryApi<PreactFramework['storyResult']> {
  configure(loader: Addon_Loadable, module: NodeModule): void;
  forceReRender(): void;
  raw: () => any; // todo add type
  load: (...args: any[]) => void;
}

const FRAMEWORK = 'preact';
<<<<<<< HEAD
const api = start<PreactFramework>(renderToDOM);
=======
const api = start(renderToCanvas);
>>>>>>> 49d26da3

export const storiesOf: ClientApi['storiesOf'] = (kind, m) => {
  return (api.clientApi.storiesOf(kind, m) as ReturnType<ClientApi['storiesOf']>).addParameters({
    framework: FRAMEWORK,
  });
};

export const configure: ClientApi['configure'] = (...args) => api.configure(FRAMEWORK, ...args);
export const forceReRender: ClientApi['forceReRender'] = api.forceReRender;
export const raw: ClientApi['raw'] = api.clientApi.raw;<|MERGE_RESOLUTION|>--- conflicted
+++ resolved
@@ -13,11 +13,7 @@
 }
 
 const FRAMEWORK = 'preact';
-<<<<<<< HEAD
-const api = start<PreactFramework>(renderToDOM);
-=======
-const api = start(renderToCanvas);
->>>>>>> 49d26da3
+const api = start<PreactFramework>(renderToCanvas);
 
 export const storiesOf: ClientApi['storiesOf'] = (kind, m) => {
   return (api.clientApi.storiesOf(kind, m) as ReturnType<ClientApi['storiesOf']>).addParameters({
