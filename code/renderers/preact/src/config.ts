--- conflicted
+++ resolved
@@ -1,9 +1,5 @@
-<<<<<<< HEAD
-export { renderToCanvas, render } from './render';
-=======
 import { parameters as docsParams } from './docs/config';
 
-export { renderToDOM, render } from './render';
->>>>>>> b0b6c6b3
+export { renderToCanvas, render } from './render';
 
 export const parameters = { framework: 'preact' as const, ...docsParams };