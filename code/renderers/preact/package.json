--- conflicted
+++ resolved
@@ -51,18 +51,11 @@
     "prep": "../../../scripts/prepare/bundle.ts"
   },
   "dependencies": {
-<<<<<<< HEAD
-    "@storybook/addons": "7.0.0-alpha.47",
-    "@storybook/core-client": "7.0.0-alpha.47",
-    "@storybook/preview-api": "7.0.0-alpha.47",
-    "@storybook/store": "7.0.0-alpha.47",
-    "@storybook/types": "7.0.0-alpha.47",
-=======
     "@storybook/addons": "7.0.0-alpha.48",
     "@storybook/core-client": "7.0.0-alpha.48",
+    "@storybook/preview-api": "7.0.0-alpha.48",
     "@storybook/store": "7.0.0-alpha.48",
     "@storybook/types": "7.0.0-alpha.48",
->>>>>>> e3a46f59
     "global": "^4.4.0",
     "react": "16.14.0",
     "react-dom": "16.14.0",
