{
  "name": "@storybook/react",
  "version": "7.0.0-alpha.42",
  "description": "Storybook React renderer",
  "keywords": [
    "storybook"
  ],
  "homepage": "https://github.com/storybookjs/storybook/tree/main/renderers/react",
  "bugs": {
    "url": "https://github.com/storybookjs/storybook/issues"
  },
  "repository": {
    "type": "git",
    "url": "https://github.com/storybookjs/storybook.git",
    "directory": "renderers/react"
  },
  "funding": {
    "type": "opencollective",
    "url": "https://opencollective.com/storybook"
  },
  "license": "MIT",
  "exports": {
    ".": {
      "require": "./dist/index.js",
      "import": "./dist/index.mjs",
      "types": "./dist/index.d.ts"
    },
    "./preview": {
      "require": "./dist/config.js",
      "import": "./dist/config.mjs",
      "types": "./dist/config.d.ts"
    },
    "./package.json": {
      "require": "./package.json",
      "import": "./package.json",
      "types": "./package.json"
    }
  },
  "main": "dist/index.js",
  "module": "dist/index.mjs",
  "types": "dist/index.d.ts",
  "files": [
    "dist/**/*",
    "types/**/*",
    "README.md",
    "*.js",
    "*.d.ts"
  ],
  "scripts": {
    "check": "../../../scripts/node_modules/.bin/tsc --noEmit",
    "prep": "../../../scripts/prepare/bundle.ts"
  },
  "dependencies": {
<<<<<<< HEAD
    "@storybook/addons": "7.0.0-alpha.41",
    "@storybook/client-logger": "7.0.0-alpha.41",
    "@storybook/core-client": "7.0.0-alpha.41",
    "@storybook/docs-tools": "7.0.0-alpha.41",
    "@storybook/store": "7.0.0-alpha.41",
    "@storybook/types": "7.0.0-alpha.41",
=======
    "@storybook/addons": "7.0.0-alpha.42",
    "@storybook/client-logger": "7.0.0-alpha.42",
    "@storybook/core-client": "7.0.0-alpha.42",
    "@storybook/csf": "next",
    "@storybook/docs-tools": "7.0.0-alpha.42",
    "@storybook/store": "7.0.0-alpha.42",
>>>>>>> e874a2ea
    "@types/estree": "^0.0.51",
    "@types/node": "^16.0.0",
    "acorn": "^7.4.1",
    "acorn-jsx": "^5.3.1",
    "acorn-walk": "^7.2.0",
    "escodegen": "^2.0.0",
    "global": "^4.4.0",
    "html-tags": "^3.1.0",
    "lodash": "^4.17.21",
    "prop-types": "^15.7.2",
    "react-element-to-jsx-string": "^15.0.0",
    "ts-dedent": "^2.0.0",
    "type-fest": "^2.19.0",
    "util-deprecate": "^1.0.2"
  },
  "devDependencies": {
    "@babel/core": "^7.11.5",
    "@jest/globals": "^26.6.2",
    "@types/util-deprecate": "^1.0.0",
    "expect-type": "^0.14.2",
    "jest-specific-snapshot": "^4.0.0",
    "require-from-string": "^2.0.2",
    "typescript": "~4.6.3"
  },
  "peerDependencies": {
    "react": "^16.8.0 || ^17.0.0 || ^18.0.0",
    "react-dom": "^16.8.0 || ^17.0.0 || ^18.0.0"
  },
  "peerDependenciesMeta": {
    "typescript": {
      "optional": true
    }
  },
  "engines": {
    "node": ">=10.13.0"
  },
  "publishConfig": {
    "access": "public"
  },
  "bundler": {
    "entries": [
      "./src/index.ts",
      "./src/config.ts"
    ],
    "platform": "browser"
  },
  "gitHead": "4ed2e832e3accf8e533da92a46a812eacaf5db0b"
}<|MERGE_RESOLUTION|>--- conflicted
+++ resolved
@@ -51,21 +51,12 @@
     "prep": "../../../scripts/prepare/bundle.ts"
   },
   "dependencies": {
-<<<<<<< HEAD
-    "@storybook/addons": "7.0.0-alpha.41",
-    "@storybook/client-logger": "7.0.0-alpha.41",
-    "@storybook/core-client": "7.0.0-alpha.41",
-    "@storybook/docs-tools": "7.0.0-alpha.41",
-    "@storybook/store": "7.0.0-alpha.41",
-    "@storybook/types": "7.0.0-alpha.41",
-=======
     "@storybook/addons": "7.0.0-alpha.42",
     "@storybook/client-logger": "7.0.0-alpha.42",
     "@storybook/core-client": "7.0.0-alpha.42",
-    "@storybook/csf": "next",
     "@storybook/docs-tools": "7.0.0-alpha.42",
     "@storybook/store": "7.0.0-alpha.42",
->>>>>>> e874a2ea
+    "@storybook/types": "7.0.0-alpha.42",
     "@types/estree": "^0.0.51",
     "@types/node": "^16.0.0",
     "acorn": "^7.4.1",
