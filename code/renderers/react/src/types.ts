import type { ComponentType } from 'react';
<<<<<<< HEAD
import type { Canvas, WebRenderer } from '@storybook/types';
=======
import type { WebRenderer } from 'storybook/internal/types';
>>>>>>> c0084fb8

export type { RenderContext, StoryContext } from 'storybook/internal/types';

export interface ReactRenderer extends WebRenderer {
  component: ComponentType<this['T']>;
  storyResult: StoryFnReactReturnType;
  mount: (ui?: JSX.Element) => Promise<Canvas>;
}

export interface ShowErrorArgs {
  title: string;
  description: string;
}

export type StoryFnReactReturnType = JSX.Element;<|MERGE_RESOLUTION|>--- conflicted
+++ resolved
@@ -1,9 +1,5 @@
 import type { ComponentType } from 'react';
-<<<<<<< HEAD
-import type { Canvas, WebRenderer } from '@storybook/types';
-=======
-import type { WebRenderer } from 'storybook/internal/types';
->>>>>>> c0084fb8
+import type { Canvas, WebRenderer } from 'storybook/internal/types';
 
 export type { RenderContext, StoryContext } from 'storybook/internal/types';
 
