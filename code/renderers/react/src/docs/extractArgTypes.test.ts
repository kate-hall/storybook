import 'jest-specific-snapshot';
import path from 'path';
import fs from 'fs';
import requireFromString from 'require-from-string';
import { transformFileSync, transformSync } from '@babel/core';

<<<<<<< HEAD
import { inferControls } from '@storybook/preview-api';
import type { Framework } from '@storybook/types';
=======
import { inferControls } from '@storybook/store';
import type { Renderer } from '@storybook/types';
>>>>>>> 8cf492d7
import { normalizeNewlines } from '@storybook/docs-tools';

import type { StoryContext } from '../types';
import { extractProps } from './extractProps';
import { extractArgTypes } from './extractArgTypes';

// File hierarchy:
// __testfixtures__ / some-test-case / input.*
const inputRegExp = /^input\..*$/;

const transformToModule = (inputCode: string) => {
  const options = {
    presets: [
      [
        '@babel/preset-env',
        {
          targets: {
            esmodules: true,
          },
        },
      ],
    ],
  };
  const { code } = transformSync(inputCode, options) || {};
  return normalizeNewlines(code || '');
};

const annotateWithDocgen = (inputPath: string) => {
  const options = {
    presets: ['@babel/typescript', '@babel/react'],
    plugins: ['babel-plugin-react-docgen', '@babel/plugin-proposal-class-properties'],
    babelrc: false,
  };
  const { code } = transformFileSync(inputPath, options) || {};
  return normalizeNewlines(code || '');
};

// We need to skip a set of test cases that use ESM code, as the `requireFromString`
// code below does not support it. These stories will be tested via Chromatic in the
// sandboxes. Hopefully we can figure out a better testing strategy in the future.
const skippedTests = [
  'js-class-component',
  'js-function-component',
  'js-function-component-inline-defaults',
  'js-function-component-inline-defaults-no-propTypes',
  'ts-function-component',
  'ts-function-component-inline-defaults',
  'js-proptypes',
];

describe('react component properties', () => {
  // Fixture files are in template/stories
  const fixturesDir = path.resolve(__dirname, '../../template/stories/docgen-components');
  fs.readdirSync(fixturesDir, { withFileTypes: true }).forEach((testEntry) => {
    if (testEntry.isDirectory()) {
      const testDir = path.join(fixturesDir, testEntry.name);
      const testFile = fs.readdirSync(testDir).find((fileName) => inputRegExp.test(fileName));
      if (testFile) {
        if (skippedTests.includes(testEntry.name)) {
          it.skip(`${testEntry.name}`, () => {});
        } else {
          it(`${testEntry.name}`, () => {
            const inputPath = path.join(testDir, testFile);

            // snapshot the output of babel-plugin-react-docgen
            const docgenPretty = annotateWithDocgen(inputPath);
            expect(docgenPretty).toMatchSpecificSnapshot(path.join(testDir, 'docgen.snapshot'));

            // transform into an uglier format that's works with require-from-string
            const docgenModule = transformToModule(docgenPretty);

            // snapshot the output of component-properties/react
            const { component } = requireFromString(docgenModule, inputPath);
            const properties = extractProps(component);
            expect(properties).toMatchSpecificSnapshot(path.join(testDir, 'properties.snapshot'));

            // snapshot the output of `extractArgTypes`
            const argTypes = extractArgTypes(component);
            const parameters = { __isArgsStory: true };
            const rows = inferControls({
              argTypes,
              parameters,
            } as unknown as StoryContext<Renderer>);
            expect(rows).toMatchSpecificSnapshot(path.join(testDir, 'argTypes.snapshot'));
          });
        }
      }
    }
  });
});<|MERGE_RESOLUTION|>--- conflicted
+++ resolved
@@ -4,13 +4,8 @@
 import requireFromString from 'require-from-string';
 import { transformFileSync, transformSync } from '@babel/core';
 
-<<<<<<< HEAD
 import { inferControls } from '@storybook/preview-api';
-import type { Framework } from '@storybook/types';
-=======
-import { inferControls } from '@storybook/store';
 import type { Renderer } from '@storybook/types';
->>>>>>> 8cf492d7
 import { normalizeNewlines } from '@storybook/docs-tools';
 
 import type { StoryContext } from '../types';
