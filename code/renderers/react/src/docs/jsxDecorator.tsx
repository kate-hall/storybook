--- conflicted
+++ resolved
@@ -1,15 +1,8 @@
 /* eslint-disable no-underscore-dangle */
-<<<<<<< HEAD
-import React, { createElement, ReactElement, ReactNode, isValidElement } from 'react';
-import reactElementToJSXString, { Options } from 'react-element-to-jsx-string';
-import { dedent } from 'ts-dedent';
-import deprecate from 'util-deprecate';
-=======
-import type { ReactElement } from 'react';
-import React, { createElement } from 'react';
+import type { ReactElement, ReactNode } from 'react';
+import React, { isValidElement, createElement } from 'react';
 import type { Options } from 'react-element-to-jsx-string';
 import reactElementToJSXString from 'react-element-to-jsx-string';
->>>>>>> dd787385
 
 import { addons, useEffect } from '@storybook/preview-api';
 import type { StoryContext, ArgsStoryFn, PartialStoryFn } from '@storybook/types';
@@ -135,14 +128,7 @@
         ? reactElementToJSXString
         : // @ts-expect-error (Converted from ts-ignore)
           reactElementToJSXString.default;
-<<<<<<< HEAD
-    let string = applyBeforeRender(
-      toJSXString(simplifyNodeForStringify(child), opts as Options),
-      options
-    );
-=======
-    let string: string = toJSXString(child, opts as Options);
->>>>>>> dd787385
+    let string: string = toJSXString(simplifyNodeForStringify(child), opts as Options);
 
     if (string.indexOf('&quot;') > -1) {
       const matches = string.match(/\S+=\\"([^"]*)\\"/g);
