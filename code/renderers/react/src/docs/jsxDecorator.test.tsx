--- conflicted
+++ resolved
@@ -1,12 +1,8 @@
 /* eslint-disable jsx-a11y/no-static-element-interactions, jsx-a11y/click-events-have-key-events */
 import type { FC, PropsWithChildren } from 'react';
-<<<<<<< HEAD
-import React, { createElement, Profiler } from 'react';
+import React, { StrictMode, createElement, Profiler } from 'react';
 import type { Mock } from 'vitest';
 import { vi, describe, it, expect, beforeEach } from 'vitest';
-=======
-import React, { StrictMode, createElement, Profiler } from 'react';
->>>>>>> 4c3db687
 import PropTypes from 'prop-types';
 import { addons, useEffect } from '@storybook/preview-api';
 import { SNIPPET_RENDERED } from '@storybook/docs-tools';
