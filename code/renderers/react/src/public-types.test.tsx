--- conflicted
+++ resolved
@@ -1,8 +1,5 @@
 // @vitest-environment happy-dom
-<<<<<<< HEAD
-=======
-
->>>>>>> bb3d8cc1
+
 // this file tests Typescript types that's why there are no assertions
 import { describe, it } from 'vitest';
 
