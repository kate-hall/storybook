--- conflicted
+++ resolved
@@ -1,10 +1,6 @@
 import { describe, test } from '@jest/globals';
 
-<<<<<<< HEAD
-=======
-import { satisfies } from '@storybook/core-common';
 import type { Args, StoryAnnotations, StrictArgs } from '@storybook/types';
->>>>>>> 9cb8ba1f
 import { expectTypeOf } from 'expect-type';
 import type { KeyboardEventHandler, ReactNode } from 'react';
 import React from 'react';
@@ -176,20 +172,13 @@
       </>
     );
 
-<<<<<<< HEAD
-    const meta = {
-      component: Button,
-      args: { disabled: false },
-      decorators: [withDecorator, secondDecorator],
-    } satisfies Meta<Props>;
-=======
     // decorator is not using args
     const thirdDecorator: Decorator<Args> = (Story) => (
       <>
         <Story />
       </>
     );
-
+    
     // decorator is not using args
     const fourthDecorator: Decorator<StrictArgs> = (Story) => (
       <>
@@ -197,12 +186,11 @@
       </>
     );
 
-    const meta = satisfies<Meta<Props>>()({
+    const meta = {
       component: Button,
       args: { disabled: false },
       decorators: [withDecorator, secondDecorator, thirdDecorator, fourthDecorator],
-    });
->>>>>>> 9cb8ba1f
+    } satisfies Meta<Props>;
 
     const Basic: StoryObj<typeof meta> = {
       args: { decoratorArg: 0, decoratorArg2: '', label: 'good' },
