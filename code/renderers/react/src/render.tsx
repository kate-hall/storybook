--- conflicted
+++ resolved
@@ -1,10 +1,4 @@
-<<<<<<< HEAD
-=======
-// @ts-expect-error (Converted from ts-ignore)
-import global from 'global';
-
 import type { FC, ReactElement } from 'react';
->>>>>>> 2283ebb2
 import React, {
   Component as ReactComponent,
   StrictMode,
