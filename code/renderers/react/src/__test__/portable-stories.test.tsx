--- conflicted
+++ resolved
@@ -1,8 +1,5 @@
 // @vitest-environment happy-dom
-<<<<<<< HEAD
-=======
-
->>>>>>> bb3d8cc1
+
 /* eslint-disable import/namespace */
 import React from 'react';
 import { vi, it, expect, afterEach, describe } from 'vitest';
