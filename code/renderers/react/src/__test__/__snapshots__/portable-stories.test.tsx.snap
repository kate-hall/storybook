// Vitest Snapshot v1, https://vitest.dev/guide/snapshot.html

exports[`Renders CSF2Secondary story 1`] = `
<body>
  <div>
    <div
      data-story="true"
      id="storybook-story-example-button--csf-2-secondary"
    >
      <button
        class="storybook-button storybook-button--medium storybook-button--secondary"
        type="button"
      >
        Children coming from story args!
      </button>
    </div>
  </div>
</body>
`;

exports[`Renders CSF2StoryWithParamsAndDecorator story 1`] = `
<body>
  <div>
<<<<<<< HEAD
    <p>
      locale: 
    </p>
    <button
      class="storybook-button storybook-button--medium storybook-button--secondary"
      type="button"
    />
=======
    <div
      data-story="true"
      id="storybook-story-example-button--csf-2-story-with-params-and-decorator"
    >
      <button
        class="storybook-button storybook-button--medium storybook-button--secondary"
        type="button"
      >
        foo
      </button>
    </div>
>>>>>>> d7900adb
  </div>
</body>
`;

exports[`Renders CSF3Button story 1`] = `
<body>
  <div>
    <div
      data-story="true"
      id="storybook-story-example-button--csf-3-button"
    >
      <button
        class="storybook-button storybook-button--medium storybook-button--secondary"
        type="button"
      >
        foo
      </button>
    </div>
  </div>
</body>
`;

exports[`Renders CSF3ButtonWithRender story 1`] = `
<body>
  <div>
    <div
      data-story="true"
      id="storybook-story-example-button--csf-3-button-with-render"
    >
      <div>
        <p
          data-testid="custom-render"
        >
          I am a custom render function
        </p>
        <button
          class="storybook-button storybook-button--medium storybook-button--secondary"
          type="button"
        >
          foo
        </button>
      </div>
    </div>
  </div>
</body>
`;

exports[`Renders CSF3InputFieldFilled story 1`] = `
<body>
  <div>
    <div
      data-story="true"
      id="storybook-story-example-button--csf-3-input-field-filled"
    >
      <input
        data-testid="input"
      />
    </div>
  </div>
</body>
`;

exports[`Renders CSF3Primary story 1`] = `
<body>
  <div>
    <div
      data-story="true"
      id="storybook-story-example-button--csf-3-primary"
    >
      <button
        class="storybook-button storybook-button--large storybook-button--primary"
        type="button"
      >
        foo
      </button>
    </div>
  </div>
</body>
`;

exports[`Renders LoaderStory story 1`] = `
<body>
  <div>
    <div
      data-story="true"
      id="storybook-story-example-button--loader-story"
    >
      <div>
        <div
          data-testid="loaded-data"
        >
          loaded data
        </div>
        <div
          data-testid="spy-data"
        >
          mockFn return value
        </div>
      </div>
    </div>
  </div>
</body>
`;

exports[`Renders LoaderStory story 1`] = `
<body>
  <div>
    <div>
      <div
        data-testid="loaded-data"
      >
        bar
      </div>
      <div
        data-testid="spy-data"
      >
        baz
      </div>
    </div>
  </div>
</body>
`;

exports[`Renders WithActionArg story 1`] = `
<body>
  <div>
    <button />
  </div>
</body>
`;

exports[`Renders WithActionArgType story 1`] = `
<body>
  <div>
    <div>
      nothing
    </div>
  </div>
</body>
`;<|MERGE_RESOLUTION|>--- conflicted
+++ resolved
@@ -21,15 +21,6 @@
 exports[`Renders CSF2StoryWithParamsAndDecorator story 1`] = `
 <body>
   <div>
-<<<<<<< HEAD
-    <p>
-      locale: 
-    </p>
-    <button
-      class="storybook-button storybook-button--medium storybook-button--secondary"
-      type="button"
-    />
-=======
     <div
       data-story="true"
       id="storybook-story-example-button--csf-2-story-with-params-and-decorator"
@@ -41,7 +32,6 @@
         foo
       </button>
     </div>
->>>>>>> d7900adb
   </div>
 </body>
 `;
@@ -146,29 +136,15 @@
 </body>
 `;
 
-exports[`Renders LoaderStory story 1`] = `
-<body>
-  <div>
-    <div>
-      <div
-        data-testid="loaded-data"
-      >
-        bar
-      </div>
-      <div
-        data-testid="spy-data"
-      >
-        baz
-      </div>
-    </div>
-  </div>
-</body>
-`;
-
 exports[`Renders WithActionArg story 1`] = `
 <body>
   <div>
-    <button />
+    <div
+      data-story="true"
+      id="storybook-story-example-button--with-action-arg"
+    >
+      <button />
+    </div>
   </div>
 </body>
 `;
@@ -176,8 +152,13 @@
 exports[`Renders WithActionArgType story 1`] = `
 <body>
   <div>
-    <div>
-      nothing
+    <div
+      data-story="true"
+      id="storybook-story-example-button--with-action-arg-type"
+    >
+      <div>
+        nothing
+      </div>
     </div>
   </div>
 </body>
