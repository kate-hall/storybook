import globalThis from 'global';

import { Button } from './Button.jsx';
import { Pre } from './Pre.jsx';
<<<<<<< HEAD
import { Form } from './Form.jsx';

globalThis.Components = { Button, Pre, Form };
=======
import { Html } from './Html.jsx';

globalThis.Components = { Button, Html, Pre };
>>>>>>> 19d75f06
<|MERGE_RESOLUTION|>--- conflicted
+++ resolved
@@ -2,12 +2,7 @@
 
 import { Button } from './Button.jsx';
 import { Pre } from './Pre.jsx';
-<<<<<<< HEAD
 import { Form } from './Form.jsx';
-
-globalThis.Components = { Button, Pre, Form };
-=======
 import { Html } from './Html.jsx';
 
-globalThis.Components = { Button, Html, Pre };
->>>>>>> 19d75f06
+globalThis.Components = { Button, Pre, Form, Html };