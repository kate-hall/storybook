--- conflicted
+++ resolved
@@ -75,11 +75,7 @@
   "devDependencies": {
     "svelte": "^3.31.2",
     "svelte-loader": "^3.1.2",
-<<<<<<< HEAD
     "typescript": "4.9.0-dev.20221026"
-=======
-    "typescript": "^4.9.3"
->>>>>>> 9cb8ba1f
   },
   "peerDependencies": {
     "@babel/core": "*",
