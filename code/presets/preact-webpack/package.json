--- conflicted
+++ resolved
@@ -50,25 +50,15 @@
     "prep": "../../../scripts/prepare/bundle.ts"
   },
   "dependencies": {
-<<<<<<< HEAD
-    "@babel/plugin-transform-react-jsx": "^7.12.12",
-    "@storybook/core-webpack": "7.0.0-alpha.47",
-    "@types/node": "18.11.6",
-=======
     "@babel/plugin-transform-react-jsx": "^7.19.0",
     "@storybook/core-webpack": "7.0.0-alpha.53",
     "@types/node": "^16.0.0",
->>>>>>> 9cb8ba1f
     "react": "16.14.0",
     "react-dom": "16.14.0"
   },
   "devDependencies": {
     "preact": "^10.5.13",
-<<<<<<< HEAD
     "typescript": "4.9.0-dev.20221026"
-=======
-    "typescript": "^4.9.3"
->>>>>>> 9cb8ba1f
   },
   "peerDependencies": {
     "@babel/core": "*",
