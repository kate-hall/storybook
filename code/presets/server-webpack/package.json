{
  "name": "@storybook/preset-server-webpack",
<<<<<<< HEAD
  "version": "7.0.0-alpha.21",
=======
  "version": "7.0.0-alpha.23",
>>>>>>> 9b71ead5
  "description": "Storybook for Server: View HTML snippets from a server in isolation with Hot Reloading.",
  "keywords": [
    "storybook"
  ],
  "homepage": "https://github.com/storybookjs/storybook/tree/main/presets/server-webpack",
  "bugs": {
    "url": "https://github.com/storybookjs/storybook/issues"
  },
  "repository": {
    "type": "git",
    "url": "https://github.com/storybookjs/storybook.git",
    "directory": "presets/server-webpack"
  },
  "funding": {
    "type": "opencollective",
    "url": "https://opencollective.com/storybook"
  },
  "license": "MIT",
  "exports": {
    ".": {
      "require": "./dist/index.js",
      "import": "./dist/index.mjs",
      "types": "./dist/index.d.ts"
    },
    "./preset": {
      "require": "./dist/index.js",
      "import": "./dist/index.mjs",
      "types": "./dist/index.d.ts"
    },
    "./dist/loader": {
      "require": "./dist/loader.js",
      "import": "./dist/loader.mjs",
      "types": "./dist/loader.d.ts"
    },
    "./package.json": {
      "require": "./package.json",
      "import": "./package.json",
      "types": "./package.json"
    }
  },
  "main": "dist/index.js",
  "module": "dist/index.mjs",
  "types": "dist/index.d.ts",
  "files": [
    "dist/**/*",
    "README.md",
    "*.js",
    "*.d.ts"
  ],
  "scripts": {
    "check": "tsc --noEmit",
    "prepare": "../../../scripts/prepare/bundle.ts"
  },
  "dependencies": {
<<<<<<< HEAD
    "@storybook/core-server": "7.0.0-alpha.21",
    "@storybook/core-webpack": "7.0.0-alpha.21",
    "@storybook/server": "7.0.0-alpha.21",
=======
    "@storybook/core-server": "7.0.0-alpha.23",
    "@storybook/core-webpack": "7.0.0-alpha.23",
    "@storybook/server": "7.0.0-alpha.23",
>>>>>>> 9b71ead5
    "@types/node": "^14.14.20 || ^16.0.0",
    "core-js": "^3.8.2",
    "global": "^4.4.0",
    "react": "16.14.0",
    "react-dom": "16.14.0",
    "safe-identifier": "^0.4.1",
    "ts-dedent": "^2.0.0",
    "yaml-loader": "^0.8.0"
  },
  "devDependencies": {
    "fs-extra": "^9.0.1",
    "jest-specific-snapshot": "^4.0.0",
    "typescript": "~4.6.3",
    "yaml": "^1.10.0"
  },
  "engines": {
    "node": ">=10.13.0"
  },
  "publishConfig": {
    "access": "public"
  },
  "bundler": {
    "entries": [
      "./src/index.ts",
      "./src/loader.ts"
    ],
    "platform": "node"
  },
<<<<<<< HEAD
  "gitHead": "d8cdc5b21af68e69c6eefeaae0e1efadd06947ea"
=======
  "gitHead": "0900e20acfbc12551c6a3f788b8de5dd6af5f80a"
>>>>>>> 9b71ead5
}<|MERGE_RESOLUTION|>--- conflicted
+++ resolved
@@ -1,10 +1,6 @@
 {
   "name": "@storybook/preset-server-webpack",
-<<<<<<< HEAD
-  "version": "7.0.0-alpha.21",
-=======
   "version": "7.0.0-alpha.23",
->>>>>>> 9b71ead5
   "description": "Storybook for Server: View HTML snippets from a server in isolation with Hot Reloading.",
   "keywords": [
     "storybook"
@@ -59,15 +55,9 @@
     "prepare": "../../../scripts/prepare/bundle.ts"
   },
   "dependencies": {
-<<<<<<< HEAD
-    "@storybook/core-server": "7.0.0-alpha.21",
-    "@storybook/core-webpack": "7.0.0-alpha.21",
-    "@storybook/server": "7.0.0-alpha.21",
-=======
     "@storybook/core-server": "7.0.0-alpha.23",
     "@storybook/core-webpack": "7.0.0-alpha.23",
     "@storybook/server": "7.0.0-alpha.23",
->>>>>>> 9b71ead5
     "@types/node": "^14.14.20 || ^16.0.0",
     "core-js": "^3.8.2",
     "global": "^4.4.0",
@@ -96,9 +86,5 @@
     ],
     "platform": "node"
   },
-<<<<<<< HEAD
-  "gitHead": "d8cdc5b21af68e69c6eefeaae0e1efadd06947ea"
-=======
   "gitHead": "0900e20acfbc12551c6a3f788b8de5dd6af5f80a"
->>>>>>> 9b71ead5
 }