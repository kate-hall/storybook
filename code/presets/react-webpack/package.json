{
  "name": "@storybook/preset-react-webpack",
  "version": "7.0.0-alpha.53",
  "description": "Storybook for React: Develop React Component in isolation with Hot Reloading.",
  "keywords": [
    "storybook"
  ],
  "homepage": "https://github.com/storybookjs/storybook/tree/main/presets/react-webpack",
  "bugs": {
    "url": "https://github.com/storybookjs/storybook/issues"
  },
  "repository": {
    "type": "git",
    "url": "https://github.com/storybookjs/storybook.git",
    "directory": "presets/react-webpack"
  },
  "funding": {
    "type": "opencollective",
    "url": "https://opencollective.com/storybook"
  },
  "license": "MIT",
  "exports": {
    ".": {
      "require": "./dist/index.js",
      "import": "./dist/index.mjs",
      "types": "./dist/index.d.ts"
    },
    "./preset": {
      "require": "./dist/index.js",
      "import": "./dist/index.mjs",
      "types": "./dist/index.d.ts"
    },
    "./dist/framework-preset-cra": {
      "require": "./dist/framework-preset-cra.js",
      "import": "./dist/framework-preset-cra.mjs",
      "types": "./dist/framework-preset-cra.d.ts"
    },
    "./dist/framework-preset-react-docs": {
      "require": "./dist/framework-preset-react-docs.js",
      "import": "./dist/framework-preset-react-docs.mjs",
      "types": "./dist/framework-preset-react-docs.d.ts"
    },
    "./dist/framework-preset-react-dom-hack": {
      "require": "./dist/framework-preset-react-dom-hack.js",
      "import": "./dist/framework-preset-react-dom-hack.mjs",
      "types": "./dist/framework-preset-react-dom-hack.d.ts"
    },
    "./dist/framework-preset-react": {
      "require": "./dist/framework-preset-react.js",
      "import": "./dist/framework-preset-react.mjs",
      "types": "./dist/framework-preset-react.d.ts"
    },
    "./package.json": {
      "require": "./package.json",
      "import": "./package.json",
      "types": "./package.json"
    }
  },
  "main": "dist/index.js",
  "module": "dist/index.mjs",
  "types": "dist/index.d.ts",
  "files": [
    "dist/**/*",
    "types/**/*",
    "README.md",
    "*.js",
    "*.d.ts"
  ],
  "scripts": {
    "check": "../../../scripts/node_modules/.bin/tsc --noEmit",
    "prep": "../../../scripts/prepare/bundle.ts"
  },
  "dependencies": {
    "@babel/preset-flow": "^7.18.6",
    "@babel/preset-react": "^7.18.6",
    "@pmmmwh/react-refresh-webpack-plugin": "^0.5.5",
    "@storybook/core-webpack": "7.0.0-alpha.53",
    "@storybook/docs-tools": "7.0.0-alpha.53",
    "@storybook/node-logger": "7.0.0-alpha.53",
    "@storybook/react": "7.0.0-alpha.53",
    "@storybook/react-docgen-typescript-plugin": "1.0.2-canary.6.9d540b91e815f8fc2f8829189deb00553559ff63.0",
    "@types/node": "18.11.6",
    "@types/semver": "^7.3.4",
    "babel-plugin-add-react-displayname": "^0.0.5",
    "babel-plugin-react-docgen": "^4.2.1",
    "fs-extra": "^9.0.1",
    "react-refresh": "^0.11.0",
    "semver": "^7.3.7"
  },
  "devDependencies": {
    "@types/util-deprecate": "^1.0.0",
<<<<<<< HEAD
    "typescript": "4.9.0-dev.20221026"
=======
    "typescript": "^4.9.3"
>>>>>>> 9cb8ba1f
  },
  "peerDependencies": {
    "@babel/core": "^7.11.5",
    "jest-specific-snapshot": "^6.0.0",
    "react": "^16.8.0 || ^17.0.0 || ^18.0.0",
    "react-dom": "^16.8.0 || ^17.0.0 || ^18.0.0",
    "require-from-string": "^2.0.2",
    "webpack": "5"
  },
  "peerDependenciesMeta": {
    "@babel/core": {
      "optional": true
    },
    "typescript": {
      "optional": true
    }
  },
  "engines": {
    "node": ">=10.13.0"
  },
  "publishConfig": {
    "access": "public"
  },
  "bundler": {
    "entries": [
      "./src/index.ts",
      "./src/framework-preset-cra.ts",
      "./src/framework-preset-react-docs.ts",
      "./src/framework-preset-react-dom-hack.ts",
      "./src/framework-preset-react.ts"
    ],
    "platform": "node"
  },
  "gitHead": "fd1cf81615a5ddac3369e7bb567a1a43081fdc23"
}<|MERGE_RESOLUTION|>--- conflicted
+++ resolved
@@ -79,7 +79,7 @@
     "@storybook/node-logger": "7.0.0-alpha.53",
     "@storybook/react": "7.0.0-alpha.53",
     "@storybook/react-docgen-typescript-plugin": "1.0.2-canary.6.9d540b91e815f8fc2f8829189deb00553559ff63.0",
-    "@types/node": "18.11.6",
+    "@types/node": "^16.0.0",
     "@types/semver": "^7.3.4",
     "babel-plugin-add-react-displayname": "^0.0.5",
     "babel-plugin-react-docgen": "^4.2.1",
@@ -89,11 +89,7 @@
   },
   "devDependencies": {
     "@types/util-deprecate": "^1.0.0",
-<<<<<<< HEAD
     "typescript": "4.9.0-dev.20221026"
-=======
-    "typescript": "^4.9.3"
->>>>>>> 9cb8ba1f
   },
   "peerDependencies": {
     "@babel/core": "^7.11.5",
