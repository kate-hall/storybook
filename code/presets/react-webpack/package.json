{
  "name": "@storybook/preset-react-webpack",
  "version": "8.0.0-alpha.10",
  "description": "Storybook for React: Develop React Component in isolation with Hot Reloading",
  "keywords": [
    "storybook"
  ],
  "homepage": "https://github.com/storybookjs/storybook/tree/next/code/presets/react-webpack",
  "bugs": {
    "url": "https://github.com/storybookjs/storybook/issues"
  },
  "repository": {
    "type": "git",
    "url": "https://github.com/storybookjs/storybook.git",
    "directory": "code/presets/react-webpack"
  },
  "funding": {
    "type": "opencollective",
    "url": "https://opencollective.com/storybook"
  },
  "license": "MIT",
  "type": "module",
  "exports": {
    ".": {
      "types": "./dist/index.d.ts",
      "require": "./dist/index.cjs",
      "import": "./dist/index.js"
    },
    "./preset": {
      "types": "./dist/index.d.ts",
      "require": "./dist/index.cjs",
      "import": "./dist/index.js"
    },
    "./dist/framework-preset-cra": {
      "types": "./dist/framework-preset-cra.d.ts",
      "require": "./dist/framework-preset-cra.cjs",
      "import": "./dist/framework-preset-cra.js"
    },
    "./dist/framework-preset-react-docs": {
      "types": "./dist/framework-preset-react-docs.d.ts",
      "require": "./dist/framework-preset-react-docs.cjs",
      "import": "./dist/framework-preset-react-docs.js"
    },
<<<<<<< HEAD
    "./dist/framework-preset-react": {
      "types": "./dist/framework-preset-react.d.ts",
      "require": "./dist/framework-preset-react.cjs",
      "import": "./dist/framework-preset-react.js"
    },
=======
>>>>>>> f0913477
    "./dist/loaders/react-docgen-loader": {
      "types": "./dist/loaders/react-docgen-loader.d.ts",
      "require": "./dist/loaders/react-docgen-loader.cjs",
      "import": "./dist/loaders/react-docgen-loader.js"
    },
    "./package.json": "./package.json"
  },
  "main": "dist/index.cjs",
  "module": "dist/index.js",
  "types": "dist/index.d.ts",
  "files": [
    "dist/**/*",
    "README.md",
    "*.js",
    "*.d.ts",
    "!src/**/*"
  ],
  "scripts": {
    "check": "node --loader ../../../scripts/node_modules/esbuild-register/loader.js -r ../../../scripts/node_modules/esbuild-register/register.js ../../../scripts/prepare/check.ts",
    "prep": "node --loader ../../../scripts/node_modules/esbuild-register/loader.js -r ../../../scripts/node_modules/esbuild-register/register.js ../../../scripts/prepare/bundle.ts"
  },
  "dependencies": {
    "@storybook/core-webpack": "workspace:*",
    "@storybook/docs-tools": "workspace:*",
    "@storybook/node-logger": "workspace:*",
    "@storybook/react": "workspace:*",
    "@storybook/react-docgen-typescript-plugin": "1.0.6--canary.9.0c3f3b7.0",
    "@types/node": "^18.0.0",
    "@types/semver": "^7.3.4",
<<<<<<< HEAD
    "babel-plugin-add-react-displayname": "^0.0.5",
=======
    "fs-extra": "^11.1.0",
>>>>>>> f0913477
    "magic-string": "^0.30.5",
    "react-docgen": "^7.0.0",
    "semver": "^7.3.7",
    "webpack": "5"
  },
  "devDependencies": {
    "fs-extra": "^11.1.0",
    "typescript": "^5.3.2"
  },
  "peerDependencies": {
    "react": "^16.8.0 || ^17.0.0 || ^18.0.0",
    "react-dom": "^16.8.0 || ^17.0.0 || ^18.0.0"
  },
  "peerDependenciesMeta": {
    "typescript": {
      "optional": true
    }
  },
  "engines": {
    "node": ">=18.0.0"
  },
  "publishConfig": {
    "access": "public"
  },
  "bundler": {
    "entries": [
      "./src/index.ts",
      "./src/framework-preset-cra.ts",
      "./src/framework-preset-react-docs.ts",
      "./src/loaders/react-docgen-loader.ts"
    ],
    "platform": "node"
  },
  "gitHead": "e6a7fd8a655c69780bc20b9749c2699e44beae17"
}<|MERGE_RESOLUTION|>--- conflicted
+++ resolved
@@ -41,14 +41,6 @@
       "require": "./dist/framework-preset-react-docs.cjs",
       "import": "./dist/framework-preset-react-docs.js"
     },
-<<<<<<< HEAD
-    "./dist/framework-preset-react": {
-      "types": "./dist/framework-preset-react.d.ts",
-      "require": "./dist/framework-preset-react.cjs",
-      "import": "./dist/framework-preset-react.js"
-    },
-=======
->>>>>>> f0913477
     "./dist/loaders/react-docgen-loader": {
       "types": "./dist/loaders/react-docgen-loader.d.ts",
       "require": "./dist/loaders/react-docgen-loader.cjs",
@@ -78,11 +70,6 @@
     "@storybook/react-docgen-typescript-plugin": "1.0.6--canary.9.0c3f3b7.0",
     "@types/node": "^18.0.0",
     "@types/semver": "^7.3.4",
-<<<<<<< HEAD
-    "babel-plugin-add-react-displayname": "^0.0.5",
-=======
-    "fs-extra": "^11.1.0",
->>>>>>> f0913477
     "magic-string": "^0.30.5",
     "react-docgen": "^7.0.0",
     "semver": "^7.3.7",
