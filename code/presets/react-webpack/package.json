--- conflicted
+++ resolved
@@ -1,10 +1,6 @@
 {
   "name": "@storybook/preset-react-webpack",
-<<<<<<< HEAD
-  "version": "7.1.1",
-=======
   "version": "7.2.0",
->>>>>>> d61d7c0a
   "description": "Storybook for React: Develop React Component in isolation with Hot Reloading",
   "keywords": [
     "storybook"
@@ -70,17 +66,10 @@
     "@babel/preset-flow": "^7.22.5",
     "@babel/preset-react": "^7.22.5",
     "@pmmmwh/react-refresh-webpack-plugin": "^0.5.5",
-<<<<<<< HEAD
-    "@storybook/core-webpack": "7.1.1",
-    "@storybook/docs-tools": "7.1.1",
-    "@storybook/node-logger": "7.1.1",
-    "@storybook/react": "7.1.1",
-=======
     "@storybook/core-webpack": "workspace:*",
     "@storybook/docs-tools": "workspace:*",
     "@storybook/node-logger": "workspace:*",
     "@storybook/react": "workspace:*",
->>>>>>> d61d7c0a
     "@storybook/react-docgen-typescript-plugin": "1.0.6--canary.9.0c3f3b7.0",
     "@types/node": "^16.0.0",
     "@types/semver": "^7.3.4",
