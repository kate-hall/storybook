--- conflicted
+++ resolved
@@ -42,10 +42,6 @@
       "require": "./dist/framework-preset-vue3.js",
       "import": "./dist/framework-preset-vue3.mjs"
     },
-    "./dist/meta-loader": {
-      "require": "./dist/meta-loader.js",
-      "import": "./dist/meta-loader.mjs"
-    },
     "./package.json": "./package.json"
   },
   "main": "dist/index.js",
@@ -62,30 +58,25 @@
     "prep": "../../../scripts/prepare/bundle.ts"
   },
   "dependencies": {
-<<<<<<< HEAD
-    "@storybook/core-webpack": "7.1.0-alpha.25",
-    "@storybook/docs-tools": "7.1.0-alpha.25",
-    "magic-string": "^0.27.0",
-=======
     "@storybook/core-webpack": "7.1.0-alpha.26",
     "@storybook/docs-tools": "7.1.0-alpha.26",
     "@types/node": "^16.0.0",
->>>>>>> 1a5ce6f5
     "ts-loader": "^9.2.8",
-    "typescript": "~4.9.3",
-    "vue": "^3.3.0",
-    "vue-component-meta": "^1.6.5",
-    "vue-loader": "^17.0.0",
+    "vue-docgen-api": "^4.46.0",
+    "vue-docgen-loader": "^1.5.1",
+    "vue-loader": "^16.0.0",
     "webpack": "5"
   },
   "devDependencies": {
-    "@types/node": "^16.0.0",
-    "typescript": "~4.9.3"
+    "@vue/compiler-sfc": "^3.2.33",
+    "typescript": "~4.9.3",
+    "vue": "^3.2.33"
   },
   "peerDependencies": {
     "@babel/core": "*",
+    "@vue/compiler-sfc": "^3.0.0",
     "babel-loader": "^7.0.0 || ^8.0.0 || ^9.0.0",
-    "vue": "^3.2.0"
+    "vue": "^3.0.0"
   },
   "engines": {
     "node": ">=16.0.0"
@@ -95,7 +86,6 @@
   },
   "bundler": {
     "entries": [
-      "./src/meta-loader.js",
       "./src/index.ts",
       "./src/framework-preset-vue3-docs.ts",
       "./src/framework-preset-vue3.ts"
