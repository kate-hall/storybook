{
  "name": "@storybook/preset-vue3-webpack",
<<<<<<< HEAD
  "version": "7.6.17",
=======
  "version": "8.0.0-rc.5",
>>>>>>> 82e153f4
  "description": "Storybook for Vue 3: Develop Vue 3 Components in isolation with Hot Reloading.",
  "keywords": [
    "storybook"
  ],
  "homepage": "https://github.com/storybookjs/storybook/tree/next/code/presets/vue3-webpack",
  "bugs": {
    "url": "https://github.com/storybookjs/storybook/issues"
  },
  "repository": {
    "type": "git",
    "url": "https://github.com/storybookjs/storybook.git",
    "directory": "code/presets/vue3-webpack"
  },
  "funding": {
    "type": "opencollective",
    "url": "https://opencollective.com/storybook"
  },
  "license": "MIT",
  "exports": {
    ".": {
      "types": "./dist/index.d.ts",
      "node": "./dist/index.js",
      "require": "./dist/index.js",
      "import": "./dist/index.mjs"
    },
    "./preset": {
      "types": "./dist/index.d.ts",
      "node": "./dist/index.js",
      "require": "./dist/index.js",
      "import": "./dist/index.mjs"
    },
    "./dist/framework-preset-vue3-docs": {
      "types": "./dist/framework-preset-vue3-docs.d.ts",
      "require": "./dist/framework-preset-vue3-docs.js",
      "import": "./dist/framework-preset-vue3-docs.mjs"
    },
    "./dist/framework-preset-vue3": {
      "types": "./dist/framework-preset-vue3.d.ts",
      "require": "./dist/framework-preset-vue3.js",
      "import": "./dist/framework-preset-vue3.mjs"
    },
    "./package.json": "./package.json"
  },
  "main": "dist/index.js",
  "module": "dist/index.mjs",
  "types": "dist/index.d.ts",
  "files": [
    "dist/**/*",
    "README.md",
    "*.js",
    "*.d.ts",
    "!src/**/*"
  ],
  "scripts": {
    "check": "node --loader ../../../scripts/node_modules/esbuild-register/loader.js -r ../../../scripts/node_modules/esbuild-register/register.js ../../../scripts/prepare/check.ts",
    "prep": "node --loader ../../../scripts/node_modules/esbuild-register/loader.js -r ../../../scripts/node_modules/esbuild-register/register.js ../../../scripts/prepare/bundle.ts"
  },
  "dependencies": {
    "@storybook/core-webpack": "workspace:*",
    "@storybook/docs-tools": "workspace:*",
    "@types/node": "^18.0.0",
    "ts-loader": "^9.2.8",
    "vue-docgen-api": "^4.46.0",
    "vue-docgen-loader": "^1.5.1",
    "vue-loader": "^16.0.0",
    "webpack": "5"
  },
  "devDependencies": {
    "@vue/compiler-sfc": "^3.2.33",
    "typescript": "^5.3.2",
    "vue": "^3.2.33"
  },
  "peerDependencies": {
    "@vue/compiler-sfc": "^3.0.0",
    "vue": "^3.0.0"
  },
  "engines": {
    "node": ">=18.0.0"
  },
  "publishConfig": {
    "access": "public"
  },
  "bundler": {
    "entries": [
      "./src/index.ts",
      "./src/framework-preset-vue3-docs.ts",
      "./src/framework-preset-vue3.ts"
    ],
    "platform": "node"
  },
  "gitHead": "e6a7fd8a655c69780bc20b9749c2699e44beae17"
}<|MERGE_RESOLUTION|>--- conflicted
+++ resolved
@@ -1,10 +1,6 @@
 {
   "name": "@storybook/preset-vue3-webpack",
-<<<<<<< HEAD
-  "version": "7.6.17",
-=======
   "version": "8.0.0-rc.5",
->>>>>>> 82e153f4
   "description": "Storybook for Vue 3: Develop Vue 3 Components in isolation with Hot Reloading.",
   "keywords": [
     "storybook"
