--- conflicted
+++ resolved
@@ -58,13 +58,8 @@
     "prep": "../../../scripts/prepare/bundle.ts"
   },
   "dependencies": {
-<<<<<<< HEAD
     "@storybook/core-webpack": "workspace:*",
     "@storybook/docs-tools": "workspace:*",
-=======
-    "@storybook/core-webpack": "7.2.0-rc.0",
-    "@storybook/docs-tools": "7.2.0-rc.0",
->>>>>>> 5bcced29
     "@types/node": "^16.0.0",
     "ts-loader": "^9.2.8",
     "vue-docgen-api": "^4.46.0",
