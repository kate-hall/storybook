{
  "name": "@storybook/preset-vue3-webpack",
  "version": "8.0.0-alpha.15",
  "description": "Storybook for Vue 3: Develop Vue 3 Components in isolation with Hot Reloading.",
  "keywords": [
    "storybook"
  ],
  "homepage": "https://github.com/storybookjs/storybook/tree/next/code/presets/vue3-webpack",
  "bugs": {
    "url": "https://github.com/storybookjs/storybook/issues"
  },
  "repository": {
    "type": "git",
    "url": "https://github.com/storybookjs/storybook.git",
    "directory": "code/presets/vue3-webpack"
  },
  "funding": {
    "type": "opencollective",
    "url": "https://opencollective.com/storybook"
  },
  "license": "MIT",
  "exports": {
    ".": {
      "types": "./dist/index.d.ts",
      "node": "./dist/index.js",
      "require": "./dist/index.js",
      "import": "./dist/index.mjs"
    },
    "./preset": {
      "types": "./dist/index.d.ts",
      "node": "./dist/index.js",
      "require": "./dist/index.js",
      "import": "./dist/index.mjs"
    },
    "./dist/framework-preset-vue3-docs": {
      "types": "./dist/framework-preset-vue3-docs.d.ts",
      "require": "./dist/framework-preset-vue3-docs.js",
      "import": "./dist/framework-preset-vue3-docs.mjs"
    },
    "./dist/framework-preset-vue3": {
      "types": "./dist/framework-preset-vue3.d.ts",
      "require": "./dist/framework-preset-vue3.js",
      "import": "./dist/framework-preset-vue3.mjs"
    },
    "./package.json": "./package.json"
  },
  "main": "dist/index.js",
  "module": "dist/index.mjs",
  "types": "dist/index.d.ts",
  "files": [
    "dist/**/*",
    "README.md",
    "*.js",
    "*.d.ts",
    "!src/**/*"
  ],
  "scripts": {
    "check": "node --loader ../../../scripts/node_modules/esbuild-register/loader.js -r ../../../scripts/node_modules/esbuild-register/register.js ../../../scripts/prepare/check.ts",
    "prep": "node --loader ../../../scripts/node_modules/esbuild-register/loader.js -r ../../../scripts/node_modules/esbuild-register/register.js ../../../scripts/prepare/bundle.ts"
  },
  "dependencies": {
    "@storybook/core-webpack": "workspace:*",
    "@storybook/docs-tools": "workspace:*",
    "@types/node": "^18.0.0",
    "ts-loader": "^9.2.8",
    "vue-docgen-api": "^4.46.0",
    "vue-docgen-loader": "^1.5.1",
    "vue-loader": "^17.2.0",
    "webpack": "5"
  },
  "devDependencies": {
    "@vue/compiler-sfc": "^3.2.33",
<<<<<<< HEAD
    "typescript": "~4.9.3",
    "vue-template-compiler": "^2.7.0"
=======
    "typescript": "^5.3.2",
    "vue": "^3.2.33"
>>>>>>> 268e441b
  },
  "peerDependencies": {
    "@vue/compiler-sfc": "^3.0.0",
    "vue": "^3.0.0"
  },
  "engines": {
    "node": ">=18.0.0"
  },
  "publishConfig": {
    "access": "public"
  },
  "bundler": {
    "entries": [
      "./src/index.ts",
      "./src/framework-preset-vue3-docs.ts",
      "./src/framework-preset-vue3.ts"
    ],
    "platform": "node"
  },
  "gitHead": "e6a7fd8a655c69780bc20b9749c2699e44beae17"
}<|MERGE_RESOLUTION|>--- conflicted
+++ resolved
@@ -70,13 +70,8 @@
   },
   "devDependencies": {
     "@vue/compiler-sfc": "^3.2.33",
-<<<<<<< HEAD
-    "typescript": "~4.9.3",
+    "typescript": "^5.3.2",
     "vue-template-compiler": "^2.7.0"
-=======
-    "typescript": "^5.3.2",
-    "vue": "^3.2.33"
->>>>>>> 268e441b
   },
   "peerDependencies": {
     "@vue/compiler-sfc": "^3.0.0",
