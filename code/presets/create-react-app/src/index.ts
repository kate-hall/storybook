--- conflicted
+++ resolved
@@ -1,12 +1,7 @@
 import { join, relative, dirname } from 'path';
 import type { Configuration, RuleSetRule, WebpackPluginInstance } from 'webpack';
-<<<<<<< HEAD
+
 import { logger } from '@storybook/core/dist/node-logger';
-=======
-
-// eslint-disable-next-line import/no-extraneous-dependencies
-import { logger } from '@storybook/node-logger';
->>>>>>> 280e9a43
 import PnpWebpackPlugin from 'pnp-webpack-plugin';
 import { mergePlugins } from './helpers/mergePlugins';
 import { getReactScriptsPath } from './helpers/getReactScriptsPath';
