{
  "name": "@storybook/web-components-vite",
<<<<<<< HEAD
  "version": "7.1.1",
=======
  "version": "7.2.0",
>>>>>>> d61d7c0a
  "description": "Storybook for web-components and Vite: Develop Web Components in isolation with Hot Reloading.",
  "keywords": [
    "storybook"
  ],
  "homepage": "https://github.com/storybookjs/storybook/tree/next/code/frameworks/web-components-vite",
  "bugs": {
    "url": "https://github.com/storybookjs/storybook/issues"
  },
  "repository": {
    "type": "git",
    "url": "https://github.com/storybookjs/storybook.git",
    "directory": "code/frameworks/web-components-vite"
  },
  "funding": {
    "type": "opencollective",
    "url": "https://opencollective.com/storybook"
  },
  "license": "MIT",
  "exports": {
    ".": {
      "types": "./dist/index.d.ts",
      "node": "./dist/index.js",
      "require": "./dist/index.js",
      "import": "./dist/index.mjs"
    },
    "./preset": {
      "types": "./dist/preset.d.ts",
      "require": "./dist/preset.js"
    },
    "./package.json": "./package.json"
  },
  "main": "dist/index.js",
  "module": "dist/index.mjs",
  "types": "dist/index.d.ts",
  "files": [
    "dist/**/*",
    "template/**/*",
    "README.md",
    "*.js",
    "*.d.ts"
  ],
  "scripts": {
    "check": "../../../scripts/prepare/check.ts",
    "prep": "../../../scripts/prepare/bundle.ts"
  },
  "dependencies": {
<<<<<<< HEAD
    "@storybook/builder-vite": "7.1.1",
    "@storybook/core-server": "7.1.1",
    "@storybook/node-logger": "7.1.1",
    "@storybook/web-components": "7.1.1",
=======
    "@storybook/builder-vite": "workspace:*",
    "@storybook/core-server": "workspace:*",
    "@storybook/node-logger": "workspace:*",
    "@storybook/web-components": "workspace:*",
>>>>>>> d61d7c0a
    "magic-string": "^0.30.0"
  },
  "devDependencies": {
    "@types/node": "^16.0.0",
    "typescript": "~4.9.3"
  },
  "peerDependencies": {
    "react": "^16.8.0 || ^17.0.0 || ^18.0.0",
    "react-dom": "^16.8.0 || ^17.0.0 || ^18.0.0"
  },
  "engines": {
    "node": "^14.18 || >=16"
  },
  "publishConfig": {
    "access": "public"
  },
  "bundler": {
    "entries": [
      "./src/index.ts",
      "./src/preset.ts"
    ],
    "platform": "node"
  },
  "gitHead": "e6a7fd8a655c69780bc20b9749c2699e44beae17"
}<|MERGE_RESOLUTION|>--- conflicted
+++ resolved
@@ -1,10 +1,6 @@
 {
   "name": "@storybook/web-components-vite",
-<<<<<<< HEAD
-  "version": "7.1.1",
-=======
   "version": "7.2.0",
->>>>>>> d61d7c0a
   "description": "Storybook for web-components and Vite: Develop Web Components in isolation with Hot Reloading.",
   "keywords": [
     "storybook"
@@ -51,17 +47,10 @@
     "prep": "../../../scripts/prepare/bundle.ts"
   },
   "dependencies": {
-<<<<<<< HEAD
-    "@storybook/builder-vite": "7.1.1",
-    "@storybook/core-server": "7.1.1",
-    "@storybook/node-logger": "7.1.1",
-    "@storybook/web-components": "7.1.1",
-=======
     "@storybook/builder-vite": "workspace:*",
     "@storybook/core-server": "workspace:*",
     "@storybook/node-logger": "workspace:*",
     "@storybook/web-components": "workspace:*",
->>>>>>> d61d7c0a
     "magic-string": "^0.30.0"
   },
   "devDependencies": {
