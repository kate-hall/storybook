--- conflicted
+++ resolved
@@ -51,20 +51,11 @@
     "prep": "../../../scripts/prepare/bundle.ts"
   },
   "dependencies": {
-<<<<<<< HEAD
-    "@storybook/builder-vite": "7.0.0-beta.0",
-    "@storybook/core-server": "7.0.0-beta.0",
-    "@storybook/node-logger": "7.0.0-beta.0",
-    "@storybook/web-components": "7.0.0-beta.0",
-    "magic-string": "^0.26.1"
-=======
     "@storybook/builder-vite": "7.0.0-beta.1",
     "@storybook/core-server": "7.0.0-beta.1",
     "@storybook/node-logger": "7.0.0-beta.1",
     "@storybook/web-components": "7.0.0-beta.1",
-    "magic-string": "^0.26.1",
-    "vite": "3"
->>>>>>> 5642c93e
+    "magic-string": "^0.26.1"
   },
   "devDependencies": {
     "@types/node": "^16.0.0",
