{
  "name": "@storybook/html-webpack5",
  "version": "7.0.0-alpha.51",
  "description": "Storybook for HTML: View HTML snippets in isolation with Hot Reloading.",
  "keywords": [
    "storybook"
  ],
  "homepage": "https://github.com/storybookjs/storybook/tree/main/frameworks/html-webpack5",
  "bugs": {
    "url": "https://github.com/storybookjs/storybook/issues"
  },
  "repository": {
    "type": "git",
    "url": "https://github.com/storybookjs/storybook.git",
    "directory": "frameworks/html-webpack5"
  },
  "funding": {
    "type": "opencollective",
    "url": "https://opencollective.com/storybook"
  },
  "license": "MIT",
  "exports": {
    ".": {
      "require": "./dist/index.js",
      "import": "./dist/index.mjs",
      "types": "./dist/index.d.ts"
    },
    "./preset": {
      "require": "./dist/preset.js",
      "import": "./dist/preset.mjs",
      "types": "./dist/preset.d.ts"
    },
    "./package.json": {
      "require": "./package.json",
      "import": "./package.json",
      "types": "./package.json"
    }
  },
  "main": "dist/index.js",
  "module": "dist/index.mjs",
  "types": "dist/index.d.ts",
  "files": [
    "dist/**/*",
    "README.md",
    "*.js",
    "*.d.ts"
  ],
  "scripts": {
    "check": "../../../scripts/node_modules/.bin/tsc --noEmit",
    "prep": "../../../scripts/prepare/bundle.ts"
  },
  "dependencies": {
<<<<<<< HEAD
    "@storybook/builder-webpack5": "7.0.0-alpha.49",
    "@storybook/core-common": "7.0.0-alpha.49",
    "@storybook/html": "7.0.0-alpha.49",
    "@storybook/preset-html-webpack": "7.0.0-alpha.49",
    "@types/node": "^16.0.0",
=======
    "@storybook/builder-webpack5": "7.0.0-alpha.51",
    "@storybook/core-common": "7.0.0-alpha.51",
    "@storybook/html": "7.0.0-alpha.51",
    "@storybook/preset-html-webpack": "7.0.0-alpha.51",
    "@types/node": "^16.0.0 || ^18.0.0",
    "global": "^4.4.0",
>>>>>>> bd01d58f
    "react": "16.14.0",
    "react-dom": "16.14.0"
  },
  "devDependencies": {
    "typescript": "^4.9.3"
  },
  "peerDependencies": {
    "@babel/core": "*"
  },
  "engines": {
    "node": ">=10.13.0"
  },
  "publishConfig": {
    "access": "public"
  },
  "bundler": {
    "entries": [
      "./src/index.ts",
      "./src/preset.ts"
    ],
    "platform": "node"
  },
  "gitHead": "4fec76c3f5135854d9834ebc1cf2f1f325696ded"
}<|MERGE_RESOLUTION|>--- conflicted
+++ resolved
@@ -50,20 +50,11 @@
     "prep": "../../../scripts/prepare/bundle.ts"
   },
   "dependencies": {
-<<<<<<< HEAD
-    "@storybook/builder-webpack5": "7.0.0-alpha.49",
-    "@storybook/core-common": "7.0.0-alpha.49",
-    "@storybook/html": "7.0.0-alpha.49",
-    "@storybook/preset-html-webpack": "7.0.0-alpha.49",
-    "@types/node": "^16.0.0",
-=======
     "@storybook/builder-webpack5": "7.0.0-alpha.51",
     "@storybook/core-common": "7.0.0-alpha.51",
     "@storybook/html": "7.0.0-alpha.51",
     "@storybook/preset-html-webpack": "7.0.0-alpha.51",
     "@types/node": "^16.0.0 || ^18.0.0",
-    "global": "^4.4.0",
->>>>>>> bd01d58f
     "react": "16.14.0",
     "react-dom": "16.14.0"
   },
