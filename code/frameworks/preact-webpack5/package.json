{
  "name": "@storybook/preact-webpack5",
<<<<<<< HEAD
  "version": "7.0.27",
=======
  "version": "7.1.0",
>>>>>>> 51608c85
  "description": "Storybook for Preact: Develop Preact Component in isolation.",
  "keywords": [
    "storybook"
  ],
  "homepage": "https://github.com/storybookjs/storybook/tree/next/code/frameworks/preact-webpack5",
  "bugs": {
    "url": "https://github.com/storybookjs/storybook/issues"
  },
  "repository": {
    "type": "git",
    "url": "https://github.com/storybookjs/storybook.git",
    "directory": "code/frameworks/preact-webpack5"
  },
  "funding": {
    "type": "opencollective",
    "url": "https://opencollective.com/storybook"
  },
  "license": "MIT",
  "exports": {
    ".": {
      "types": "./dist/index.d.ts",
      "node": "./dist/index.js",
      "require": "./dist/index.js",
      "import": "./dist/index.mjs"
    },
    "./preset": {
      "types": "./dist/preset.d.ts",
      "require": "./dist/preset.js"
    },
    "./package.json": "./package.json"
  },
  "main": "dist/index.js",
  "module": "dist/index.mjs",
  "types": "dist/index.d.ts",
  "files": [
    "dist/**/*",
    "template/**/*",
    "README.md",
    "*.js",
    "*.d.ts"
  ],
  "scripts": {
    "check": "../../../scripts/node_modules/.bin/tsc --noEmit",
    "prep": "../../../scripts/prepare/bundle.ts"
  },
  "dependencies": {
<<<<<<< HEAD
    "@storybook/builder-webpack5": "7.0.27",
    "@storybook/core-common": "7.0.27",
    "@storybook/preact": "7.0.27",
    "@storybook/preset-preact-webpack": "7.0.27",
=======
    "@storybook/builder-webpack5": "7.1.0",
    "@storybook/core-common": "7.1.0",
    "@storybook/preact": "7.1.0",
    "@storybook/preset-preact-webpack": "7.1.0",
>>>>>>> 51608c85
    "@types/node": "^16.0.0"
  },
  "devDependencies": {
    "preact": "^10.5.13",
    "typescript": "~4.9.3"
  },
  "peerDependencies": {
    "@babel/core": "*",
    "preact": "^8.0.0||^10.0.0",
    "react": "^16.8.0 || ^17.0.0 || ^18.0.0",
    "react-dom": "^16.8.0 || ^17.0.0 || ^18.0.0"
  },
  "engines": {
    "node": ">=16.0.0"
  },
  "publishConfig": {
    "access": "public"
  },
  "bundler": {
    "entries": [
      "./src/index.ts",
      "./src/preset.ts"
    ],
    "platform": "node"
  },
<<<<<<< HEAD
  "gitHead": "9fb2573aa274f3f69d3358050e8df9c903e8245f"
=======
  "gitHead": "e6a7fd8a655c69780bc20b9749c2699e44beae17"
>>>>>>> 51608c85
}<|MERGE_RESOLUTION|>--- conflicted
+++ resolved
@@ -1,10 +1,6 @@
 {
   "name": "@storybook/preact-webpack5",
-<<<<<<< HEAD
-  "version": "7.0.27",
-=======
   "version": "7.1.0",
->>>>>>> 51608c85
   "description": "Storybook for Preact: Develop Preact Component in isolation.",
   "keywords": [
     "storybook"
@@ -51,17 +47,10 @@
     "prep": "../../../scripts/prepare/bundle.ts"
   },
   "dependencies": {
-<<<<<<< HEAD
-    "@storybook/builder-webpack5": "7.0.27",
-    "@storybook/core-common": "7.0.27",
-    "@storybook/preact": "7.0.27",
-    "@storybook/preset-preact-webpack": "7.0.27",
-=======
     "@storybook/builder-webpack5": "7.1.0",
     "@storybook/core-common": "7.1.0",
     "@storybook/preact": "7.1.0",
     "@storybook/preset-preact-webpack": "7.1.0",
->>>>>>> 51608c85
     "@types/node": "^16.0.0"
   },
   "devDependencies": {
@@ -87,9 +76,5 @@
     ],
     "platform": "node"
   },
-<<<<<<< HEAD
-  "gitHead": "9fb2573aa274f3f69d3358050e8df9c903e8245f"
-=======
   "gitHead": "e6a7fd8a655c69780bc20b9749c2699e44beae17"
->>>>>>> 51608c85
 }