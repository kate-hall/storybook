{
  "name": "@storybook/preact-webpack5",
  "version": "7.2.0-rc.0",
  "description": "Storybook for Preact: Develop Preact Component in isolation.",
  "keywords": [
    "storybook"
  ],
  "homepage": "https://github.com/storybookjs/storybook/tree/next/code/frameworks/preact-webpack5",
  "bugs": {
    "url": "https://github.com/storybookjs/storybook/issues"
  },
  "repository": {
    "type": "git",
    "url": "https://github.com/storybookjs/storybook.git",
    "directory": "code/frameworks/preact-webpack5"
  },
  "funding": {
    "type": "opencollective",
    "url": "https://opencollective.com/storybook"
  },
  "license": "MIT",
  "exports": {
    ".": {
      "types": "./dist/index.d.ts",
      "node": "./dist/index.js",
      "require": "./dist/index.js",
      "import": "./dist/index.mjs"
    },
    "./preset": {
      "types": "./dist/preset.d.ts",
      "require": "./dist/preset.js"
    },
    "./package.json": "./package.json"
  },
  "main": "dist/index.js",
  "module": "dist/index.mjs",
  "types": "dist/index.d.ts",
  "files": [
    "dist/**/*",
    "template/**/*",
    "README.md",
    "*.js",
    "*.d.ts"
  ],
  "scripts": {
    "check": "../../../scripts/prepare/check.ts",
    "prep": "../../../scripts/prepare/bundle.ts"
  },
  "dependencies": {
<<<<<<< HEAD
    "@storybook/builder-webpack5": "workspace:*",
    "@storybook/core-common": "workspace:*",
    "@storybook/preact": "workspace:*",
    "@storybook/preset-preact-webpack": "workspace:*",
=======
    "@storybook/builder-webpack5": "7.2.0-rc.0",
    "@storybook/core-common": "7.2.0-rc.0",
    "@storybook/preact": "7.2.0-rc.0",
    "@storybook/preset-preact-webpack": "7.2.0-rc.0",
>>>>>>> 5bcced29
    "@types/node": "^16.0.0"
  },
  "devDependencies": {
    "preact": "^10.5.13",
    "typescript": "~4.9.3"
  },
  "peerDependencies": {
    "@babel/core": "*",
    "preact": "^8.0.0||^10.0.0",
    "react": "^16.8.0 || ^17.0.0 || ^18.0.0",
    "react-dom": "^16.8.0 || ^17.0.0 || ^18.0.0"
  },
  "engines": {
    "node": ">=16.0.0"
  },
  "publishConfig": {
    "access": "public"
  },
  "bundler": {
    "entries": [
      "./src/index.ts",
      "./src/preset.ts"
    ],
    "platform": "node"
  },
  "gitHead": "e6a7fd8a655c69780bc20b9749c2699e44beae17"
}<|MERGE_RESOLUTION|>--- conflicted
+++ resolved
@@ -47,17 +47,10 @@
     "prep": "../../../scripts/prepare/bundle.ts"
   },
   "dependencies": {
-<<<<<<< HEAD
     "@storybook/builder-webpack5": "workspace:*",
     "@storybook/core-common": "workspace:*",
     "@storybook/preact": "workspace:*",
     "@storybook/preset-preact-webpack": "workspace:*",
-=======
-    "@storybook/builder-webpack5": "7.2.0-rc.0",
-    "@storybook/core-common": "7.2.0-rc.0",
-    "@storybook/preact": "7.2.0-rc.0",
-    "@storybook/preset-preact-webpack": "7.2.0-rc.0",
->>>>>>> 5bcced29
     "@types/node": "^16.0.0"
   },
   "devDependencies": {
