--- conflicted
+++ resolved
@@ -58,13 +58,8 @@
     "@vitejs/plugin-react": "^2.0.0",
     "ast-types": "^0.14.2",
     "magic-string": "^0.26.1",
-<<<<<<< HEAD
-    "react-docgen": "^6.0.0-alpha.3",
+    "react-docgen": "6.0.0-alpha.3",
     "vite": "^3.0.0 || ^4.0.0"
-=======
-    "react-docgen": "6.0.0-alpha.3",
-    "vite": "^3.0.0"
->>>>>>> e0ac3277
   },
   "devDependencies": {
     "@types/node": "^16.0.0",
