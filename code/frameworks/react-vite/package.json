--- conflicted
+++ resolved
@@ -53,11 +53,6 @@
   "dependencies": {
     "@joshwooding/vite-plugin-react-docgen-typescript": "^0.0.5",
     "@rollup/pluginutils": "^4.2.0",
-<<<<<<< HEAD
-    "@storybook/builder-vite": "7.0.0-alpha.33",
-    "@storybook/react": "7.0.0-alpha.33",
-    "@vitejs/plugin-react": "^2.0.0",
-=======
     "@storybook/addons": "7.0.0-alpha.34",
     "@storybook/builder-vite": "7.0.0-alpha.34",
     "@storybook/channel-postmessage": "7.0.0-alpha.34",
@@ -65,8 +60,7 @@
     "@storybook/client-api": "7.0.0-alpha.34",
     "@storybook/preview-web": "7.0.0-alpha.34",
     "@storybook/react": "7.0.0-alpha.34",
-    "@vitejs/plugin-react": "^2.0.1",
->>>>>>> b42f0ede
+    "@vitejs/plugin-react": "^2.0.0",
     "ast-types": "^0.14.2",
     "magic-string": "^0.26.1",
     "react-docgen": "^6.0.0-alpha.3",
