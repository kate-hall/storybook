{
  "name": "@storybook/svelte-webpack5",
<<<<<<< HEAD
  "version": "7.5.0",
=======
  "version": "7.6.0-alpha.0",
>>>>>>> 982210c0
  "description": "Storybook for Svelte: Develop Svelte Component in isolation with Hot Reloading.",
  "keywords": [
    "storybook"
  ],
  "homepage": "https://github.com/storybookjs/storybook/tree/next/code/frameworks/svelte-webpack5",
  "bugs": {
    "url": "https://github.com/storybookjs/storybook/issues"
  },
  "repository": {
    "type": "git",
    "url": "https://github.com/storybookjs/storybook.git",
    "directory": "code/frameworks/svelte-webpack5"
  },
  "funding": {
    "type": "opencollective",
    "url": "https://opencollective.com/storybook"
  },
  "license": "MIT",
  "exports": {
    ".": {
      "types": "./dist/index.d.ts",
      "node": "./dist/index.js",
      "require": "./dist/index.js",
      "import": "./dist/index.mjs"
    },
    "./preset": {
      "types": "./dist/preset.d.ts",
      "require": "./dist/preset.js"
    },
    "./package.json": "./package.json"
  },
  "main": "dist/index.js",
  "module": "dist/index.mjs",
  "types": "dist/index.d.ts",
  "files": [
    "dist/**/*",
    "README.md",
    "*.js",
    "*.d.ts",
    "!src/**/*"
  ],
  "scripts": {
    "check": "../../../scripts/prepare/check.ts",
    "prep": "../../../scripts/prepare/bundle.ts"
  },
  "dependencies": {
    "@storybook/builder-webpack5": "workspace:*",
    "@storybook/core-common": "workspace:*",
    "@storybook/preset-svelte-webpack": "workspace:*",
    "@storybook/svelte": "workspace:*"
  },
  "devDependencies": {
    "svelte": "^4.0.0",
    "svelte-loader": "^3.1.9",
    "typescript": "~4.9.3"
  },
  "peerDependencies": {
    "@babel/core": "*",
    "react": "^16.8.0 || ^17.0.0 || ^18.0.0",
    "react-dom": "^16.8.0 || ^17.0.0 || ^18.0.0",
    "svelte": "^3.48.0 || ^4.0.0",
    "svelte-loader": "*"
  },
  "engines": {
    "node": ">=16.0.0"
  },
  "publishConfig": {
    "access": "public"
  },
  "bundler": {
    "entries": [
      "./src/index.ts",
      "./src/preset.ts"
    ],
    "platform": "node"
  },
  "gitHead": "e6a7fd8a655c69780bc20b9749c2699e44beae17"
}<|MERGE_RESOLUTION|>--- conflicted
+++ resolved
@@ -1,10 +1,6 @@
 {
   "name": "@storybook/svelte-webpack5",
-<<<<<<< HEAD
-  "version": "7.5.0",
-=======
   "version": "7.6.0-alpha.0",
->>>>>>> 982210c0
   "description": "Storybook for Svelte: Develop Svelte Component in isolation with Hot Reloading.",
   "keywords": [
     "storybook"
