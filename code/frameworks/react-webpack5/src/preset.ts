import { dirname, join } from 'path';
<<<<<<< HEAD
import type { PresetProperty, Options } from '@storybook/core/dist/modules/types/index';
import type { FrameworkOptions, StorybookConfig } from './types';
=======
import type { PresetProperty } from '@storybook/types';
import type { StorybookConfig } from './types';
>>>>>>> f94366eb

const getAbsolutePath = <I extends string>(input: I): I =>
  dirname(require.resolve(join(input, 'package.json'))) as any;

export const addons: PresetProperty<'addons'> = [
  getAbsolutePath('@storybook/preset-react-webpack'),
];

export const core: PresetProperty<'core'> = async (config, options) => {
  const framework = await options.presets.apply('framework');

  return {
    ...config,
    builder: {
      name: getAbsolutePath('@storybook/builder-webpack5'),
      options: typeof framework === 'string' ? {} : framework.options.builder || {},
    },
    renderer: getAbsolutePath('@storybook/react'),
  };
};

export const webpack: StorybookConfig['webpack'] = async (config) => {
  config.resolve = config.resolve || {};

  config.resolve.alias = {
    ...config.resolve?.alias,
    '@storybook/react': getAbsolutePath('@storybook/react'),
  };
  return config;
};<|MERGE_RESOLUTION|>--- conflicted
+++ resolved
@@ -1,11 +1,6 @@
 import { dirname, join } from 'path';
-<<<<<<< HEAD
-import type { PresetProperty, Options } from '@storybook/core/dist/modules/types/index';
-import type { FrameworkOptions, StorybookConfig } from './types';
-=======
-import type { PresetProperty } from '@storybook/types';
+import type { PresetProperty } from '@storybook/core/dist/modules/types/index';
 import type { StorybookConfig } from './types';
->>>>>>> f94366eb
 
 const getAbsolutePath = <I extends string>(input: I): I =>
   dirname(require.resolve(join(input, 'package.json'))) as any;
