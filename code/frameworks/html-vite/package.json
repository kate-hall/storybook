--- conflicted
+++ resolved
@@ -50,11 +50,6 @@
     "@storybook/builder-vite": "workspace:*",
     "@storybook/core-server": "workspace:*",
     "@storybook/html": "workspace:*",
-<<<<<<< HEAD
-=======
-    "@storybook/node-logger": "workspace:*",
-    "@storybook/types": "workspace:*",
->>>>>>> 78bbb6c4
     "magic-string": "^0.30.0"
   },
   "devDependencies": {
