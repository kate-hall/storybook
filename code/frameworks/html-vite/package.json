--- conflicted
+++ resolved
@@ -1,10 +1,6 @@
 {
   "name": "@storybook/html-vite",
-<<<<<<< HEAD
-  "version": "7.5.0",
-=======
   "version": "7.6.0-alpha.0",
->>>>>>> 982210c0
   "description": "Storybook for HTML and Vite: Develop HTML in isolation with Hot Reloading.",
   "keywords": [
     "storybook"
