{
  "name": "@storybook/html-vite",
<<<<<<< HEAD
  "version": "7.1.1",
=======
  "version": "7.2.0",
>>>>>>> d61d7c0a
  "description": "Storybook for HTML and Vite: Develop HTML in isolation with Hot Reloading.",
  "keywords": [
    "storybook"
  ],
  "homepage": "https://github.com/storybookjs/storybook/tree/next/code/frameworks/html-vite",
  "bugs": {
    "url": "https://github.com/storybookjs/storybook/issues"
  },
  "repository": {
    "type": "git",
    "url": "https://github.com/storybookjs/storybook.git",
    "directory": "code/frameworks/html-vite"
  },
  "funding": {
    "type": "opencollective",
    "url": "https://opencollective.com/storybook"
  },
  "license": "MIT",
  "exports": {
    ".": {
      "types": "./dist/index.d.ts",
      "node": "./dist/index.js",
      "require": "./dist/index.js",
      "import": "./dist/index.mjs"
    },
    "./preset": {
      "types": "./dist/preset.d.ts",
      "require": "./dist/preset.js"
    },
    "./package.json": "./package.json"
  },
  "main": "dist/index.js",
  "module": "dist/index.mjs",
  "types": "dist/index.d.ts",
  "files": [
    "dist/**/*",
    "template/**/*",
    "README.md",
    "*.js",
    "*.d.ts"
  ],
  "scripts": {
    "check": "../../../scripts/prepare/check.ts",
    "prep": "../../../scripts/prepare/bundle.ts"
  },
  "dependencies": {
<<<<<<< HEAD
    "@storybook/addons": "7.1.1",
    "@storybook/builder-vite": "7.1.1",
    "@storybook/channel-postmessage": "7.1.1",
    "@storybook/client-api": "7.1.1",
    "@storybook/core-server": "7.1.1",
    "@storybook/html": "7.1.1",
    "@storybook/node-logger": "7.1.1",
    "@storybook/preview-web": "7.1.1",
=======
    "@storybook/addons": "workspace:*",
    "@storybook/builder-vite": "workspace:*",
    "@storybook/client-api": "workspace:*",
    "@storybook/core-server": "workspace:*",
    "@storybook/html": "workspace:*",
    "@storybook/node-logger": "workspace:*",
    "@storybook/preview-web": "workspace:*",
>>>>>>> d61d7c0a
    "magic-string": "^0.30.0"
  },
  "devDependencies": {
    "@types/node": "^16.0.0",
    "typescript": "~4.9.3"
  },
  "engines": {
    "node": "^14.18 || >=16"
  },
  "publishConfig": {
    "access": "public"
  },
  "bundler": {
    "entries": [
      "./src/index.ts",
      "./src/preset.ts"
    ],
    "platform": "node"
  },
  "gitHead": "e6a7fd8a655c69780bc20b9749c2699e44beae17"
}<|MERGE_RESOLUTION|>--- conflicted
+++ resolved
@@ -1,10 +1,6 @@
 {
   "name": "@storybook/html-vite",
-<<<<<<< HEAD
-  "version": "7.1.1",
-=======
   "version": "7.2.0",
->>>>>>> d61d7c0a
   "description": "Storybook for HTML and Vite: Develop HTML in isolation with Hot Reloading.",
   "keywords": [
     "storybook"
@@ -51,16 +47,6 @@
     "prep": "../../../scripts/prepare/bundle.ts"
   },
   "dependencies": {
-<<<<<<< HEAD
-    "@storybook/addons": "7.1.1",
-    "@storybook/builder-vite": "7.1.1",
-    "@storybook/channel-postmessage": "7.1.1",
-    "@storybook/client-api": "7.1.1",
-    "@storybook/core-server": "7.1.1",
-    "@storybook/html": "7.1.1",
-    "@storybook/node-logger": "7.1.1",
-    "@storybook/preview-web": "7.1.1",
-=======
     "@storybook/addons": "workspace:*",
     "@storybook/builder-vite": "workspace:*",
     "@storybook/client-api": "workspace:*",
@@ -68,7 +54,6 @@
     "@storybook/html": "workspace:*",
     "@storybook/node-logger": "workspace:*",
     "@storybook/preview-web": "workspace:*",
->>>>>>> d61d7c0a
     "magic-string": "^0.30.0"
   },
   "devDependencies": {
