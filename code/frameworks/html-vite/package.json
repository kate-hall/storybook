{
  "name": "@storybook/html-vite",
  "version": "7.0.0-beta.1",
  "description": "Storybook for HTML and Vite: Develop HTML in isolation with Hot Reloading.",
  "keywords": [
    "storybook"
  ],
  "homepage": "https://github.com/storybookjs/storybook/tree/main/frameworks/html-vite",
  "bugs": {
    "url": "https://github.com/storybookjs/storybook/issues"
  },
  "repository": {
    "type": "git",
    "url": "https://github.com/storybookjs/storybook.git",
    "directory": "frameworks/html-vite"
  },
  "funding": {
    "type": "opencollective",
    "url": "https://opencollective.com/storybook"
  },
  "license": "MIT",
  "exports": {
    ".": {
      "require": "./dist/index.js",
      "import": "./dist/index.mjs",
      "types": "./dist/index.d.ts"
    },
    "./preset": {
      "require": "./dist/preset.js",
      "import": "./dist/preset.mjs",
      "types": "./dist/preset.d.ts"
    },
    "./package.json": {
      "require": "./package.json",
      "import": "./package.json",
      "types": "./package.json"
    }
  },
  "main": "dist/index.js",
  "module": "dist/index.mjs",
  "types": "dist/index.d.ts",
  "files": [
    "dist/**/*",
    "types/**/*",
    "README.md",
    "*.js",
    "*.d.ts"
  ],
  "scripts": {
    "check": "tsc --noEmit",
    "prep": "../../../scripts/prepare/bundle.ts"
  },
  "dependencies": {
<<<<<<< HEAD
    "@storybook/addons": "7.0.0-beta.0",
    "@storybook/builder-vite": "7.0.0-beta.0",
    "@storybook/channel-postmessage": "7.0.0-beta.0",
    "@storybook/channel-websocket": "7.0.0-beta.0",
    "@storybook/client-api": "7.0.0-beta.0",
    "@storybook/core-server": "7.0.0-beta.0",
    "@storybook/html": "7.0.0-beta.0",
    "@storybook/node-logger": "7.0.0-beta.0",
    "@storybook/preview-web": "7.0.0-beta.0",
    "magic-string": "^0.26.1"
=======
    "@storybook/addons": "7.0.0-beta.1",
    "@storybook/builder-vite": "7.0.0-beta.1",
    "@storybook/channel-postmessage": "7.0.0-beta.1",
    "@storybook/channel-websocket": "7.0.0-beta.1",
    "@storybook/client-api": "7.0.0-beta.1",
    "@storybook/core-server": "7.0.0-beta.1",
    "@storybook/html": "7.0.0-beta.1",
    "@storybook/node-logger": "7.0.0-beta.1",
    "@storybook/preview-web": "7.0.0-beta.1",
    "magic-string": "^0.26.1",
    "vite": "3"
>>>>>>> 5642c93e
  },
  "devDependencies": {
    "@types/node": "^16.0.0",
    "typescript": "~4.9.3"
  },
  "engines": {
    "node": "^14.18 || >=16"
  },
  "publishConfig": {
    "access": "public"
  },
  "bundler": {
    "entries": [
      "./src/index.ts",
      "./src/preset.ts"
    ],
    "platform": "node"
  },
  "gitHead": "42c08678ac06d9c2c8e7a4c31a91e0a14bf5c2cd"
}<|MERGE_RESOLUTION|>--- conflicted
+++ resolved
@@ -51,18 +51,6 @@
     "prep": "../../../scripts/prepare/bundle.ts"
   },
   "dependencies": {
-<<<<<<< HEAD
-    "@storybook/addons": "7.0.0-beta.0",
-    "@storybook/builder-vite": "7.0.0-beta.0",
-    "@storybook/channel-postmessage": "7.0.0-beta.0",
-    "@storybook/channel-websocket": "7.0.0-beta.0",
-    "@storybook/client-api": "7.0.0-beta.0",
-    "@storybook/core-server": "7.0.0-beta.0",
-    "@storybook/html": "7.0.0-beta.0",
-    "@storybook/node-logger": "7.0.0-beta.0",
-    "@storybook/preview-web": "7.0.0-beta.0",
-    "magic-string": "^0.26.1"
-=======
     "@storybook/addons": "7.0.0-beta.1",
     "@storybook/builder-vite": "7.0.0-beta.1",
     "@storybook/channel-postmessage": "7.0.0-beta.1",
@@ -72,9 +60,7 @@
     "@storybook/html": "7.0.0-beta.1",
     "@storybook/node-logger": "7.0.0-beta.1",
     "@storybook/preview-web": "7.0.0-beta.1",
-    "magic-string": "^0.26.1",
-    "vite": "3"
->>>>>>> 5642c93e
+    "magic-string": "^0.26.1"
   },
   "devDependencies": {
     "@types/node": "^16.0.0",
