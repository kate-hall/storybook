{
  "name": "@storybook/ember",
<<<<<<< HEAD
  "version": "7.3.2",
=======
  "version": "7.4.0-alpha.2",
>>>>>>> aecfa179
  "description": "Storybook for Ember: Develop Ember Component in isolation with Hot Reloading.",
  "homepage": "https://github.com/storybookjs/storybook/tree/next/code/frameworks/ember",
  "bugs": {
    "url": "https://github.com/storybookjs/storybook/issues"
  },
  "repository": {
    "type": "git",
    "url": "https://github.com/storybookjs/storybook.git",
    "directory": "code/frameworks/ember"
  },
  "funding": {
    "type": "opencollective",
    "url": "https://opencollective.com/storybook"
  },
  "license": "MIT",
  "main": "dist/index.js",
  "module": "dist/index.mjs",
  "types": "dist/index.d.ts",
  "files": [
    "dist/**/*",
    "template/**/*",
    "README.md",
    "*.js",
    "*.d.ts"
  ],
  "scripts": {
    "check": "../../../scripts/prepare/check.ts",
    "prep": "../../../scripts/prepare/tsc.ts"
  },
  "dependencies": {
    "@storybook/builder-webpack5": "workspace:*",
    "@storybook/core-common": "workspace:*",
    "@storybook/docs-tools": "workspace:*",
    "@storybook/global": "^5.0.0",
    "@storybook/preview-api": "workspace:*",
    "@storybook/types": "workspace:*",
    "ts-dedent": "^2.0.0"
  },
  "devDependencies": {
    "ember-source": "~3.28.1",
    "typescript": "~4.9.3"
  },
  "peerDependencies": {
    "@babel/core": "*",
    "@types/ember__component": "4.0.8",
    "babel-plugin-ember-modules-api-polyfill": "^2.12.0",
    "babel-plugin-htmlbars-inline-precompile": "2 || 3",
    "ember-source": "~3.28.1",
    "react": "^16.8.0 || ^17.0.0 || ^18.0.0",
    "react-dom": "^16.8.0 || ^17.0.0 || ^18.0.0"
  },
  "engines": {
    "node": ">=16.0.0"
  },
  "publishConfig": {
    "access": "public"
  },
  "bundler": {},
  "gitHead": "e6a7fd8a655c69780bc20b9749c2699e44beae17"
}<|MERGE_RESOLUTION|>--- conflicted
+++ resolved
@@ -1,10 +1,6 @@
 {
   "name": "@storybook/ember",
-<<<<<<< HEAD
-  "version": "7.3.2",
-=======
   "version": "7.4.0-alpha.2",
->>>>>>> aecfa179
   "description": "Storybook for Ember: Develop Ember Component in isolation with Hot Reloading.",
   "homepage": "https://github.com/storybookjs/storybook/tree/next/code/frameworks/ember",
   "bugs": {
@@ -25,10 +21,11 @@
   "types": "dist/index.d.ts",
   "files": [
     "dist/**/*",
-    "template/**/*",
+    "template/cli/**/*",
     "README.md",
     "*.js",
-    "*.d.ts"
+    "*.d.ts",
+    "!src/**/*"
   ],
   "scripts": {
     "check": "../../../scripts/prepare/check.ts",
