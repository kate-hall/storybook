{
  "name": "@storybook/sveltekit",
<<<<<<< HEAD
  "version": "7.1.1",
=======
  "version": "7.2.0",
>>>>>>> d61d7c0a
  "description": "Storybook for SvelteKit",
  "keywords": [
    "storybook",
    "svelte",
    "sveltekit",
    "svelte-kit"
  ],
  "homepage": "https://github.com/storybookjs/storybook/tree/next/code/frameworks/sveltekit",
  "bugs": {
    "url": "https://github.com/storybookjs/storybook/issues"
  },
  "repository": {
    "type": "git",
    "url": "https://github.com/storybookjs/storybook.git",
    "directory": "code/frameworks/sveltekit"
  },
  "funding": {
    "type": "opencollective",
    "url": "https://opencollective.com/storybook"
  },
  "license": "MIT",
  "exports": {
    ".": {
      "types": "./dist/index.d.ts",
      "node": "./dist/index.js",
      "require": "./dist/index.js",
      "import": "./dist/index.mjs"
    },
    "./preset": {
      "types": "./dist/preset.d.ts",
      "require": "./dist/preset.js"
    },
    "./package.json": "./package.json"
  },
  "main": "dist/index.js",
  "module": "dist/index.mjs",
  "types": "dist/index.d.ts",
  "files": [
    "dist/**/*",
    "template/**/*",
    "README.md",
    "*.js",
    "*.d.ts"
  ],
  "scripts": {
    "check": "../../../scripts/prepare/check.ts",
    "prep": "../../../scripts/prepare/bundle.ts"
  },
  "dependencies": {
<<<<<<< HEAD
    "@storybook/builder-vite": "7.1.1",
    "@storybook/svelte": "7.1.1",
    "@storybook/svelte-vite": "7.1.1"
=======
    "@storybook/builder-vite": "workspace:*",
    "@storybook/svelte": "workspace:*",
    "@storybook/svelte-vite": "workspace:*"
>>>>>>> d61d7c0a
  },
  "devDependencies": {
    "@types/node": "^16.0.0",
    "typescript": "^4.9.3",
    "vite": "^4.0.0"
  },
  "peerDependencies": {
    "svelte": "^3.0.0 || ^4.0.0",
    "vite": "^4.0.0"
  },
  "engines": {
    "node": "^14.18 || >=16"
  },
  "publishConfig": {
    "access": "public"
  },
  "bundler": {
    "entries": [
      "./src/index.ts",
      "./src/preset.ts"
    ],
    "platform": "node"
  },
  "gitHead": "e6a7fd8a655c69780bc20b9749c2699e44beae17"
}<|MERGE_RESOLUTION|>--- conflicted
+++ resolved
@@ -1,10 +1,6 @@
 {
   "name": "@storybook/sveltekit",
-<<<<<<< HEAD
-  "version": "7.1.1",
-=======
   "version": "7.2.0",
->>>>>>> d61d7c0a
   "description": "Storybook for SvelteKit",
   "keywords": [
     "storybook",
@@ -54,15 +50,9 @@
     "prep": "../../../scripts/prepare/bundle.ts"
   },
   "dependencies": {
-<<<<<<< HEAD
-    "@storybook/builder-vite": "7.1.1",
-    "@storybook/svelte": "7.1.1",
-    "@storybook/svelte-vite": "7.1.1"
-=======
     "@storybook/builder-vite": "workspace:*",
     "@storybook/svelte": "workspace:*",
     "@storybook/svelte-vite": "workspace:*"
->>>>>>> d61d7c0a
   },
   "devDependencies": {
     "@types/node": "^16.0.0",
