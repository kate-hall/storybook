{
  "name": "@storybook/vue3-vite",
  "version": "7.0.0-alpha.50",
  "description": "Storybook for Vue3 and Vite: Develop Vue3 components in isolation with Hot Reloading.",
  "keywords": [
    "storybook"
  ],
  "homepage": "https://github.com/storybookjs/storybook/tree/main/frameworks/vue3-vite",
  "bugs": {
    "url": "https://github.com/storybookjs/storybook/issues"
  },
  "repository": {
    "type": "git",
    "url": "https://github.com/storybookjs/storybook.git",
    "directory": "frameworks/vue3-vite"
  },
  "funding": {
    "type": "opencollective",
    "url": "https://opencollective.com/storybook"
  },
  "license": "MIT",
  "exports": {
    ".": {
      "require": "./dist/index.js",
      "import": "./dist/index.mjs",
      "types": "./dist/index.d.ts"
    },
    "./preset": {
      "require": "./dist/preset.js",
      "import": "./dist/preset.mjs",
      "types": "./dist/preset.d.ts"
    },
    "./package.json": {
      "require": "./package.json",
      "import": "./package.json",
      "types": "./package.json"
    }
  },
  "main": "dist/index.js",
  "module": "dist/index.mjs",
  "types": "dist/index.d.ts",
  "files": [
    "dist/**/*",
    "types/**/*",
    "README.md",
    "*.js",
    "*.d.ts"
  ],
  "scripts": {
    "check": "../../../scripts/node_modules/.bin/tsc --noEmit",
    "prep": "../../../scripts/prepare/bundle.ts"
  },
  "dependencies": {
<<<<<<< HEAD
    "@storybook/addons": "7.0.0-alpha.49",
    "@storybook/builder-vite": "7.0.0-alpha.49",
    "@storybook/channel-postmessage": "7.0.0-alpha.49",
    "@storybook/channel-websocket": "7.0.0-alpha.49",
    "@storybook/core-server": "7.0.0-alpha.49",
    "@storybook/preview-api": "7.0.0-alpha.49",
    "@storybook/vue3": "7.0.0-alpha.49",
=======
    "@storybook/addons": "7.0.0-alpha.50",
    "@storybook/builder-vite": "7.0.0-alpha.50",
    "@storybook/channel-postmessage": "7.0.0-alpha.50",
    "@storybook/channel-websocket": "7.0.0-alpha.50",
    "@storybook/client-api": "7.0.0-alpha.50",
    "@storybook/core-server": "7.0.0-alpha.50",
    "@storybook/preview-web": "7.0.0-alpha.50",
    "@storybook/vue3": "7.0.0-alpha.50",
>>>>>>> c4317008
    "@vitejs/plugin-vue": "^3.0.0",
    "magic-string": "^0.26.1",
    "vite": "^3.1.3",
    "vue-docgen-api": "^4.40.0"
  },
  "devDependencies": {
    "@types/node": "^18.11.9",
    "typescript": "^4.9.3",
    "vite": "^3.1.3"
  },
  "engines": {
    "node": "^14.18 || >=16"
  },
  "publishConfig": {
    "access": "public"
  },
  "bundler": {
    "entries": [
      "./src/index.ts",
      "./src/preset.ts"
    ],
    "platform": "node"
  },
  "gitHead": "77184d039091f4782dc4540df6d271a24fb3e242"
}<|MERGE_RESOLUTION|>--- conflicted
+++ resolved
@@ -51,24 +51,13 @@
     "prep": "../../../scripts/prepare/bundle.ts"
   },
   "dependencies": {
-<<<<<<< HEAD
-    "@storybook/addons": "7.0.0-alpha.49",
-    "@storybook/builder-vite": "7.0.0-alpha.49",
-    "@storybook/channel-postmessage": "7.0.0-alpha.49",
-    "@storybook/channel-websocket": "7.0.0-alpha.49",
-    "@storybook/core-server": "7.0.0-alpha.49",
-    "@storybook/preview-api": "7.0.0-alpha.49",
-    "@storybook/vue3": "7.0.0-alpha.49",
-=======
     "@storybook/addons": "7.0.0-alpha.50",
     "@storybook/builder-vite": "7.0.0-alpha.50",
     "@storybook/channel-postmessage": "7.0.0-alpha.50",
     "@storybook/channel-websocket": "7.0.0-alpha.50",
-    "@storybook/client-api": "7.0.0-alpha.50",
     "@storybook/core-server": "7.0.0-alpha.50",
-    "@storybook/preview-web": "7.0.0-alpha.50",
+    "@storybook/preview-api": "7.0.0-alpha.50",
     "@storybook/vue3": "7.0.0-alpha.50",
->>>>>>> c4317008
     "@vitejs/plugin-vue": "^3.0.0",
     "magic-string": "^0.26.1",
     "vite": "^3.1.3",
