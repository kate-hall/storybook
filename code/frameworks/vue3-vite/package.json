{
  "name": "@storybook/vue3-vite",
  "version": "7.0.0-alpha.53",
  "description": "Storybook for Vue3 and Vite: Develop Vue3 components in isolation with Hot Reloading.",
  "keywords": [
    "storybook"
  ],
  "homepage": "https://github.com/storybookjs/storybook/tree/main/frameworks/vue3-vite",
  "bugs": {
    "url": "https://github.com/storybookjs/storybook/issues"
  },
  "repository": {
    "type": "git",
    "url": "https://github.com/storybookjs/storybook.git",
    "directory": "frameworks/vue3-vite"
  },
  "funding": {
    "type": "opencollective",
    "url": "https://opencollective.com/storybook"
  },
  "license": "MIT",
  "exports": {
    ".": {
      "require": "./dist/index.js",
      "import": "./dist/index.mjs",
      "types": "./dist/index.d.ts"
    },
    "./preset": {
      "require": "./dist/preset.js",
      "import": "./dist/preset.mjs",
      "types": "./dist/preset.d.ts"
    },
    "./package.json": {
      "require": "./package.json",
      "import": "./package.json",
      "types": "./package.json"
    }
  },
  "main": "dist/index.js",
  "module": "dist/index.mjs",
  "types": "dist/index.d.ts",
  "files": [
    "dist/**/*",
    "types/**/*",
    "README.md",
    "*.js",
    "*.d.ts"
  ],
  "scripts": {
    "check": "../../../scripts/node_modules/.bin/tsc --noEmit",
    "prep": "../../../scripts/prepare/bundle.ts"
  },
  "dependencies": {
    "@storybook/addons": "7.0.0-alpha.53",
    "@storybook/builder-vite": "7.0.0-alpha.53",
    "@storybook/channel-postmessage": "7.0.0-alpha.53",
    "@storybook/channel-websocket": "7.0.0-alpha.53",
    "@storybook/core-server": "7.0.0-alpha.53",
    "@storybook/preview-api": "7.0.0-alpha.53",
    "@storybook/vue3": "7.0.0-alpha.53",
    "@vitejs/plugin-vue": "^3.0.0",
    "magic-string": "^0.26.1",
    "vite": "^3.1.3",
    "vue-docgen-api": "^4.40.0"
  },
  "devDependencies": {
<<<<<<< HEAD
    "@types/node": "18.11.6",
    "typescript": "4.9.0-dev.20221026",
=======
    "@types/node": "^16.0.0",
    "typescript": "^4.9.3",
>>>>>>> 9cb8ba1f
    "vite": "^3.1.3"
  },
  "engines": {
    "node": "^14.18 || >=16"
  },
  "publishConfig": {
    "access": "public"
  },
  "bundler": {
    "entries": [
      "./src/index.ts",
      "./src/preset.ts"
    ],
    "platform": "node"
  },
  "gitHead": "fd1cf81615a5ddac3369e7bb567a1a43081fdc23"
}<|MERGE_RESOLUTION|>--- conflicted
+++ resolved
@@ -64,13 +64,8 @@
     "vue-docgen-api": "^4.40.0"
   },
   "devDependencies": {
-<<<<<<< HEAD
-    "@types/node": "18.11.6",
+    "@types/node": "^16.0.0",
     "typescript": "4.9.0-dev.20221026",
-=======
-    "@types/node": "^16.0.0",
-    "typescript": "^4.9.3",
->>>>>>> 9cb8ba1f
     "vite": "^3.1.3"
   },
   "engines": {
