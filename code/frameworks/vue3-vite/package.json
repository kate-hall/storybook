{
  "name": "@storybook/vue3-vite",
<<<<<<< HEAD
  "version": "7.3.2",
=======
  "version": "7.4.0-alpha.2",
>>>>>>> aecfa179
  "description": "Storybook for Vue3 and Vite: Develop Vue3 components in isolation with Hot Reloading.",
  "keywords": [
    "storybook"
  ],
  "homepage": "https://github.com/storybookjs/storybook/tree/next/code/frameworks/vue3-vite",
  "bugs": {
    "url": "https://github.com/storybookjs/storybook/issues"
  },
  "repository": {
    "type": "git",
    "url": "https://github.com/storybookjs/storybook.git",
    "directory": "code/frameworks/vue3-vite"
  },
  "funding": {
    "type": "opencollective",
    "url": "https://opencollective.com/storybook"
  },
  "license": "MIT",
  "exports": {
    ".": {
      "types": "./dist/index.d.ts",
      "node": "./dist/index.js",
      "require": "./dist/index.js",
      "import": "./dist/index.mjs"
    },
    "./preset": {
      "types": "./dist/preset.d.ts",
      "require": "./dist/preset.js"
    },
    "./package.json": "./package.json"
  },
  "main": "dist/index.js",
  "module": "dist/index.mjs",
  "types": "dist/index.d.ts",
  "files": [
    "dist/**/*",
    "template/**/*",
    "README.md",
    "*.js",
    "*.d.ts"
  ],
  "scripts": {
    "check": "../../../scripts/prepare/check.ts",
    "prep": "../../../scripts/prepare/bundle.ts"
  },
  "dependencies": {
    "@storybook/builder-vite": "workspace:*",
    "@storybook/core-server": "workspace:*",
    "@storybook/vue3": "workspace:*",
    "@vitejs/plugin-vue": "^4.0.0",
    "magic-string": "^0.30.0",
    "vue-docgen-api": "^4.40.0"
  },
  "devDependencies": {
    "@types/node": "^16.0.0",
    "typescript": "~4.9.3",
    "vite": "^4.0.0"
  },
  "peerDependencies": {
    "react": "^16.8.0 || ^17.0.0 || ^18.0.0",
    "react-dom": "^16.8.0 || ^17.0.0 || ^18.0.0",
    "vite": "^3.0.0 || ^4.0.0"
  },
  "engines": {
    "node": "^14.18 || >=16"
  },
  "publishConfig": {
    "access": "public"
  },
  "bundler": {
    "entries": [
      "./src/index.ts",
      "./src/preset.ts"
    ],
    "platform": "node"
  },
  "gitHead": "e6a7fd8a655c69780bc20b9749c2699e44beae17"
}<|MERGE_RESOLUTION|>--- conflicted
+++ resolved
@@ -1,10 +1,6 @@
 {
   "name": "@storybook/vue3-vite",
-<<<<<<< HEAD
-  "version": "7.3.2",
-=======
   "version": "7.4.0-alpha.2",
->>>>>>> aecfa179
   "description": "Storybook for Vue3 and Vite: Develop Vue3 components in isolation with Hot Reloading.",
   "keywords": [
     "storybook"
@@ -41,10 +37,10 @@
   "types": "dist/index.d.ts",
   "files": [
     "dist/**/*",
-    "template/**/*",
     "README.md",
     "*.js",
-    "*.d.ts"
+    "*.d.ts",
+    "!src/**/*"
   ],
   "scripts": {
     "check": "../../../scripts/prepare/check.ts",
