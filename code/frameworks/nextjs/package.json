--- conflicted
+++ resolved
@@ -119,13 +119,8 @@
     "@types/babel__core": "^7",
     "@types/babel__plugin-transform-runtime": "^7",
     "@types/babel__preset-env": "^7",
-<<<<<<< HEAD
-    "next": "13.4.19",
+    "next": "13.5.4",
     "typescript": "~5.2.2",
-=======
-    "next": "13.5.4",
-    "typescript": "^4.9.3",
->>>>>>> 4eacfc2e
     "webpack": "^5.65.0"
   },
   "peerDependencies": {
