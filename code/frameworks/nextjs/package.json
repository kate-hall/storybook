{
  "name": "@storybook/nextjs",
  "version": "8.0.0-alpha.10",
  "description": "Storybook for Next.js",
  "keywords": [
    "storybook",
    "nextjs"
  ],
  "homepage": "https://github.com/storybookjs/storybook/tree/next/code/frameworks/nextjs",
  "bugs": {
    "url": "https://github.com/storybookjs/storybook/issues"
  },
  "repository": {
    "type": "git",
    "url": "https://github.com/storybookjs/storybook.git",
    "directory": "code/frameworks/nextjs"
  },
  "funding": {
    "type": "opencollective",
    "url": "https://opencollective.com/storybook"
  },
  "license": "MIT",
  "type": "module",
  "exports": {
    ".": {
      "types": "./dist/index.d.ts",
      "require": "./dist/index.cjs",
      "import": "./dist/index.js"
    },
    "./dist/image-context": {
      "types": "./dist/image-context.d.ts",
      "require": "./dist/image-context.cjs",
      "import": "./dist/image-context.js"
    },
    "./preset": {
      "types": "./dist/preset.d.ts",
      "require": "./dist/preset.cjs"
    },
    "./font/webpack/loader/storybook-nextjs-font-loader": {
      "types": "./dist/font/webpack/loader/storybook-nextjs-font-loader.d.ts",
      "require": "./dist/font/webpack/loader/storybook-nextjs-font-loader.cjs",
      "import": "./dist/font/webpack/loader/storybook-nextjs-font-loader.js"
    },
    "./dist/rsc/preview.js": "./dist/rsc/preview.js",
    "./next-image-loader-stub.js": {
      "types": "./dist/next-image-loader-stub.d.ts",
      "require": "./dist/next-image-loader-stub.cjs",
      "import": "./dist/next-image-loader-stub.js"
    },
    "./package.json": "./package.json"
  },
  "main": "dist/index.cjs",
  "module": "dist/index.js",
  "types": "dist/index.d.ts",
  "typesVersions": {
    "*": {
      "*": [
        "dist/index.d.ts"
      ],
      "dist/image-context": [
        "dist/image-context.d.ts"
      ]
    }
  },
  "files": [
    "dist/**/*",
    "template/cli/**/*",
    "README.md",
    "*.js",
    "*.d.ts",
    "!src/**/*"
  ],
  "scripts": {
    "check": "node --loader ../../../scripts/node_modules/esbuild-register/loader.js -r ../../../scripts/node_modules/esbuild-register/register.js ../../../scripts/prepare/check.ts",
    "prep": "node --loader ../../../scripts/node_modules/esbuild-register/loader.js -r ../../../scripts/node_modules/esbuild-register/register.js ../../../scripts/prepare/bundle.ts"
  },
  "dependencies": {
    "@babel/core": "^7.23.2",
    "@babel/plugin-syntax-bigint": "^7.8.3",
    "@babel/plugin-syntax-dynamic-import": "^7.8.3",
    "@babel/plugin-syntax-import-assertions": "^7.22.5",
    "@babel/plugin-transform-class-properties": "^7.22.5",
    "@babel/plugin-transform-export-namespace-from": "^7.22.11",
    "@babel/plugin-transform-numeric-separator": "^7.22.11",
    "@babel/plugin-transform-object-rest-spread": "^7.22.15",
    "@babel/plugin-transform-runtime": "^7.23.2",
    "@babel/preset-env": "^7.23.2",
    "@babel/preset-react": "^7.22.15",
    "@babel/preset-typescript": "^7.23.2",
    "@babel/runtime": "^7.23.2",
    "@pmmmwh/react-refresh-webpack-plugin": "^0.5.11",
    "@storybook/addon-actions": "workspace:*",
    "@storybook/builder-webpack5": "workspace:*",
    "@storybook/core-common": "workspace:*",
    "@storybook/core-events": "workspace:*",
    "@storybook/node-logger": "workspace:*",
    "@storybook/preset-react-webpack": "workspace:*",
    "@storybook/preview-api": "workspace:*",
    "@storybook/react": "workspace:*",
    "@storybook/types": "workspace:*",
    "@types/node": "^18.0.0",
    "@types/semver": "^7.3.4",
    "babel-loader": "^9.1.3",
    "css-loader": "^6.7.3",
    "find-up": "^5.0.0",
    "image-size": "^1.0.0",
    "loader-utils": "^3.2.1",
    "node-polyfill-webpack-plugin": "^2.0.1",
    "pnp-webpack-plugin": "^1.7.0",
    "postcss": "^8.4.21",
    "postcss-loader": "^7.0.2",
    "react-refresh": "^0.14.0",
    "resolve-url-loader": "^5.0.0",
    "sass-loader": "^12.4.0",
    "semver": "^7.3.5",
    "sharp": "^0.32.6",
    "style-loader": "^3.3.1",
    "styled-jsx": "5.1.1",
    "ts-dedent": "^2.0.0",
    "tsconfig-paths": "^4.0.0",
    "tsconfig-paths-webpack-plugin": "^4.0.1"
  },
  "devDependencies": {
    "@babel/types": "^7.23.0",
    "@types/babel__core": "^7",
    "@types/babel__plugin-transform-runtime": "^7",
    "@types/babel__preset-env": "^7",
    "@types/loader-utils": "^2.0.5",
<<<<<<< HEAD
    "fs-extra": "^11.1.0",
=======
    "@types/react-refresh": "^0",
>>>>>>> f0913477
    "next": "^14.0.2",
    "typescript": "^5.3.2",
    "webpack": "^5.65.0"
  },
  "peerDependencies": {
    "next": "^13.5.0 || ^14.0.0",
    "react": "^16.8.0 || ^17.0.0 || ^18.0.0",
    "react-dom": "^16.8.0 || ^17.0.0 || ^18.0.0",
    "webpack": "^5.0.0"
  },
  "peerDependenciesMeta": {
    "typescript": {
      "optional": true
    },
    "webpack": {
      "optional": true
    }
  },
  "engines": {
    "node": ">=18.0.0"
  },
  "publishConfig": {
    "access": "public"
  },
  "bundler": {
    "entries": [
      "./src/image-context.ts",
      "./src/index.ts",
      "./src/preset.ts",
      "./src/preview.tsx",
      "./src/next-image-loader-stub.ts",
      "./src/images/decorator.tsx",
      "./src/images/next-legacy-image.tsx",
      "./src/images/next-image.tsx",
      "./src/font/webpack/loader/storybook-nextjs-font-loader.ts",
      "./src/rsc/preview.tsx",
      "./src/rsc/server-only.ts",
      "./src/swc/next-swc-loader-patch.ts"
    ],
    "externals": [
      "sb-original/next/image",
      "sb-original/next/future/image",
      "sb-original/next/legacy/image"
    ],
    "platform": "node"
  },
  "gitHead": "e6a7fd8a655c69780bc20b9749c2699e44beae17"
}<|MERGE_RESOLUTION|>--- conflicted
+++ resolved
@@ -126,11 +126,8 @@
     "@types/babel__plugin-transform-runtime": "^7",
     "@types/babel__preset-env": "^7",
     "@types/loader-utils": "^2.0.5",
-<<<<<<< HEAD
+    "@types/react-refresh": "^0",
     "fs-extra": "^11.1.0",
-=======
-    "@types/react-refresh": "^0",
->>>>>>> f0913477
     "next": "^14.0.2",
     "typescript": "^5.3.2",
     "webpack": "^5.65.0"
