import React from 'react';
import {
  LayoutRouterContext,
  AppRouterContext,
  GlobalLayoutRouterContext,
} from 'next/dist/shared/lib/app-router-context.shared-runtime';
import {
  PathnameContext,
  SearchParamsContext,
} from 'next/dist/shared/lib/hooks-client-context.shared-runtime';
import type { FlightRouterState } from 'next/dist/server/app-render/types';
import type { RouteParams } from './types';

type AppRouterProviderProps = {
  action: (name: string) => (...args: any[]) => void;
  routeParams: RouteParams;
};

const getParallelRoutes = (segmentsList: Array<string>): FlightRouterState => {
  const segment = segmentsList.shift();

  if (segment) {
    return [segment, { children: getParallelRoutes(segmentsList) }];
  }

  return [] as any;
};

<<<<<<< HEAD
const AppRouterProvider: React.FC<React.PropsWithChildren<AppRouterProviderProps>> = ({
=======
export const AppRouterProvider: React.FC<AppRouterProviderProps> = ({
>>>>>>> 9c6cc6d9
  children,
  action,
  routeParams,
}) => {
  const { pathname, query, segments = [], ...restRouteParams } = routeParams;

  const tree: FlightRouterState = [pathname, { children: getParallelRoutes([...segments]) }];

  // https://github.com/vercel/next.js/blob/canary/packages/next/src/client/components/app-router.tsx#L436
  return (
    <PathnameContext.Provider value={pathname}>
      <SearchParamsContext.Provider value={new URLSearchParams(query)}>
        <GlobalLayoutRouterContext.Provider
          value={{
            changeByServerResponse() {
              // NOOP
            },
            buildId: 'storybook',
            tree,
            focusAndScrollRef: {
              apply: false,
              hashFragment: null,
              segmentPaths: [tree],
              onlyHashChange: false,
            },
            nextUrl: pathname,
          }}
        >
          <AppRouterContext.Provider
            value={{
              push(...args) {
                action('nextNavigation.push')(...args);
              },
              replace(...args) {
                action('nextNavigation.replace')(...args);
              },
              forward(...args) {
                action('nextNavigation.forward')(...args);
              },
              back(...args) {
                action('nextNavigation.back')(...args);
              },
              prefetch(...args) {
                action('nextNavigation.prefetch')(...args);
              },
              refresh: () => {
                action('nextNavigation.refresh')();
              },
              ...restRouteParams,
            }}
          >
            <LayoutRouterContext.Provider
              value={{
                childNodes: new Map(),
                tree,
                url: pathname,
              }}
            >
              {children}
            </LayoutRouterContext.Provider>
          </AppRouterContext.Provider>
        </GlobalLayoutRouterContext.Provider>
      </SearchParamsContext.Provider>
    </PathnameContext.Provider>
  );
};<|MERGE_RESOLUTION|>--- conflicted
+++ resolved
@@ -26,11 +26,7 @@
   return [] as any;
 };
 
-<<<<<<< HEAD
-const AppRouterProvider: React.FC<React.PropsWithChildren<AppRouterProviderProps>> = ({
-=======
-export const AppRouterProvider: React.FC<AppRouterProviderProps> = ({
->>>>>>> 9c6cc6d9
+export const AppRouterProvider: React.FC<React.PropsWithChildren<AppRouterProviderProps>> = ({
   children,
   action,
   routeParams,
