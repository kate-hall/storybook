--- conflicted
+++ resolved
@@ -1,10 +1,6 @@
 import type { Globals } from '@storybook/csf';
-<<<<<<< HEAD
-import { RouterContext } from 'next/dist/shared/lib/router-context';
+import { RouterContext } from 'next/dist/shared/lib/router-context.shared-runtime';
 import type { PropsWithChildren } from 'react';
-=======
-import { RouterContext } from 'next/dist/shared/lib/router-context.shared-runtime';
->>>>>>> 4eacfc2e
 import React from 'react';
 import type { RouteParams } from './types';
 
