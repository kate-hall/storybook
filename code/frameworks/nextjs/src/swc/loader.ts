--- conflicted
+++ resolved
@@ -2,22 +2,7 @@
 import { getVirtualModules } from '@storybook/builder-webpack5';
 import type { Options } from '@storybook/types';
 import type { NextConfig } from 'next';
-<<<<<<< HEAD
-import path from 'node:path';
-import type { RuleSetRule } from 'webpack';
-import semver from 'semver';
-import { NextjsSWCNotSupportedError } from '@storybook/core-events/server-errors';
-import { getNextjsVersion } from '../utils';
-
-const applyFastRefresh = async (options: Options) => {
-  const isDevelopment = options.configType === 'DEVELOPMENT';
-  const framework = await options.presets.apply<Preset>('framework');
-  const reactOptions = typeof framework === 'object' ? framework.options : {};
-  return isDevelopment && (reactOptions.fastRefresh || process.env.FAST_REFRESH === 'true');
-};
-=======
 import path from 'path';
->>>>>>> f0913477
 
 export const configureSWCLoader = async (
   baseConfig: any,
