--- conflicted
+++ resolved
@@ -47,17 +47,10 @@
     "prep": "../../../scripts/prepare/bundle.ts"
   },
   "dependencies": {
-<<<<<<< HEAD
-    "@storybook/builder-vite": "7.1.0-alpha.38",
-    "@storybook/node-logger": "7.1.0-alpha.38",
-    "@storybook/svelte": "7.1.0-alpha.38",
-    "@sveltejs/vite-plugin-svelte": "^2.4.1",
-=======
     "@storybook/builder-vite": "7.1.0-alpha.39",
     "@storybook/node-logger": "7.1.0-alpha.39",
     "@storybook/svelte": "7.1.0-alpha.39",
-    "@sveltejs/vite-plugin-svelte": "^2.0.0",
->>>>>>> 6d0596f8
+    "@sveltejs/vite-plugin-svelte": "^2.4.1",
     "magic-string": "^0.30.0",
     "sveltedoc-parser": "^4.2.1",
     "ts-dedent": "^2.2.0"
