{
  "name": "@storybook/svelte-vite",
<<<<<<< HEAD
  "version": "7.3.2",
=======
  "version": "7.4.0",
>>>>>>> 6a18e927
  "description": "Storybook for Svelte and Vite: Develop Svelte components in isolation with Hot Reloading.",
  "keywords": [
    "storybook"
  ],
  "homepage": "https://github.com/storybookjs/storybook/tree/next/code/frameworks/svelte-vite",
  "bugs": {
    "url": "https://github.com/storybookjs/storybook/issues"
  },
  "repository": {
    "type": "git",
    "url": "https://github.com/storybookjs/storybook.git",
    "directory": "code/frameworks/svelte-vite"
  },
  "funding": {
    "type": "opencollective",
    "url": "https://opencollective.com/storybook"
  },
  "license": "MIT",
  "exports": {
    ".": {
      "types": "./dist/index.d.ts",
      "node": "./dist/index.js",
      "require": "./dist/index.js",
      "import": "./dist/index.mjs"
    },
    "./preset": {
      "types": "./dist/preset.d.ts",
      "require": "./dist/preset.js"
    },
    "./package.json": "./package.json"
  },
  "main": "dist/index.js",
  "module": "dist/index.mjs",
  "types": "dist/index.d.ts",
  "files": [
    "dist/**/*",
    "README.md",
    "*.js",
    "*.d.ts",
    "!src/**/*"
  ],
  "scripts": {
    "check": "../../../scripts/prepare/check.ts",
    "prep": "../../../scripts/prepare/bundle.ts"
  },
  "dependencies": {
    "@storybook/builder-vite": "workspace:*",
    "@storybook/node-logger": "workspace:*",
    "@storybook/svelte": "workspace:*",
    "@sveltejs/vite-plugin-svelte": "^2.4.2",
    "magic-string": "^0.30.0",
    "sveltedoc-parser": "^4.2.1",
    "ts-dedent": "^2.2.0"
  },
  "devDependencies": {
    "@types/node": "^16.0.0",
    "svelte": "^4.0.0",
    "typescript": "~4.9.3",
    "vite": "^4.0.0"
  },
  "peerDependencies": {
    "svelte": "^3.0.0 || ^4.0.0",
    "vite": "^3.0.0 || ^4.0.0"
  },
  "engines": {
    "node": "^14.18 || >=16"
  },
  "publishConfig": {
    "access": "public"
  },
  "bundler": {
    "entries": [
      "./src/index.ts",
      "./src/preset.ts"
    ],
    "platform": "node"
  },
  "gitHead": "e6a7fd8a655c69780bc20b9749c2699e44beae17"
}<|MERGE_RESOLUTION|>--- conflicted
+++ resolved
@@ -1,10 +1,6 @@
 {
   "name": "@storybook/svelte-vite",
-<<<<<<< HEAD
-  "version": "7.3.2",
-=======
   "version": "7.4.0",
->>>>>>> 6a18e927
   "description": "Storybook for Svelte and Vite: Develop Svelte components in isolation with Hot Reloading.",
   "keywords": [
     "storybook"
