{
  "name": "@storybook/svelte-vite",
<<<<<<< HEAD
  "version": "7.1.1",
=======
  "version": "7.2.0",
>>>>>>> d61d7c0a
  "description": "Storybook for Svelte and Vite: Develop Svelte components in isolation with Hot Reloading.",
  "keywords": [
    "storybook"
  ],
  "homepage": "https://github.com/storybookjs/storybook/tree/next/code/frameworks/svelte-vite",
  "bugs": {
    "url": "https://github.com/storybookjs/storybook/issues"
  },
  "repository": {
    "type": "git",
    "url": "https://github.com/storybookjs/storybook.git",
    "directory": "code/frameworks/svelte-vite"
  },
  "funding": {
    "type": "opencollective",
    "url": "https://opencollective.com/storybook"
  },
  "license": "MIT",
  "exports": {
    ".": {
      "types": "./dist/index.d.ts",
      "node": "./dist/index.js",
      "require": "./dist/index.js",
      "import": "./dist/index.mjs"
    },
    "./preset": {
      "types": "./dist/preset.d.ts",
      "require": "./dist/preset.js"
    },
    "./package.json": "./package.json"
  },
  "main": "dist/index.js",
  "module": "dist/index.mjs",
  "types": "dist/index.d.ts",
  "files": [
    "dist/**/*",
    "template/**/*",
    "README.md",
    "*.js",
    "*.d.ts"
  ],
  "scripts": {
    "check": "../../../scripts/prepare/check.ts",
    "prep": "../../../scripts/prepare/bundle.ts"
  },
  "dependencies": {
<<<<<<< HEAD
    "@storybook/builder-vite": "7.1.1",
    "@storybook/node-logger": "7.1.1",
    "@storybook/svelte": "7.1.1",
=======
    "@storybook/builder-vite": "workspace:*",
    "@storybook/node-logger": "workspace:*",
    "@storybook/svelte": "workspace:*",
>>>>>>> d61d7c0a
    "@sveltejs/vite-plugin-svelte": "^2.4.2",
    "magic-string": "^0.30.0",
    "sveltedoc-parser": "^4.2.1",
    "ts-dedent": "^2.2.0"
  },
  "devDependencies": {
    "@types/node": "^16.0.0",
    "svelte": "^4.0.0",
    "typescript": "~4.9.3",
    "vite": "^4.0.0"
  },
  "peerDependencies": {
    "svelte": "^3.0.0 || ^4.0.0",
    "vite": "^3.0.0 || ^4.0.0"
  },
  "engines": {
    "node": "^14.18 || >=16"
  },
  "publishConfig": {
    "access": "public"
  },
  "bundler": {
    "entries": [
      "./src/index.ts",
      "./src/preset.ts"
    ],
    "platform": "node"
  },
  "gitHead": "e6a7fd8a655c69780bc20b9749c2699e44beae17"
}<|MERGE_RESOLUTION|>--- conflicted
+++ resolved
@@ -1,10 +1,6 @@
 {
   "name": "@storybook/svelte-vite",
-<<<<<<< HEAD
-  "version": "7.1.1",
-=======
   "version": "7.2.0",
->>>>>>> d61d7c0a
   "description": "Storybook for Svelte and Vite: Develop Svelte components in isolation with Hot Reloading.",
   "keywords": [
     "storybook"
@@ -51,15 +47,9 @@
     "prep": "../../../scripts/prepare/bundle.ts"
   },
   "dependencies": {
-<<<<<<< HEAD
-    "@storybook/builder-vite": "7.1.1",
-    "@storybook/node-logger": "7.1.1",
-    "@storybook/svelte": "7.1.1",
-=======
     "@storybook/builder-vite": "workspace:*",
     "@storybook/node-logger": "workspace:*",
     "@storybook/svelte": "workspace:*",
->>>>>>> d61d7c0a
     "@sveltejs/vite-plugin-svelte": "^2.4.2",
     "magic-string": "^0.30.0",
     "sveltedoc-parser": "^4.2.1",
