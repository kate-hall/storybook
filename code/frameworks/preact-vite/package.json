--- conflicted
+++ resolved
@@ -52,14 +52,10 @@
     "prep": "node --loader ../../../scripts/node_modules/esbuild-register/loader.js -r ../../../scripts/node_modules/esbuild-register/register.js ../../../scripts/prepare/bundle.ts"
   },
   "dependencies": {
-<<<<<<< HEAD
-    "@preact/preset-vite": "^2.0.0",
     "@previewjs/core": "^19.0.2",
     "@previewjs/plugin-preact": "^3.1.4",
     "@previewjs/type-analyzer": "^6.0.6",
     "@previewjs/vfs": "^2.0.2",
-=======
->>>>>>> e358999e
     "@storybook/builder-vite": "workspace:*",
     "@storybook/preact": "workspace:*",
     "unplugin": "^1.1.0"
