--- conflicted
+++ resolved
@@ -1,10 +1,6 @@
 {
   "name": "@storybook/vue-vite",
-<<<<<<< HEAD
-  "version": "7.0.27",
-=======
   "version": "7.1.0",
->>>>>>> 51608c85
   "description": "Storybook for Vue2 and Vite: Develop Vue2 Components in isolation with Hot Reloading.",
   "keywords": [
     "storybook"
@@ -51,19 +47,11 @@
     "prep": "../../../scripts/prepare/bundle.ts"
   },
   "dependencies": {
-<<<<<<< HEAD
-    "@storybook/builder-vite": "7.0.27",
-    "@storybook/core-common": "7.0.27",
-    "@storybook/core-server": "7.0.27",
-    "@storybook/vue": "7.0.27",
-    "magic-string": "^0.27.0",
-=======
     "@storybook/builder-vite": "7.1.0",
     "@storybook/core-common": "7.1.0",
     "@storybook/core-server": "7.1.0",
     "@storybook/vue": "7.1.0",
     "magic-string": "^0.30.0",
->>>>>>> 51608c85
     "vue-docgen-api": "^4.40.0"
   },
   "devDependencies": {
@@ -90,9 +78,5 @@
     ],
     "platform": "node"
   },
-<<<<<<< HEAD
-  "gitHead": "9fb2573aa274f3f69d3358050e8df9c903e8245f"
-=======
   "gitHead": "e6a7fd8a655c69780bc20b9749c2699e44beae17"
->>>>>>> 51608c85
 }