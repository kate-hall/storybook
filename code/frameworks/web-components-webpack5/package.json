--- conflicted
+++ resolved
@@ -52,31 +52,18 @@
     "prep": "../../../scripts/prepare/bundle.ts"
   },
   "dependencies": {
-<<<<<<< HEAD
-    "@babel/preset-env": "^7.12.11",
-    "@storybook/builder-webpack5": "7.0.0-alpha.47",
-    "@storybook/core-common": "7.0.0-alpha.47",
-    "@storybook/preset-web-components-webpack": "7.0.0-alpha.47",
-    "@storybook/web-components": "7.0.0-alpha.47",
-    "@types/node": "18.11.6",
-=======
     "@babel/preset-env": "^7.20.2",
     "@storybook/builder-webpack5": "7.0.0-alpha.53",
     "@storybook/core-common": "7.0.0-alpha.53",
     "@storybook/preset-web-components-webpack": "7.0.0-alpha.53",
     "@storybook/web-components": "7.0.0-alpha.53",
     "@types/node": "^16.0.0",
->>>>>>> 9cb8ba1f
     "react": "16.14.0",
     "react-dom": "16.14.0"
   },
   "devDependencies": {
     "lit-html": "2.0.2",
-<<<<<<< HEAD
     "typescript": "4.9.0-dev.20221026"
-=======
-    "typescript": "^4.9.3"
->>>>>>> 9cb8ba1f
   },
   "peerDependencies": {
     "lit-html": "^1.4.1 || ^2.0.0"
