--- conflicted
+++ resolved
@@ -1,10 +1,6 @@
 {
   "name": "@storybook/web-components-webpack5",
-<<<<<<< HEAD
-  "version": "7.6.17",
-=======
   "version": "8.0.0-rc.5",
->>>>>>> 82e153f4
   "description": "Storybook for web-components: View web components snippets in isolation with Hot Reloading.",
   "keywords": [
     "lit",
