--- conflicted
+++ resolved
@@ -50,19 +50,11 @@
     "prep": "../../../scripts/prepare/bundle.ts"
   },
   "dependencies": {
-<<<<<<< HEAD
     "@babel/preset-env": "^7.22.9",
-    "@storybook/builder-webpack5": "7.1.0-rc.2",
-    "@storybook/core-common": "7.1.0-rc.2",
-    "@storybook/preset-web-components-webpack": "7.1.0-rc.2",
-    "@storybook/web-components": "7.1.0-rc.2",
-=======
-    "@babel/preset-env": "^7.22.0",
     "@storybook/builder-webpack5": "7.1.0",
     "@storybook/core-common": "7.1.0",
     "@storybook/preset-web-components-webpack": "7.1.0",
     "@storybook/web-components": "7.1.0",
->>>>>>> dac1640e
     "@types/node": "^16.0.0"
   },
   "devDependencies": {
