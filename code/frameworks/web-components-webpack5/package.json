--- conflicted
+++ resolved
@@ -1,10 +1,6 @@
 {
   "name": "@storybook/web-components-webpack5",
-<<<<<<< HEAD
-  "version": "7.1.1",
-=======
   "version": "7.2.0",
->>>>>>> d61d7c0a
   "description": "Storybook for web-components: View web components snippets in isolation with Hot Reloading.",
   "keywords": [
     "lit",
@@ -55,17 +51,10 @@
   },
   "dependencies": {
     "@babel/preset-env": "^7.22.9",
-<<<<<<< HEAD
-    "@storybook/builder-webpack5": "7.1.1",
-    "@storybook/core-common": "7.1.1",
-    "@storybook/preset-web-components-webpack": "7.1.1",
-    "@storybook/web-components": "7.1.1",
-=======
     "@storybook/builder-webpack5": "workspace:*",
     "@storybook/core-common": "workspace:*",
     "@storybook/preset-web-components-webpack": "workspace:*",
     "@storybook/web-components": "workspace:*",
->>>>>>> d61d7c0a
     "@types/node": "^16.0.0"
   },
   "devDependencies": {
