{
  "name": "@storybook/angular",
<<<<<<< HEAD
  "version": "7.0.27",
=======
  "version": "7.1.0",
>>>>>>> 51608c85
  "description": "Storybook for Angular: Develop Angular components in isolation with hot reloading.",
  "keywords": [
    "storybook",
    "angular"
  ],
  "homepage": "https://github.com/storybookjs/storybook/tree/next/code/frameworks/angular",
  "bugs": {
    "url": "https://github.com/storybookjs/storybook/issues"
  },
  "repository": {
    "type": "git",
    "url": "https://github.com/storybookjs/storybook.git",
    "directory": "code/frameworks/angular"
  },
  "funding": {
    "type": "opencollective",
    "url": "https://opencollective.com/storybook"
  },
  "license": "MIT",
  "main": "dist/index.js",
  "module": "dist/index.mjs",
  "types": "dist/index.d.ts",
  "files": [
    "dist/**/*",
    "template/**/*",
    "README.md",
    "*.js",
    "*.mjs",
    "*.d.ts"
  ],
  "scripts": {
    "check": "../../../scripts/node_modules/.bin/tsc",
    "prep": "../../../scripts/prepare/tsc.ts"
  },
  "dependencies": {
<<<<<<< HEAD
    "@storybook/builder-webpack5": "7.0.27",
    "@storybook/cli": "7.0.27",
    "@storybook/client-logger": "7.0.27",
    "@storybook/core-client": "7.0.27",
    "@storybook/core-common": "7.0.27",
    "@storybook/core-events": "7.0.27",
    "@storybook/core-server": "7.0.27",
    "@storybook/core-webpack": "7.0.27",
    "@storybook/docs-tools": "7.0.27",
    "@storybook/global": "^5.0.0",
    "@storybook/manager-api": "7.0.27",
    "@storybook/node-logger": "7.0.27",
    "@storybook/preview-api": "7.0.27",
    "@storybook/telemetry": "7.0.27",
    "@storybook/types": "7.0.27",
=======
    "@storybook/builder-webpack5": "7.1.0",
    "@storybook/cli": "7.1.0",
    "@storybook/client-logger": "7.1.0",
    "@storybook/core-common": "7.1.0",
    "@storybook/core-events": "7.1.0",
    "@storybook/core-server": "7.1.0",
    "@storybook/core-webpack": "7.1.0",
    "@storybook/docs-tools": "7.1.0",
    "@storybook/global": "^5.0.0",
    "@storybook/manager-api": "7.1.0",
    "@storybook/node-logger": "7.1.0",
    "@storybook/preview-api": "7.1.0",
    "@storybook/telemetry": "7.1.0",
    "@storybook/types": "7.1.0",
>>>>>>> 51608c85
    "@types/node": "^16.0.0",
    "@types/react": "^16.14.34",
    "@types/react-dom": "^16.9.14",
    "@types/semver": "^7.3.4",
    "@types/webpack-env": "^1.18.0",
    "find-up": "^5.0.0",
    "read-pkg-up": "^7.0.1",
    "semver": "^7.3.7",
    "telejson": "^7.0.3",
    "ts-dedent": "^2.0.0",
    "tsconfig-paths-webpack-plugin": "^4.0.1",
    "util-deprecate": "^1.0.2",
    "webpack": "5"
  },
  "devDependencies": {
    "@angular-devkit/architect": "^0.1600.0-rc.4",
    "@angular-devkit/build-angular": "^16.0.0-rc.4",
    "@angular-devkit/core": "^16.0.0-rc.4",
    "@angular/animations": "^16.0.0-rc.4",
    "@angular/cli": "^16.0.0-rc.4",
    "@angular/common": "^16.0.0-rc.4",
    "@angular/compiler": "^16.0.0-rc.4",
    "@angular/compiler-cli": "^16.0.0-rc.4",
    "@angular/core": "^16.0.0-rc.4",
    "@angular/forms": "^16.0.0-rc.4",
    "@angular/platform-browser": "^16.0.0-rc.4",
    "@angular/platform-browser-dynamic": "^16.0.0-rc.4",
<<<<<<< HEAD
    "@types/rimraf": "^3.0.2",
=======
    "@types/cross-spawn": "^6.0.2",
>>>>>>> 51608c85
    "@types/tmp": "^0.2.3",
    "cross-spawn": "^7.0.3",
    "jest": "^29.3.1",
    "jest-preset-angular": "^13.0.1",
    "jest-specific-snapshot": "^8.0.0",
<<<<<<< HEAD
    "rimraf": "^3.0.2",
=======
>>>>>>> 51608c85
    "tmp": "^0.2.1",
    "typescript": "^5.0.4",
    "webpack": "5",
    "zone.js": "^0.13.0"
  },
  "peerDependencies": {
    "@angular-devkit/architect": ">=0.1400.0 < 0.1700.0",
    "@angular-devkit/build-angular": ">=14.1.0 < 17.0.0",
    "@angular-devkit/core": ">=14.1.0 < 17.0.0",
    "@angular/cli": ">=14.1.0 < 17.0.0",
    "@angular/common": ">=14.1.0 < 17.0.0",
    "@angular/compiler": ">=14.1.0 < 17.0.0",
    "@angular/compiler-cli": ">=14.1.0 < 17.0.0",
    "@angular/core": ">=14.1.0 < 17.0.0",
    "@angular/forms": ">=14.1.0 < 17.0.0",
    "@angular/platform-browser": ">=14.1.0 < 17.0.0",
    "@angular/platform-browser-dynamic": ">=14.1.0 < 17.0.0",
    "@babel/core": "*",
    "react": "^16.8.0 || ^17.0.0 || ^18.0.0",
    "react-dom": "^16.8.0 || ^17.0.0 || ^18.0.0",
    "rxjs": "^6.0.0 || ^7.4.0",
    "typescript": "^4.0.0 || ^5.0.0",
    "zone.js": "^0.8.29 || >= 0.9.0 < 1.0.0"
  },
  "peerDependenciesMeta": {
    "@angular/cli": {
      "optional": true
    }
  },
  "engines": {
    "node": ">=16.0.0"
  },
  "publishConfig": {
    "access": "public"
  },
  "builders": "dist/builders/builders.json",
  "bundler": {
    "tsConfig": "tsconfig.build.json"
  },
<<<<<<< HEAD
  "gitHead": "9fb2573aa274f3f69d3358050e8df9c903e8245f"
=======
  "gitHead": "e6a7fd8a655c69780bc20b9749c2699e44beae17"
>>>>>>> 51608c85
}<|MERGE_RESOLUTION|>--- conflicted
+++ resolved
@@ -1,10 +1,6 @@
 {
   "name": "@storybook/angular",
-<<<<<<< HEAD
-  "version": "7.0.27",
-=======
   "version": "7.1.0",
->>>>>>> 51608c85
   "description": "Storybook for Angular: Develop Angular components in isolation with hot reloading.",
   "keywords": [
     "storybook",
@@ -40,23 +36,6 @@
     "prep": "../../../scripts/prepare/tsc.ts"
   },
   "dependencies": {
-<<<<<<< HEAD
-    "@storybook/builder-webpack5": "7.0.27",
-    "@storybook/cli": "7.0.27",
-    "@storybook/client-logger": "7.0.27",
-    "@storybook/core-client": "7.0.27",
-    "@storybook/core-common": "7.0.27",
-    "@storybook/core-events": "7.0.27",
-    "@storybook/core-server": "7.0.27",
-    "@storybook/core-webpack": "7.0.27",
-    "@storybook/docs-tools": "7.0.27",
-    "@storybook/global": "^5.0.0",
-    "@storybook/manager-api": "7.0.27",
-    "@storybook/node-logger": "7.0.27",
-    "@storybook/preview-api": "7.0.27",
-    "@storybook/telemetry": "7.0.27",
-    "@storybook/types": "7.0.27",
-=======
     "@storybook/builder-webpack5": "7.1.0",
     "@storybook/cli": "7.1.0",
     "@storybook/client-logger": "7.1.0",
@@ -71,7 +50,6 @@
     "@storybook/preview-api": "7.1.0",
     "@storybook/telemetry": "7.1.0",
     "@storybook/types": "7.1.0",
->>>>>>> 51608c85
     "@types/node": "^16.0.0",
     "@types/react": "^16.14.34",
     "@types/react-dom": "^16.9.14",
@@ -99,20 +77,12 @@
     "@angular/forms": "^16.0.0-rc.4",
     "@angular/platform-browser": "^16.0.0-rc.4",
     "@angular/platform-browser-dynamic": "^16.0.0-rc.4",
-<<<<<<< HEAD
-    "@types/rimraf": "^3.0.2",
-=======
     "@types/cross-spawn": "^6.0.2",
->>>>>>> 51608c85
     "@types/tmp": "^0.2.3",
     "cross-spawn": "^7.0.3",
     "jest": "^29.3.1",
     "jest-preset-angular": "^13.0.1",
     "jest-specific-snapshot": "^8.0.0",
-<<<<<<< HEAD
-    "rimraf": "^3.0.2",
-=======
->>>>>>> 51608c85
     "tmp": "^0.2.1",
     "typescript": "^5.0.4",
     "webpack": "5",
@@ -152,9 +122,5 @@
   "bundler": {
     "tsConfig": "tsconfig.build.json"
   },
-<<<<<<< HEAD
-  "gitHead": "9fb2573aa274f3f69d3358050e8df9c903e8245f"
-=======
   "gitHead": "e6a7fd8a655c69780bc20b9749c2699e44beae17"
->>>>>>> 51608c85
 }