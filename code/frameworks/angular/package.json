{
  "name": "@storybook/angular",
  "version": "8.2.0-alpha.5",
  "description": "Storybook for Angular: Develop Angular components in isolation with hot reloading.",
  "keywords": [
    "storybook",
    "angular"
  ],
  "homepage": "https://github.com/storybookjs/storybook/tree/next/code/frameworks/angular",
  "bugs": {
    "url": "https://github.com/storybookjs/storybook/issues"
  },
  "repository": {
    "type": "git",
    "url": "https://github.com/storybookjs/storybook.git",
    "directory": "code/frameworks/angular"
  },
  "funding": {
    "type": "opencollective",
    "url": "https://opencollective.com/storybook"
  },
  "license": "MIT",
  "main": "dist/index.js",
  "module": "dist/index.mjs",
  "types": "dist/index.d.ts",
  "files": [
    "dist/**/*",
    "template/cli/**/*",
    "README.md",
    "*.js",
    "*.mjs",
    "*.d.ts",
    "!src/**/*"
  ],
  "scripts": {
    "check": "node ../../../scripts/node_modules/.bin/tsc",
    "prep": "rimraf dist && node --loader ../../../scripts/node_modules/esbuild-register/loader.js -r ../../../scripts/node_modules/esbuild-register/register.js ../../../scripts/prepare/tsc.ts"
  },
  "dependencies": {
    "@storybook/builder-webpack5": "workspace:*",
    "@storybook/core-server": "workspace:*",
    "@storybook/core-webpack": "workspace:*",
    "@storybook/global": "^5.0.0",
    "@types/node": "^18.0.0",
    "@types/react": "^18.0.37",
    "@types/react-dom": "^18.0.11",
    "@types/semver": "^7.3.4",
    "@types/webpack-env": "^1.18.0",
    "find-up": "^5.0.0",
    "read-pkg-up": "^7.0.1",
    "semver": "^7.3.7",
    "telejson": "^7.2.0",
    "ts-dedent": "^2.0.0",
    "tsconfig-paths-webpack-plugin": "^4.0.1",
    "util-deprecate": "^1.0.2",
    "webpack": "5"
  },
  "devDependencies": {
    "@analogjs/vite-plugin-angular": "^0.2.24",
    "@angular-devkit/architect": "^0.1703.0",
    "@angular-devkit/build-angular": "^17.3.0",
    "@angular-devkit/core": "^17.3.0",
    "@angular/animations": "^17.3.0",
    "@angular/cli": "^17.3.0",
    "@angular/common": "^17.3.0",
    "@angular/compiler": "^17.3.0",
    "@angular/compiler-cli": "^17.3.0",
    "@angular/core": "^17.3.0",
    "@angular/forms": "^17.3.0",
    "@angular/platform-browser": "^17.3.0",
    "@angular/platform-browser-dynamic": "^17.3.0",
    "@types/cross-spawn": "^6.0.2",
    "@types/tmp": "^0.2.3",
    "cross-spawn": "^7.0.3",
    "jsdom": "^23.0.1",
    "tmp": "^0.2.1",
    "typescript": "^5.3.2",
    "webpack": "5",
    "zone.js": "^0.14.2"
  },
  "peerDependencies": {
<<<<<<< HEAD
    "@angular-devkit/architect": ">=0.1500.0 < 0.1800.0",
    "@angular-devkit/build-angular": ">=15.0.0 < 18.0.0",
    "@angular-devkit/core": ">=15.0.0 < 18.0.0",
    "@angular/cli": ">=15.0.0 < 18.0.0",
    "@angular/common": ">=15.0.0 < 18.0.0",
    "@angular/compiler": ">=15.0.0 < 18.0.0",
    "@angular/compiler-cli": ">=15.0.0 < 18.0.0",
    "@angular/core": ">=15.0.0 < 18.0.0",
    "@angular/forms": ">=15.0.0 < 18.0.0",
    "@angular/platform-browser": ">=15.0.0 < 18.0.0",
    "@angular/platform-browser-dynamic": ">=15.0.0 < 18.0.0",
    "@storybook/core": "workspace:*",
=======
    "@angular-devkit/architect": ">=0.1500.0 < 0.1900.0",
    "@angular-devkit/build-angular": ">=15.0.0 < 19.0.0",
    "@angular-devkit/core": ">=15.0.0 < 19.0.0",
    "@angular/cli": ">=15.0.0 < 19.0.0",
    "@angular/common": ">=15.0.0 < 19.0.0",
    "@angular/compiler": ">=15.0.0 < 19.0.0",
    "@angular/compiler-cli": ">=15.0.0 < 19.0.0",
    "@angular/core": ">=15.0.0 < 19.0.0",
    "@angular/forms": ">=15.0.0 < 19.0.0",
    "@angular/platform-browser": ">=15.0.0 < 19.0.0",
    "@angular/platform-browser-dynamic": ">=15.0.0 < 19.0.0",
>>>>>>> 183ac323
    "rxjs": "^6.0.0 || ^7.4.0",
    "typescript": "^4.0.0 || ^5.0.0",
    "zone.js": ">= 0.11.1 < 1.0.0"
  },
  "peerDependenciesMeta": {
    "@angular/cli": {
      "optional": true
    }
  },
  "engines": {
    "node": ">=18.0.0"
  },
  "publishConfig": {
    "access": "public"
  },
  "builders": "dist/builders/builders.json",
  "bundler": {
    "post": "./scripts/postbuild.js",
    "tsConfig": "tsconfig.build.json"
  },
  "gitHead": "e6a7fd8a655c69780bc20b9749c2699e44beae17"
}<|MERGE_RESOLUTION|>--- conflicted
+++ resolved
@@ -79,20 +79,6 @@
     "zone.js": "^0.14.2"
   },
   "peerDependencies": {
-<<<<<<< HEAD
-    "@angular-devkit/architect": ">=0.1500.0 < 0.1800.0",
-    "@angular-devkit/build-angular": ">=15.0.0 < 18.0.0",
-    "@angular-devkit/core": ">=15.0.0 < 18.0.0",
-    "@angular/cli": ">=15.0.0 < 18.0.0",
-    "@angular/common": ">=15.0.0 < 18.0.0",
-    "@angular/compiler": ">=15.0.0 < 18.0.0",
-    "@angular/compiler-cli": ">=15.0.0 < 18.0.0",
-    "@angular/core": ">=15.0.0 < 18.0.0",
-    "@angular/forms": ">=15.0.0 < 18.0.0",
-    "@angular/platform-browser": ">=15.0.0 < 18.0.0",
-    "@angular/platform-browser-dynamic": ">=15.0.0 < 18.0.0",
-    "@storybook/core": "workspace:*",
-=======
     "@angular-devkit/architect": ">=0.1500.0 < 0.1900.0",
     "@angular-devkit/build-angular": ">=15.0.0 < 19.0.0",
     "@angular-devkit/core": ">=15.0.0 < 19.0.0",
@@ -104,7 +90,7 @@
     "@angular/forms": ">=15.0.0 < 19.0.0",
     "@angular/platform-browser": ">=15.0.0 < 19.0.0",
     "@angular/platform-browser-dynamic": ">=15.0.0 < 19.0.0",
->>>>>>> 183ac323
+    "@storybook/core": "workspace:*",
     "rxjs": "^6.0.0 || ^7.4.0",
     "typescript": "^4.0.0 || ^5.0.0",
     "zone.js": ">= 0.11.1 < 1.0.0"
