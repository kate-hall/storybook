--- conflicted
+++ resolved
@@ -49,12 +49,9 @@
     | 'ci'
     | 'quiet'
     | 'disableTelemetry'
-<<<<<<< HEAD
     | 'initialPath'
-=======
     | 'open'
     | 'docs'
->>>>>>> ec1ad28d
   >;
 
 export type StorybookBuilderOutput = JsonObject & BuilderOutput & {};
@@ -102,11 +99,8 @@
         sslKey,
         disableTelemetry,
         assets,
-<<<<<<< HEAD
         initialPath,
-=======
         open,
->>>>>>> ec1ad28d
       } = options;
 
       const standaloneOptions: StandaloneOptions = {
@@ -131,11 +125,8 @@
           ...(assets ? { assets } : {}),
         },
         tsConfig,
-<<<<<<< HEAD
         initialPath,
-=======
         open,
->>>>>>> ec1ad28d
       };
 
       return standaloneOptions;
