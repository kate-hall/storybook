--- conflicted
+++ resolved
@@ -1,14 +1,6 @@
 import webpack from 'webpack';
-<<<<<<< HEAD
 import { logger } from '@storybook/core/dist/node-logger';
 import { AngularLegacyBuildOptionsError } from '@storybook/core/dist/server-errors';
-import { BuilderContext, targetFromTargetString } from '@angular-devkit/architect';
-import { sync as findUpSync } from 'find-up';
-import { JsonObject, logging } from '@angular-devkit/core';
-=======
-import { logger } from '@storybook/node-logger';
-import { AngularLegacyBuildOptionsError } from '@storybook/core-events/server-errors';
->>>>>>> 3c1098ce
 
 import { getWebpackConfig as getCustomWebpackConfig } from './angular-cli-webpack';
 import { moduleIsAvailable } from './utils/module-is-available';
