--- conflicted
+++ resolved
@@ -305,18 +305,12 @@
           .getElementById('storybook-root')
           .appendChild(global.document.createElement('👾'));
 
-<<<<<<< HEAD
-        expect(global.document.getElementById('root').innerHTML).toContain('Canvas 🖼');
-        await rendererFactory.getRendererInstance('my-story-in-docs', rootDocstargetDOMNode);
-        expect(global.document.getElementById('root').innerHTML).toBe('');
-=======
         expect(global.document.getElementById('storybook-root').innerHTML).toContain('Canvas 🖼');
-        const render = await rendererFactory.getRendererInstance(
+        await rendererFactory.getRendererInstance(
           'my-story-in-docs',
           rootDocstargetDOMNode
         );
         expect(global.document.getElementById('storybook-root').innerHTML).toBe('');
->>>>>>> 9cb8ba1f
       });
     });
 
