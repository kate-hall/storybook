--- conflicted
+++ resolved
@@ -1,9 +1,5 @@
 // eslint-disable-next-line import/no-extraneous-dependencies
 import 'jest-preset-angular/setup-jest';
-
-<<<<<<< HEAD
-globalThis.EventSource = class {} as any;
-=======
 import { webcrypto } from 'node:crypto';
 
 Object.defineProperty(window, 'crypto', {
@@ -12,5 +8,4 @@
   },
 });
 
-global.EventSource = class {} as any;
->>>>>>> 2283ebb2
+globalThis.EventSource = class {} as any;