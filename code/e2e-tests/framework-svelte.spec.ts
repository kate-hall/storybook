/* eslint-disable jest/no-disabled-tests */
import { test, expect } from '@playwright/test';
import process from 'process';
import { SbPage } from './util';

const storybookUrl = process.env.STORYBOOK_URL || 'http://localhost:6006';
const templateName = process.env.STORYBOOK_TEMPLATE_NAME;

test.beforeEach(async ({ page }) => {
  await page.goto(storybookUrl);
  await new SbPage(page).waitUntilLoaded();
});

test.describe('Svelte', () => {
  test.skip(
    // eslint-disable-next-line jest/valid-title
    !templateName?.includes('svelte'),
    'Only run this test on Svelte'
  );

  test('JS story has auto-generated args table', async ({ page }) => {
    const sbPage = new SbPage(page);

    await sbPage.navigateToStory('stories/renderers/svelte/js-docs', 'docs');
    const root = sbPage.previewRoot();
    const argsTable = root.locator('.docblock-argstable');
    await expect(argsTable).toContainText('Rounds the button');
  });

  test('TS story has auto-generated args table', async ({ page }) => {
    // eslint-disable-next-line jest/valid-title
    test.skip(!templateName?.endsWith('ts') || false, 'Only test TS story in TS templates');
    const sbPage = new SbPage(page);

    await sbPage.navigateToStory('stories/renderers/svelte/ts-docs', 'docs');
    const root = sbPage.previewRoot();
    const argsTable = root.locator('.docblock-argstable');
    await expect(argsTable).toContainText('Rounds the button');
  });

  test('Decorators are excluded from generated source code', async ({ page }) => {
    const sbPage = new SbPage(page);

    await sbPage.navigateToStory('stories/renderers/svelte/slot-decorators', 'docs');
    const root = sbPage.previewRoot();
    const showCodeButton = (await root.locator('button', { hasText: 'Show Code' }).all())[0];
    await showCodeButton.click();
    const sourceCode = root.locator('pre.prismjs');
    const expectedSource = '<ButtonJavaScript primary/>';
    await expect(sourceCode.textContent()).resolves.toContain(expectedSource);
  });
<<<<<<< HEAD
});

test.describe('SvelteKit', () => {
  test.skip(
    // eslint-disable-next-line jest/valid-title
    !templateName?.includes('svelte-kit'),
    'Only run this test on SvelteKit'
  );

  test('Links are logged in Actions panel', async ({ page }) => {
    const sbPage = new SbPage(page);

    await sbPage.navigateToStory('stories/sveltekit/modules/hrefs', 'default-actions');
    const root = sbPage.previewRoot();
    const link = root.locator('a', { hasText: 'Link to /basic-href' });
    await link.click();

    await sbPage.viewAddonPanel('Actions');
    const basicLogItem = await page.locator('#storybook-panel-root #panel-tab-content', {
      hasText: `/basic-href`,
    });

    await expect(basicLogItem).toBeVisible();
    const complexLogItem = await page.locator('#storybook-panel-root #panel-tab-content', {
      hasText: `/deep/nested`,
    });
    await expect(complexLogItem).toBeVisible();
=======

  test('Decorators runs only once', async ({ page }) => {
    const sbPage = new SbPage(page);
    const lines: string[] = [];
    page.on('console', (msg) => {
      lines.push(msg.text());
    });

    await sbPage.navigateToStory('stories/renderers/svelte/decorators-runs-once', 'default');
    expect(lines).toHaveLength(1);
>>>>>>> 42fe3e73
  });
});<|MERGE_RESOLUTION|>--- conflicted
+++ resolved
@@ -49,7 +49,17 @@
     const expectedSource = '<ButtonJavaScript primary/>';
     await expect(sourceCode.textContent()).resolves.toContain(expectedSource);
   });
-<<<<<<< HEAD
+
+  test('Decorators runs only once', async ({ page }) => {
+    const sbPage = new SbPage(page);
+    const lines: string[] = [];
+    page.on('console', (msg) => {
+      lines.push(msg.text());
+    });
+
+    await sbPage.navigateToStory('stories/renderers/svelte/decorators-runs-once', 'default');
+    expect(lines).toHaveLength(1);
+  });
 });
 
 test.describe('SvelteKit', () => {
@@ -77,17 +87,5 @@
       hasText: `/deep/nested`,
     });
     await expect(complexLogItem).toBeVisible();
-=======
-
-  test('Decorators runs only once', async ({ page }) => {
-    const sbPage = new SbPage(page);
-    const lines: string[] = [];
-    page.on('console', (msg) => {
-      lines.push(msg.text());
-    });
-
-    await sbPage.navigateToStory('stories/renderers/svelte/decorators-runs-once', 'default');
-    expect(lines).toHaveLength(1);
->>>>>>> 42fe3e73
   });
 });