--- conflicted
+++ resolved
@@ -158,11 +158,8 @@
 ## Contributing
 
 The Vite builder cannot build itself.
-<<<<<<< HEAD
+
 Are you willing to contribute? We are especially looking for Vue and Svelte experts, as the current maintainers are React users.
-=======
-Are you willing to contribute? We are especially looking for Vue 3 and Svelte experts, as the current maintainers are react users.
->>>>>>> 5a83f53e
 
 Have a look at the GitHub issues with the `vite` label for known bugs. If you find any new bugs,
 feel free to create an issue or send a pull request!
