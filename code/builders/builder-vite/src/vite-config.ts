--- conflicted
+++ resolved
@@ -79,15 +79,10 @@
   const frameworkName = await getFrameworkName(options);
   const build = await options.presets.apply('build');
 
-<<<<<<< HEAD
   const externals: Record<string, string> = globalsNameReferenceMap;
 
-  if (build?.test?.emptyBlocks) {
+  if (build?.test?.disableBlocks) {
     externals['@storybook/blocks'] = '__STORYBOOK_BLOCKS_EMPTY_MODULE__';
-=======
-  if (build?.test?.disableBlocks) {
-    globals['@storybook/blocks'] = '__STORYBOOK_BLOCKS_EMPTY_MODULE__';
->>>>>>> e559a1ed
   }
 
   const plugins = [
