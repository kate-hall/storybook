--- conflicted
+++ resolved
@@ -14,19 +14,11 @@
 import {
   getBuilderOptions,
   stringifyProcessEnvs,
-<<<<<<< HEAD
-  handlebars,
-=======
->>>>>>> 856b10db
   normalizeStories,
   isPreservingSymlinks,
 } from '@storybook/core-common';
-<<<<<<< HEAD
-import { toImportFn } from '@storybook/core-webpack';
-=======
 import type { BuilderOptions } from '@storybook/core-webpack';
 import { getVirtualModuleMapping } from '@storybook/core-webpack';
->>>>>>> 856b10db
 import { dedent } from 'ts-dedent';
 import type { TypescriptOptions } from '../types';
 import { createBabelLoader, createSWCLoader } from './loaders';
@@ -115,55 +107,8 @@
 
   const builderOptions = await getBuilderOptions<BuilderOptions>(options);
 
-<<<<<<< HEAD
-  const previewAnnotations = [
-    ...(await presets.apply<PreviewAnnotation[]>('previewAnnotations', [], options)).map(
-      (entry) => {
-        // If entry is an object, use the absolute import specifier.
-        // This is to maintain back-compat with community addons that bundle other addons
-        // and package managers that "hide" sub dependencies (e.g. pnpm / yarn pnp)
-        // The vite builder uses the bare import specifier.
-        if (typeof entry === 'object') {
-          return entry.absolute;
-        }
-
-        // TODO: Remove as soon as we drop support for disabled StoryStoreV7
-        if (isAbsolute(entry)) {
-          return entry;
-        }
-
-        return slash(entry);
-      }
-    ),
-    loadPreviewOrConfigFile(options),
-  ].filter(Boolean);
-
-  const virtualModuleMapping: Record<string, string> = {};
-  const storiesFilename = 'storybook-stories.js';
-  const storiesPath = resolve(join(workingDir, storiesFilename));
-
-  const needPipelinedImport = !!builderOptions.lazyCompilation && !isProd;
-  virtualModuleMapping[storiesPath] = toImportFn(stories, { needPipelinedImport });
-  const configEntryPath = resolve(join(workingDir, 'storybook-config-entry.js'));
-  virtualModuleMapping[configEntryPath] = handlebars(
-    await readTemplate(
-      require.resolve(
-        '@storybook/builder-webpack5/templates/virtualModuleModernEntry.js.handlebars'
-      )
-    ),
-    {
-      storiesFilename,
-      previewAnnotations,
-    }
-    // We need to double escape `\` for webpack. We may have some in windows paths
-  ).replace(/\\/g, '\\\\');
-  entries.push(configEntryPath);
-
-  const shouldCheckTs = typescriptOptions.check && !typescriptOptions.skipBabel;
-=======
   const shouldCheckTs =
     typescriptOptions.check && !typescriptOptions.skipBabel && !typescriptOptions.skipCompiler;
->>>>>>> 856b10db
   const tsCheckOptions = typescriptOptions.checkOptions || {};
 
   const cacheConfig = builderOptions.fsCache ? { cache: { type: 'filesystem' as const } } : {};
