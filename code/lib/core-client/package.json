--- conflicted
+++ resolved
@@ -35,18 +35,6 @@
     "prep": "../../../scripts/prepare/bundle.ts"
   },
   "dependencies": {
-<<<<<<< HEAD
-    "@storybook/addons": "7.0.0-alpha.40",
-    "@storybook/channel-postmessage": "7.0.0-alpha.40",
-    "@storybook/channel-websocket": "7.0.0-alpha.40",
-    "@storybook/client-api": "7.0.0-alpha.40",
-    "@storybook/client-logger": "7.0.0-alpha.40",
-    "@storybook/core-events": "7.0.0-alpha.40",
-    "@storybook/csf": "0.0.2--canary.51.26e6539.0",
-    "@storybook/preview-web": "7.0.0-alpha.40",
-    "@storybook/store": "7.0.0-alpha.40",
-    "@storybook/ui": "7.0.0-alpha.40",
-=======
     "@storybook/addons": "7.0.0-alpha.41",
     "@storybook/channel-postmessage": "7.0.0-alpha.41",
     "@storybook/channel-websocket": "7.0.0-alpha.41",
@@ -57,7 +45,6 @@
     "@storybook/preview-web": "7.0.0-alpha.41",
     "@storybook/store": "7.0.0-alpha.41",
     "@storybook/ui": "7.0.0-alpha.41",
->>>>>>> 8d95548a
     "global": "^4.4.0",
     "regenerator-runtime": "^0.13.7",
     "util-deprecate": "^1.0.2"
