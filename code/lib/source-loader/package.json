{
  "name": "@storybook/source-loader",
<<<<<<< HEAD
  "version": "7.3.2",
=======
  "version": "7.4.0-alpha.2",
>>>>>>> aecfa179
  "description": "Source loader",
  "keywords": [
    "lib",
    "storybook"
  ],
  "homepage": "https://github.com/storybookjs/storybook/tree/next/code/lib/source-loader",
  "bugs": {
    "url": "https://github.com/storybookjs/storybook/issues"
  },
  "repository": {
    "type": "git",
    "url": "https://github.com/storybookjs/storybook.git",
    "directory": "code/lib/source-loader"
  },
  "funding": {
    "type": "opencollective",
    "url": "https://opencollective.com/storybook"
  },
  "license": "MIT",
  "sideEffects": false,
  "exports": {
    ".": {
      "types": "./dist/index.d.ts",
      "node": "./dist/index.js",
      "require": "./dist/index.js",
      "import": "./dist/index.mjs"
    },
    "./package.json": "./package.json"
  },
  "main": "dist/index.js",
  "module": "dist/index.js",
  "types": "dist/index.d.ts",
  "files": [
    "dist/**/*",
    "README.md",
    "*.js",
    "*.d.ts"
  ],
  "scripts": {
    "check": "../../../scripts/prepare/check.ts",
    "prep": "../../../scripts/prepare/bundle.ts"
  },
  "dependencies": {
    "@storybook/csf": "^0.1.0",
    "@storybook/types": "workspace:*",
    "estraverse": "^5.2.0",
    "lodash": "^4.17.21",
    "prettier": "^2.8.0"
  },
  "devDependencies": {
    "jest-specific-snapshot": "^8.0.0",
    "typescript": "~4.9.3"
  },
  "peerDependencies": {
    "react": "^16.8.0 || ^17.0.0 || ^18.0.0",
    "react-dom": "^16.8.0 || ^17.0.0 || ^18.0.0"
  },
  "publishConfig": {
    "access": "public"
  },
  "bundler": {
    "entries": [
      "./src/index.ts"
    ],
    "platform": "node"
  },
  "gitHead": "e6a7fd8a655c69780bc20b9749c2699e44beae17"
}<|MERGE_RESOLUTION|>--- conflicted
+++ resolved
@@ -1,10 +1,6 @@
 {
   "name": "@storybook/source-loader",
-<<<<<<< HEAD
-  "version": "7.3.2",
-=======
   "version": "7.4.0-alpha.2",
->>>>>>> aecfa179
   "description": "Source loader",
   "keywords": [
     "lib",
@@ -41,7 +37,8 @@
     "dist/**/*",
     "README.md",
     "*.js",
-    "*.d.ts"
+    "*.d.ts",
+    "!src/**/*"
   ],
   "scripts": {
     "check": "../../../scripts/prepare/check.ts",
