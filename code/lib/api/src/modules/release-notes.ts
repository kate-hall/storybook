<<<<<<< HEAD
import type { ReleaseNotesData } from '@storybook/core-common';
=======
import global from 'global';
import type { API_ReleaseNotes } from '@storybook/types';
>>>>>>> 2283ebb2
import memoize from 'memoizerific';

import type { ModuleFn } from '../index';

const { RELEASE_NOTES_DATA } = globalThis;

<<<<<<< HEAD
export type ReleaseNotes = Partial<ReleaseNotesData>;

const getReleaseNotesData = memoize(1)((): ReleaseNotes => {
=======
const getReleaseNotesData = memoize(1)((): API_ReleaseNotes => {
>>>>>>> 2283ebb2
  try {
    return { ...(JSON.parse(RELEASE_NOTES_DATA) || {}) };
  } catch (e) {
    return {};
  }
});

export interface SubAPI {
  releaseNotesVersion: () => string;
  setDidViewReleaseNotes: () => void;
  showReleaseNotesOnLaunch: () => boolean;
}

export interface SubState {
  releaseNotesViewed: string[];
}

export const init: ModuleFn<SubAPI, SubState> = ({ store }) => {
  const releaseNotesData = getReleaseNotesData();
  const getReleaseNotesViewed = () => {
    const { releaseNotesViewed: persistedReleaseNotesViewed } = store.getState();
    return persistedReleaseNotesViewed || [];
  };

  const api: SubAPI = {
    releaseNotesVersion: () => releaseNotesData.currentVersion,
    setDidViewReleaseNotes: () => {
      const releaseNotesViewed = getReleaseNotesViewed();

      if (!releaseNotesViewed.includes(releaseNotesData.currentVersion)) {
        store.setState(
          { releaseNotesViewed: [...releaseNotesViewed, releaseNotesData.currentVersion] },
          { persistence: 'permanent' }
        );
      }
    },
    showReleaseNotesOnLaunch: () => {
      // The currentVersion will only exist for dev builds
      if (!releaseNotesData.currentVersion) return false;
      const releaseNotesViewed = getReleaseNotesViewed();
      const didViewReleaseNotes = releaseNotesViewed.includes(releaseNotesData.currentVersion);
      const showReleaseNotesOnLaunch = releaseNotesData.showOnFirstLaunch && !didViewReleaseNotes;
      return showReleaseNotesOnLaunch;
    },
  };

  return { state: { releaseNotesViewed: [] }, api };
};<|MERGE_RESOLUTION|>--- conflicted
+++ resolved
@@ -1,22 +1,11 @@
-<<<<<<< HEAD
-import type { ReleaseNotesData } from '@storybook/core-common';
-=======
-import global from 'global';
 import type { API_ReleaseNotes } from '@storybook/types';
->>>>>>> 2283ebb2
 import memoize from 'memoizerific';
 
 import type { ModuleFn } from '../index';
 
 const { RELEASE_NOTES_DATA } = globalThis;
 
-<<<<<<< HEAD
-export type ReleaseNotes = Partial<ReleaseNotesData>;
-
-const getReleaseNotesData = memoize(1)((): ReleaseNotes => {
-=======
 const getReleaseNotesData = memoize(1)((): API_ReleaseNotes => {
->>>>>>> 2283ebb2
   try {
     return { ...(JSON.parse(RELEASE_NOTES_DATA) || {}) };
   } catch (e) {
