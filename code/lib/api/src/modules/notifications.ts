--- conflicted
+++ resolved
@@ -1,10 +1,5 @@
-<<<<<<< HEAD
-import type { ReactNode } from 'react';
-// eslint-disable-next-line import/no-cycle
-=======
 /* eslint-disable camelcase */
 import type { API_Notification } from '@storybook/types';
->>>>>>> 9bb5d45e
 import { ModuleFn } from '../index';
 
 export interface SubState {
