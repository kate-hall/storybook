{
  "name": "@storybook/api",
  "version": "7.0.0-alpha.35",
  "description": "Core Storybook API & Context",
  "keywords": [
    "storybook"
  ],
  "homepage": "https://github.com/storybookjs/storybook/tree/main/lib/api",
  "bugs": {
    "url": "https://github.com/storybookjs/storybook/issues"
  },
  "repository": {
    "type": "git",
    "url": "https://github.com/storybookjs/storybook.git"
  },
  "funding": {
    "type": "opencollective",
    "url": "https://opencollective.com/storybook"
  },
  "license": "MIT",
  "exports": {
    ".": {
      "require": "./dist/index.js",
      "import": "./dist/index.mjs",
      "types": "./dist/index.d.ts"
    },
    "./shortcut": {
      "require": "./dist/shortcut.js",
      "import": "./dist/shortcut.mjs",
      "types": "./dist/shortcut.d.ts"
    },
    "./package.json": "./package.json"
  },
  "main": "dist/index.js",
  "module": "dist/index.mjs",
  "types": "dist/index.d.ts",
  "files": [
    "dist/**/*",
    "README.md",
    "*.js",
    "*.d.ts"
  ],
  "scripts": {
    "check": "../../../scripts/node_modules/.bin/tsc --noEmit",
    "prep": "../../../scripts/prepare/bundle.ts"
  },
  "dependencies": {
    "@storybook/channels": "7.0.0-alpha.35",
    "@storybook/client-logger": "7.0.0-alpha.35",
    "@storybook/core-events": "7.0.0-alpha.35",
    "@storybook/csf": "0.0.2--canary.0899bb7.0",
<<<<<<< HEAD
    "@storybook/router": "7.0.0-alpha.34",
    "@storybook/theming": "7.0.0-alpha.34",
    "@types/semver": "^7.3.4",
=======
    "@storybook/router": "7.0.0-alpha.35",
    "@storybook/semver": "^7.3.2",
    "@storybook/theming": "7.0.0-alpha.35",
>>>>>>> a2cdd73b
    "dequal": "^2.0.2",
    "global": "^4.4.0",
    "lodash": "^4.17.21",
    "memoizerific": "^1.11.3",
    "semver": "^7.3.7",
    "store2": "^2.12.0",
    "telejson": "^6.0.8",
    "ts-dedent": "^2.0.0",
    "util-deprecate": "^1.0.2"
  },
  "devDependencies": {
    "@jest/globals": "^26.6.2",
    "@storybook/core-common": "7.0.0-alpha.35",
    "@types/lodash": "^4.14.167",
    "@types/qs": "^6",
    "flush-promises": "^1.0.2",
    "qs": "^6.10.1",
    "typescript": "~4.6.3"
  },
  "peerDependencies": {
    "react": "^16.8.0 || ^17.0.0 || ^18.0.0",
    "react-dom": "^16.8.0 || ^17.0.0 || ^18.0.0"
  },
  "publishConfig": {
    "access": "public"
  },
  "bundler": {
    "entries": [
      "./src/index.tsx",
      "./src/shortcut.ts"
    ]
  },
  "gitHead": "d8972df8c6c1c4716131a856751f5914acddaad1"
}<|MERGE_RESOLUTION|>--- conflicted
+++ resolved
@@ -49,15 +49,8 @@
     "@storybook/client-logger": "7.0.0-alpha.35",
     "@storybook/core-events": "7.0.0-alpha.35",
     "@storybook/csf": "0.0.2--canary.0899bb7.0",
-<<<<<<< HEAD
-    "@storybook/router": "7.0.0-alpha.34",
-    "@storybook/theming": "7.0.0-alpha.34",
-    "@types/semver": "^7.3.4",
-=======
     "@storybook/router": "7.0.0-alpha.35",
-    "@storybook/semver": "^7.3.2",
     "@storybook/theming": "7.0.0-alpha.35",
->>>>>>> a2cdd73b
     "dequal": "^2.0.2",
     "global": "^4.4.0",
     "lodash": "^4.17.21",
