--- conflicted
+++ resolved
@@ -40,15 +40,6 @@
     "prep": "../../../scripts/prepare/bundle.ts"
   },
   "dependencies": {
-<<<<<<< HEAD
-    "@storybook/channels": "7.0.0-alpha.50",
-    "@storybook/client-logger": "7.0.0-alpha.50",
-    "@storybook/core-events": "7.0.0-alpha.50",
-    "@storybook/csf": "next",
-    "@storybook/router": "7.0.0-alpha.50",
-    "@storybook/theming": "7.0.0-alpha.50",
-    "@storybook/types": "7.0.0-alpha.50",
-=======
     "@storybook/channels": "7.0.0-alpha.52",
     "@storybook/client-logger": "7.0.0-alpha.52",
     "@storybook/core-events": "7.0.0-alpha.52",
@@ -56,7 +47,6 @@
     "@storybook/router": "7.0.0-alpha.52",
     "@storybook/theming": "7.0.0-alpha.52",
     "@storybook/types": "7.0.0-alpha.52",
->>>>>>> e3b045d5
     "dequal": "^2.0.2",
     "global": "^4.4.0",
     "lodash": "^4.17.21",
