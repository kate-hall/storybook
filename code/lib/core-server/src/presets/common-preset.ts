import fs, { pathExists, readFile } from 'fs-extra';
import { deprecate, logger } from '@storybook/node-logger';
import { telemetry } from '@storybook/telemetry';
import {
  findConfigFile,
  getDirectoryFromWorkingDir,
  getPreviewBodyTemplate,
  getPreviewHeadTemplate,
  loadEnvs,
} from '@storybook/core-common';
import type {
  CLIOptions,
  CoreConfig,
  Indexer,
  Options,
  PresetPropertyFn,
  PresetProperty,
} from '@storybook/types';
import { printConfig, readConfig, readCsf } from '@storybook/csf-tools';
import { join, isAbsolute } from 'path';
import { dedent } from 'ts-dedent';
import fetch from 'node-fetch';
import type { Channel } from '@storybook/channels';
import type { WhatsNewCache, WhatsNewData } from '@storybook/core-events';
import {
  REQUEST_WHATS_NEW_DATA,
  RESULT_WHATS_NEW_DATA,
  TELEMETRY_ERROR,
  SET_WHATS_NEW_CACHE,
  TOGGLE_WHATS_NEW_NOTIFICATIONS,
} from '@storybook/core-events';
import invariant from 'tiny-invariant';
import { parseStaticDir } from '../utils/server-statics';
import { defaultStaticDirs } from '../utils/constants';
import { sendTelemetryError } from '../withTelemetry';

const interpolate = (string: string, data: Record<string, string> = {}) =>
  Object.entries(data).reduce((acc, [k, v]) => acc.replace(new RegExp(`%${k}%`, 'g'), v), string);

const defaultFavicon = require.resolve('@storybook/core-server/public/favicon.svg');

export const staticDirs: PresetPropertyFn<'staticDirs'> = async (values = []) => [
  ...defaultStaticDirs,
  ...values,
];

export const favicon = async (
  value: string | undefined,
  options: Pick<Options, 'presets' | 'configDir' | 'staticDir'>
) => {
  if (value) {
    return value;
  }
  const staticDirsValue = await options.presets.apply('staticDirs');

  const statics = staticDirsValue
    ? staticDirsValue.map((dir) => (typeof dir === 'string' ? dir : `${dir.from}:${dir.to}`))
    : options.staticDir;

  if (statics && statics.length > 0) {
    const lists = await Promise.all(
      statics.map(async (dir) => {
        const results = [];
        const normalizedDir =
          staticDirsValue && !isAbsolute(dir)
            ? getDirectoryFromWorkingDir({
                configDir: options.configDir,
                workingDir: process.cwd(),
                directory: dir,
              })
            : dir;

        const { staticPath, targetEndpoint } = await parseStaticDir(normalizedDir);

        if (targetEndpoint === '/') {
          const url = 'favicon.svg';
          const path = join(staticPath, url);
          if (await pathExists(path)) {
            results.push(path);
          }
        }
        if (targetEndpoint === '/') {
          const url = 'favicon.ico';
          const path = join(staticPath, url);
          if (await pathExists(path)) {
            results.push(path);
          }
        }

        return results;
      })
    );
    const flatlist = lists.reduce((l1, l2) => l1.concat(l2), []);

    if (flatlist.length > 1) {
      logger.warn(dedent`
        Looks like multiple favicons were detected. Using the first one.
        
        ${flatlist.join(', ')}
        `);
    }

    return flatlist[0] || defaultFavicon;
  }

  return defaultFavicon;
};

export const babel = async (_: unknown, options: Options) => {
  const { presets } = options;

  return presets.apply('babelDefault', {}, options);
};

export const title = (previous: string, options: Options) =>
  previous || options.packageJson.name || false;

export const logLevel = (previous: any, options: Options) => previous || options.loglevel || 'info';

export const previewHead = async (base: any, { configDir, presets }: Options) => {
  const interpolations = await presets.apply<Record<string, string>>('env');
  return getPreviewHeadTemplate(configDir, interpolations);
};

export const env = async () => {
  return loadEnvs({ production: true }).raw;
};

export const previewBody = async (base: any, { configDir, presets }: Options) => {
  const interpolations = await presets.apply<Record<string, string>>('env');
  return getPreviewBodyTemplate(configDir, interpolations);
};

export const typescript = () => ({
  check: false,
  // 'react-docgen' faster but produces lower quality typescript results
  reactDocgen: 'react-docgen-typescript',
  reactDocgenTypescriptOptions: {
    shouldExtractLiteralValuesFromEnum: true,
    shouldRemoveUndefinedFromOptional: true,
    propFilter: (prop: any) => (prop.parent ? !/node_modules/.test(prop.parent.fileName) : true),
    // NOTE: this default cannot be changed
    savePropValueAsString: true,
  },
});

const optionalEnvToBoolean = (input: string | undefined): boolean | undefined => {
  if (input === undefined) {
    return undefined;
  }
  if (input.toUpperCase() === 'FALSE') {
    return false;
  }
  if (input.toUpperCase() === 'TRUE') {
    return true;
  }
  if (typeof input === 'string') {
    return true;
  }
  return undefined;
};

/**
 * If for some reason this config is not applied, the reason is that
 * likely there is an addon that does `export core = () => ({ someConfig })`,
 * instead of `export core = (existing) => ({ ...existing, someConfig })`,
 * just overwriting everything and not merging with the existing values.
 */
export const core = async (existing: CoreConfig, options: Options): Promise<CoreConfig> => ({
  ...existing,
  disableTelemetry: options.disableTelemetry === true || options.test === true,
  enableCrashReports:
    options.enableCrashReports || optionalEnvToBoolean(process.env.STORYBOOK_ENABLE_CRASH_REPORTS),
});

export const previewAnnotations = async (base: any, options: Options) => {
  const config = await options.presets.apply('config', [], options);

  if (config.length > 0) {
    deprecate(
      `You (or an addon) are using the 'config' preset field. This has been replaced by 'previewAnnotations' and will be removed in 8.0`
    );
  }

  return [...config, ...base];
};

export const features: PresetProperty<'features'> = async (existing) => ({
  ...existing,
  warnOnLegacyHierarchySeparator: true,
  buildStoriesJson: false,
  storyStoreV7: true,
  argTypeTargetsV7: true,
  legacyDecoratorFileOrder: false,
  disallowImplicitActionsInRenderV8: false,
});

export const csfIndexer: Indexer = {
  test: /(stories|story)\.(m?js|ts)x?$/,
  createIndex: async (fileName, options) => (await readCsf(fileName, options)).parse().indexInputs,
};

// eslint-disable-next-line @typescript-eslint/naming-convention
<<<<<<< HEAD
export const experimental_indexers: StorybookConfig['experimental_indexers'] = (
  existingIndexers
) => {
  console.log('core experimental_indexers');
  return [csfIndexer].concat(existingIndexers || []);
};
=======
export const experimental_indexers: PresetProperty<'experimental_indexers'> = (existingIndexers) =>
  [csfIndexer].concat(existingIndexers || []);
>>>>>>> ab4e5ed5

export const frameworkOptions = async (
  _: never,
  options: Options
): Promise<Record<string, any> | null> => {
  const config = await options.presets.apply('framework');

  if (typeof config === 'string') {
    return {};
  }

  if (typeof config === 'undefined') {
    return null;
  }

  return config.options;
};

export const docs: PresetProperty<'docs'> = (docsOptions, { docs: docsMode }: CLIOptions) =>
  docsOptions && docsMode !== undefined
    ? {
        ...docsOptions,
        docsMode,
      }
    : docsOptions;

export const managerHead = async (_: any, options: Options) => {
  const location = join(options.configDir, 'manager-head.html');
  if (await pathExists(location)) {
    const contents = readFile(location, 'utf-8');
    const interpolations = options.presets.apply<Record<string, string>>('env');

    return interpolate(await contents, await interpolations);
  }

  return '';
};

const WHATS_NEW_CACHE = 'whats-new-cache';
const WHATS_NEW_URL = 'https://storybook.js.org/whats-new/v1';

// Grabbed from the implementation: https://github.com/storybookjs/dx-functions/blob/main/netlify/functions/whats-new.ts
type WhatsNewResponse = {
  title: string;
  url: string;
  blogUrl?: string;
  publishedAt: string;
  excerpt: string;
};

type OptionsWithRequiredCache = Exclude<Options, 'cache'> & Required<Pick<Options, 'cache'>>;

// eslint-disable-next-line @typescript-eslint/naming-convention
export const experimental_serverChannel = async (
  channel: Channel,
  options: OptionsWithRequiredCache
) => {
  const coreOptions = await options.presets.apply('core');

  channel.on(SET_WHATS_NEW_CACHE, async (data: WhatsNewCache) => {
    const cache: WhatsNewCache = await options.cache.get(WHATS_NEW_CACHE).catch((e) => {
      logger.verbose(e);
      return {};
    });
    await options.cache.set(WHATS_NEW_CACHE, { ...cache, ...data });
  });

  channel.on(REQUEST_WHATS_NEW_DATA, async () => {
    try {
      const post = (await fetch(WHATS_NEW_URL).then(async (response) => {
        if (response.ok) return response.json();
        // eslint-disable-next-line @typescript-eslint/no-throw-literal
        throw response;
      })) as WhatsNewResponse;

      const configFileName = findConfigFile('main', options.configDir);
      if (!configFileName)
        throw new Error(`unable to find storybook main file in ${options.configDir}`);
      const main = await readConfig(configFileName);
      const disableWhatsNewNotifications = main.getFieldValue([
        'core',
        'disableWhatsNewNotifications',
      ]);

      const cache: WhatsNewCache = (await options.cache.get(WHATS_NEW_CACHE)) ?? {};
      const data = {
        ...post,
        status: 'SUCCESS',
        postIsRead: post.url === cache.lastReadPost,
        showNotification: post.url !== cache.lastDismissedPost && post.url !== cache.lastReadPost,
        disableWhatsNewNotifications,
      } satisfies WhatsNewData;
      channel.emit(RESULT_WHATS_NEW_DATA, { data });
    } catch (e) {
      logger.verbose(e instanceof Error ? e.message : String(e));
      channel.emit(RESULT_WHATS_NEW_DATA, {
        data: { status: 'ERROR' } satisfies WhatsNewData,
      });
    }
  });

  channel.on(
    TOGGLE_WHATS_NEW_NOTIFICATIONS,
    async ({ disableWhatsNewNotifications }: { disableWhatsNewNotifications: boolean }) => {
      const isTelemetryEnabled = coreOptions.disableTelemetry !== true;
      try {
        const mainPath = findConfigFile('main', options.configDir);
        invariant(mainPath, `unable to find storybook main file in ${options.configDir}`);
        const main = await readConfig(mainPath);
        main.setFieldValue(['core', 'disableWhatsNewNotifications'], disableWhatsNewNotifications);
        await fs.writeFile(mainPath, printConfig(main).code);
        if (isTelemetryEnabled) {
          await telemetry('core-config', { disableWhatsNewNotifications });
        }
      } catch (error) {
        invariant(error instanceof Error);
        if (isTelemetryEnabled) {
          await sendTelemetryError(error, 'core-config', {
            cliOptions: options,
            presetOptions: { ...options, corePresets: [], overridePresets: [] },
            skipPrompt: true,
          });
        }
      }
    }
  );

  channel.on(TELEMETRY_ERROR, async (error) => {
    const isTelemetryEnabled = coreOptions.disableTelemetry !== true;

    if (isTelemetryEnabled) {
      await sendTelemetryError(error, 'browser', {
        cliOptions: options,
        presetOptions: { ...options, corePresets: [], overridePresets: [] },
        skipPrompt: true,
      });
    }
  });

  return channel;
};<|MERGE_RESOLUTION|>--- conflicted
+++ resolved
@@ -201,17 +201,8 @@
 };
 
 // eslint-disable-next-line @typescript-eslint/naming-convention
-<<<<<<< HEAD
-export const experimental_indexers: StorybookConfig['experimental_indexers'] = (
-  existingIndexers
-) => {
-  console.log('core experimental_indexers');
-  return [csfIndexer].concat(existingIndexers || []);
-};
-=======
 export const experimental_indexers: PresetProperty<'experimental_indexers'> = (existingIndexers) =>
   [csfIndexer].concat(existingIndexers || []);
->>>>>>> ab4e5ed5
 
 export const frameworkOptions = async (
   _: never,
