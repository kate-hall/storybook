import fs, { pathExists, readFile } from 'fs-extra';
import { deprecate, logger } from '@storybook/node-logger';
import { telemetry } from '@storybook/telemetry';
import {
  findConfigFile,
  getDirectoryFromWorkingDir,
  getPreviewBodyTemplate,
  getPreviewHeadTemplate,
  loadEnvs,
} from '@storybook/core-common';
import type {
  CLIOptions,
  CoreConfig,
  Indexer,
  Options,
  PresetPropertyFn,
  StorybookConfig,
} from '@storybook/types';
import { printConfig, readConfig, readCsf } from '@storybook/csf-tools';
import { join, isAbsolute } from 'path';
import { dedent } from 'ts-dedent';
import fetch from 'node-fetch';
import type { Channel } from '@storybook/channels';
import type { WhatsNewCache, WhatsNewData } from '@storybook/core-events';
import {
  REQUEST_WHATS_NEW_DATA,
  RESULT_WHATS_NEW_DATA,
  TELEMETRY_ERROR,
  SET_WHATS_NEW_CACHE,
  TOGGLE_WHATS_NEW_NOTIFICATIONS,
} from '@storybook/core-events';
import invariant from 'tiny-invariant';
import { parseStaticDir } from '../utils/server-statics';
import { defaultStaticDirs } from '../utils/constants';
import { sendTelemetryError } from '../withTelemetry';

const interpolate = (string: string, data: Record<string, string> = {}) =>
  Object.entries(data).reduce((acc, [k, v]) => acc.replace(new RegExp(`%${k}%`, 'g'), v), string);

const defaultFavicon = require.resolve('@storybook/core-server/public/favicon.svg');

export const staticDirs: PresetPropertyFn<'staticDirs'> = async (values = []) => [
  ...defaultStaticDirs,
  ...values,
];

export const favicon = async (
  value: string | undefined,
  options: Pick<Options, 'presets' | 'configDir' | 'staticDir'>
) => {
  if (value) {
    return value;
  }
  const staticDirsValue = await options.presets.apply<StorybookConfig['staticDirs']>('staticDirs');

  const statics = staticDirsValue
    ? staticDirsValue.map((dir) => (typeof dir === 'string' ? dir : `${dir.from}:${dir.to}`))
    : options.staticDir;

  if (statics && statics.length > 0) {
    const lists = await Promise.all(
      statics.map(async (dir) => {
        const results = [];
        const normalizedDir =
          staticDirsValue && !isAbsolute(dir)
            ? getDirectoryFromWorkingDir({
                configDir: options.configDir,
                workingDir: process.cwd(),
                directory: dir,
              })
            : dir;

        const { staticPath, targetEndpoint } = await parseStaticDir(normalizedDir);

        if (targetEndpoint === '/') {
          const url = 'favicon.svg';
          const path = join(staticPath, url);
          if (await pathExists(path)) {
            results.push(path);
          }
        }
        if (targetEndpoint === '/') {
          const url = 'favicon.ico';
          const path = join(staticPath, url);
          if (await pathExists(path)) {
            results.push(path);
          }
        }

        return results;
      })
    );
    const flatlist = lists.reduce((l1, l2) => l1.concat(l2), []);

    if (flatlist.length > 1) {
      logger.warn(dedent`
        Looks like multiple favicons were detected. Using the first one.
        
        ${flatlist.join(', ')}
        `);
    }

    return flatlist[0] || defaultFavicon;
  }

  return defaultFavicon;
};

export const babel = async (_: unknown, options: Options) => {
  const { presets } = options;

  return presets.apply('babelDefault', {}, options);
};

export const title = (previous: string, options: Options) =>
  previous || options.packageJson.name || false;

export const logLevel = (previous: any, options: Options) => previous || options.loglevel || 'info';

export const previewHead = async (base: any, { configDir, presets }: Options) => {
  const interpolations = await presets.apply<Record<string, string>>('env');
  return getPreviewHeadTemplate(configDir, interpolations);
};

export const env = async () => {
  return loadEnvs({ production: true }).raw;
};

export const previewBody = async (base: any, { configDir, presets }: Options) => {
  const interpolations = await presets.apply<Record<string, string>>('env');
  return getPreviewBodyTemplate(configDir, interpolations);
};

export const typescript = () => ({
  check: false,
  // 'react-docgen' faster but produces lower quality typescript results
  reactDocgen: 'react-docgen-typescript',
  reactDocgenTypescriptOptions: {
    shouldExtractLiteralValuesFromEnum: true,
    shouldRemoveUndefinedFromOptional: true,
    propFilter: (prop: any) => (prop.parent ? !/node_modules/.test(prop.parent.fileName) : true),
    // NOTE: this default cannot be changed
    savePropValueAsString: true,
  },
});

const optionalEnvToBoolean = (input: string | undefined): boolean | undefined => {
  if (input === undefined) {
    return undefined;
  }
  if (input.toUpperCase() === 'FALSE') {
    return false;
  }
  if (input.toUpperCase() === 'TRUE') {
    return true;
  }
  if (typeof input === 'string') {
    return true;
  }
  return undefined;
};

/**
 * If for some reason this config is not applied, the reason is that
 * likely there is an addon that does `export core = () => ({ someConfig })`,
 * instead of `export core = (existing) => ({ ...existing, someConfig })`,
 * just overwriting everything and not merging with the existing values.
 */
export const core = async (existing: CoreConfig, options: Options): Promise<CoreConfig> => ({
  ...existing,
  disableTelemetry: options.disableTelemetry === true,
  enableCrashReports:
    options.enableCrashReports || optionalEnvToBoolean(process.env.STORYBOOK_ENABLE_CRASH_REPORTS),
});

export const previewAnnotations = async (base: any, options: Options) => {
  const config = await options.presets.apply('config', [], options);

  if (config.length > 0) {
    deprecate(
      `You (or an addon) are using the 'config' preset field. This has been replaced by 'previewAnnotations' and will be removed in 8.0`
    );
  }

  return [...config, ...base];
};

export const features = async (
  existing: StorybookConfig['features']
): Promise<StorybookConfig['features']> => ({
  ...existing,
  warnOnLegacyHierarchySeparator: true,
<<<<<<< HEAD
  buildStoriesJson: false,
=======
>>>>>>> fc2236c0
  argTypeTargetsV7: true,
  legacyDecoratorFileOrder: false,
});

export const csfIndexer: Indexer = {
  test: /(stories|story)\.(m?js|ts)x?$/,
  createIndex: async (fileName, options) => (await readCsf(fileName, options)).parse().indexInputs,
};

// eslint-disable-next-line @typescript-eslint/naming-convention
export const experimental_indexers: StorybookConfig['experimental_indexers'] = (existingIndexers) =>
  [csfIndexer].concat(existingIndexers || []);

export const frameworkOptions = async (
  _: never,
  options: Options
): Promise<Record<string, any> | null> => {
  const config = await options.presets.apply<StorybookConfig['framework']>('framework');

  if (typeof config === 'string') {
    return {};
  }

  if (typeof config === 'undefined') {
    return null;
  }

  return config.options;
};

export const docs = (
  docsOptions: StorybookConfig['docs'],
  { docs: docsMode }: CLIOptions
): StorybookConfig['docs'] => ({
  ...docsOptions,
  docsMode,
});

export const managerHead = async (_: any, options: Options) => {
  const location = join(options.configDir, 'manager-head.html');
  if (await pathExists(location)) {
    const contents = readFile(location, 'utf-8');
    const interpolations = options.presets.apply<Record<string, string>>('env');

    return interpolate(await contents, await interpolations);
  }

  return '';
};

const WHATS_NEW_CACHE = 'whats-new-cache';
const WHATS_NEW_URL = 'https://storybook.js.org/whats-new/v1';

// Grabbed from the implementation: https://github.com/storybookjs/dx-functions/blob/main/netlify/functions/whats-new.ts
type WhatsNewResponse = {
  title: string;
  url: string;
  blogUrl?: string;
  publishedAt: string;
  excerpt: string;
};

type OptionsWithRequiredCache = Exclude<Options, 'cache'> & Required<Pick<Options, 'cache'>>;

// eslint-disable-next-line @typescript-eslint/naming-convention
export const experimental_serverChannel = async (
  channel: Channel,
  options: OptionsWithRequiredCache
) => {
  const coreOptions = await options.presets.apply('core');

  channel.on(SET_WHATS_NEW_CACHE, async (data: WhatsNewCache) => {
    const cache: WhatsNewCache = await options.cache.get(WHATS_NEW_CACHE).catch((e) => {
      logger.verbose(e);
      return {};
    });
    await options.cache.set(WHATS_NEW_CACHE, { ...cache, ...data });
  });

  channel.on(REQUEST_WHATS_NEW_DATA, async () => {
    try {
      const post = (await fetch(WHATS_NEW_URL).then(async (response) => {
        if (response.ok) return response.json();
        // eslint-disable-next-line @typescript-eslint/no-throw-literal
        throw response;
      })) as WhatsNewResponse;

      const configFileName = findConfigFile('main', options.configDir);
      if (!configFileName)
        throw new Error(`unable to find storybook main file in ${options.configDir}`);
      const main = await readConfig(configFileName);
      const disableWhatsNewNotifications = main.getFieldValue([
        'core',
        'disableWhatsNewNotifications',
      ]);

      const cache: WhatsNewCache = (await options.cache.get(WHATS_NEW_CACHE)) ?? {};
      const data = {
        ...post,
        status: 'SUCCESS',
        postIsRead: post.url === cache.lastReadPost,
        showNotification: post.url !== cache.lastDismissedPost && post.url !== cache.lastReadPost,
        disableWhatsNewNotifications,
      } satisfies WhatsNewData;
      channel.emit(RESULT_WHATS_NEW_DATA, { data });
    } catch (e) {
      logger.verbose(e instanceof Error ? e.message : String(e));
      channel.emit(RESULT_WHATS_NEW_DATA, {
        data: { status: 'ERROR' } satisfies WhatsNewData,
      });
    }
  });

  channel.on(
    TOGGLE_WHATS_NEW_NOTIFICATIONS,
    async ({ disableWhatsNewNotifications }: { disableWhatsNewNotifications: boolean }) => {
      const isTelemetryEnabled = coreOptions.disableTelemetry !== true;
      try {
        const mainPath = findConfigFile('main', options.configDir);
        invariant(mainPath, `unable to find storybook main file in ${options.configDir}`);
        const main = await readConfig(mainPath);
        main.setFieldValue(['core', 'disableWhatsNewNotifications'], disableWhatsNewNotifications);
        await fs.writeFile(mainPath, printConfig(main).code);
        if (isTelemetryEnabled) {
          await telemetry('core-config', { disableWhatsNewNotifications });
        }
      } catch (error) {
        invariant(error instanceof Error);
        if (isTelemetryEnabled) {
          await sendTelemetryError(error, 'core-config', {
            cliOptions: options,
            presetOptions: { ...options, corePresets: [], overridePresets: [] },
            skipPrompt: true,
          });
        }
      }
    }
  );

  channel.on(TELEMETRY_ERROR, async (error) => {
    const isTelemetryEnabled = coreOptions.disableTelemetry !== true;

    if (isTelemetryEnabled) {
      await sendTelemetryError(error, 'browser', {
        cliOptions: options,
        presetOptions: { ...options, corePresets: [], overridePresets: [] },
        skipPrompt: true,
      });
    }
  });

  return channel;
};<|MERGE_RESOLUTION|>--- conflicted
+++ resolved
@@ -190,10 +190,6 @@
 ): Promise<StorybookConfig['features']> => ({
   ...existing,
   warnOnLegacyHierarchySeparator: true,
-<<<<<<< HEAD
-  buildStoriesJson: false,
-=======
->>>>>>> fc2236c0
   argTypeTargetsV7: true,
   legacyDecoratorFileOrder: false,
 });
