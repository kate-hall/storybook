import Watchpack from 'watchpack';
import slash from 'slash';
import fs from 'fs';
import path from 'path';
import { fdir as FDir } from 'fdir';
import uniq from 'lodash/uniq';

import type { NormalizedStoriesSpecifier } from '@storybook/core-common';
import type { Path } from '@storybook/store';

const isDirectory = (directory: Path) => {
  try {
    return fs.lstatSync(directory).isDirectory();
  } catch (err) {
    return false;
  }
};

// Watchpack (and path.relative) passes paths either with no leading './' - e.g. `src/Foo.stories.js`,
// or with a leading `../` (etc), e.g. `../src/Foo.stories.js`.
// We want to deal in importPaths relative to the working dir, so we normalize
function toImportPath(relativePath: Path) {
  return relativePath.startsWith('.') ? relativePath : `./${relativePath}`;
}

export function watchStorySpecifiers(
  specifiers: NormalizedStoriesSpecifier[],
  options: { workingDir: Path },
  onInvalidate: (specifier: NormalizedStoriesSpecifier, path: Path, removed: boolean) => void
) {
  // See https://www.npmjs.com/package/watchpack for full options.
  // If you want less traffic, consider using aggregation with some interval
  const wp = new Watchpack({
    // poll: true, // Slow!!! Enable only in special cases
    followSymlinks: false,
    ignored: ['**/.git', 'node_modules'],
  });
  wp.watch({
    directories: uniq(specifiers.map((ns) => ns.directory)),
  });

  async function onChangeOrRemove(watchpackPath: Path, removed: boolean) {
    // Watchpack passes paths either with no leading './' - e.g. `src/Foo.stories.js`,
    // or with a leading `../` (etc), e.g. `../src/Foo.stories.js`.
    // We want to deal in importPaths relative to the working dir, or absolute paths.
    const importPath = slash(watchpackPath.startsWith('.') ? watchpackPath : `./${watchpackPath}`);

    const matchingSpecifier = specifiers.find((ns) => ns.importPathMatcher.exec(importPath));
    if (matchingSpecifier) {
      onInvalidate(matchingSpecifier, importPath, removed);
      return;
    }

    // When a directory is removed, watchpack will fire a removed event for each file also
    // (so we don't need to do anything special).
    // However, when a directory is added, it does not fire events for any files *within* the directory,
    // so we need to scan within that directory for new files. It is tricky to use a glob for this,
    // so we'll do something a bit more "dumb" for now
    const absolutePath = path.join(options.workingDir, importPath);
    if (!removed && isDirectory(absolutePath)) {
      await Promise.all(
        specifiers
          // We only receive events for files (incl. directories) that are *within* a specifier,
          // so will match one (or more) specifiers with this simple `startsWith`
          .filter((specifier) => importPath.startsWith(specifier.directory))
          .map(async (specifier) => {
            // If `./path/to/dir` was added, check all files matching `./path/to/dir/**/*.stories.*`
            // (where the last bit depends on `files`).
            const globDir = path.posix.join(options.workingDir, importPath);
            const globPattern = path.posix.join(
              '**',
              // files can be e.g. '**/foo/*/*.js' so we just want the last bit,
              // because the directory could already be within the files part (e.g. './x/foo/bar')
              path.basename(specifier.files)
            );
<<<<<<< HEAD
            const files = new FDir()
              .withFullPaths()
              .glob(globPattern)
              .crawl(globDir)
              .sync() as string[];
=======
            const files = (await new FDir()
              .withFullPaths()
              .glob(globPattern)
              .crawl(globDir)
              .withPromise()) as string[];
>>>>>>> 259b2df9

            files.forEach((filePath) => {
              const fileImportPath = toImportPath(
                // use posix path separators even on windows
                path.relative(options.workingDir, filePath).replace(/\\/g, '/')
              );

              if (specifier.importPathMatcher.exec(fileImportPath)) {
                onInvalidate(specifier, fileImportPath, removed);
              }
            });
          })
      );
    }
  }

  wp.on('change', async (filePath: Path, mtime: Date, explanation: string) => {
    // When a file is renamed (including being moved out of the watched dir)
    // we see first an event with explanation=rename and no mtime for the old name.
    // then an event with explanation=rename with an mtime for the new name.
    // In theory we could try and track both events together and move the exports
    // but that seems dangerous (what if the contents changed?) and frankly not worth it
    // (at this stage at least)
    const removed = !mtime;
    await onChangeOrRemove(filePath, removed);
  });
  wp.on('remove', async (filePath: Path, explanation: string) => {
    await onChangeOrRemove(filePath, true);
  });

  return () => wp.close();
}<|MERGE_RESOLUTION|>--- conflicted
+++ resolved
@@ -73,19 +73,11 @@
               // because the directory could already be within the files part (e.g. './x/foo/bar')
               path.basename(specifier.files)
             );
-<<<<<<< HEAD
-            const files = new FDir()
-              .withFullPaths()
-              .glob(globPattern)
-              .crawl(globDir)
-              .sync() as string[];
-=======
             const files = (await new FDir()
               .withFullPaths()
               .glob(globPattern)
               .crawl(globDir)
               .withPromise()) as string[];
->>>>>>> 259b2df9
 
             files.forEach((filePath) => {
               const fileImportPath = toImportPath(
