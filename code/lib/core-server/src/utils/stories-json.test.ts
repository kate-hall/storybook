--- conflicted
+++ resolved
@@ -277,38 +277,6 @@
       `);
     }, 20_000);
 
-<<<<<<< HEAD
-=======
-    it('disallows .mdx files without storyStoreV7', async () => {
-      const mockServerChannel = { emit: vi.fn() } as any as ServerChannel;
-      useStoriesJson({
-        router,
-        initializedStoryIndexGenerator: getInitializedStoryIndexGenerator({
-          storyStoreV7: false,
-        }),
-        workingDir,
-        serverChannel: mockServerChannel,
-        normalizedStories,
-      });
-
-      expect(use).toHaveBeenCalledTimes(1);
-      const route = use.mock.calls[0][1];
-
-      await route(request, response);
-
-      expect(send).toHaveBeenCalledTimes(1);
-      expect(send.mock.calls[0][0]).toMatchInlineSnapshot(`
-        "Unable to index files:
-        - ./src/docs2/ComponentReference.mdx: Invariant failed: You cannot use \`.mdx\` files without using \`storyStoreV7\`.
-        - ./src/docs2/MetaOf.mdx: Invariant failed: You cannot use \`.mdx\` files without using \`storyStoreV7\`.
-        - ./src/docs2/NoTitle.mdx: Invariant failed: You cannot use \`.mdx\` files without using \`storyStoreV7\`.
-        - ./src/docs2/SecondMetaOf.mdx: Invariant failed: You cannot use \`.mdx\` files without using \`storyStoreV7\`.
-        - ./src/docs2/Template.mdx: Invariant failed: You cannot use \`.mdx\` files without using \`storyStoreV7\`.
-        - ./src/docs2/Title.mdx: Invariant failed: You cannot use \`.mdx\` files without using \`storyStoreV7\`."
-      `);
-    });
-
->>>>>>> 2ea84ae7
     it('can handle simultaneous access', async () => {
       const mockServerChannel = { emit: vi.fn() } as any as ServerChannel;
 
