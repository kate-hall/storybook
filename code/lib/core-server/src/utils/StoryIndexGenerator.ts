import path from 'path';
import fs from 'fs-extra';
import { fdir as FDir } from 'fdir';
import slash from 'slash';

import type {
  Path,
  StoryIndex,
  V2CompatIndexEntry,
  StoryId,
  IndexEntry,
  StoryIndexEntry,
  StandaloneDocsIndexEntry,
  TemplateDocsIndexEntry,
} from '@storybook/store';
import { userOrAutoTitleFromSpecifier, sortStoriesV7 } from '@storybook/store';
import type { StoryIndexer, NormalizedStoriesSpecifier, DocsOptions } from '@storybook/core-common';
import { normalizeStoryPath } from '@storybook/core-common';
import { logger } from '@storybook/node-logger';
import { getStorySortParameter, NoMetaError } from '@storybook/csf-tools';
import type { ComponentTitle, StoryName } from '@storybook/csf';
import { toId } from '@storybook/csf';

/** A .mdx file will produce a "standalone" docs entry */
type DocsCacheEntry = StandaloneDocsIndexEntry;
/** A *.stories.* file will produce a list of stories and possibly a docs entry */
type StoriesCacheEntry = {
  entries: (StoryIndexEntry | TemplateDocsIndexEntry)[];
  dependents: Path[];
  type: 'stories';
};
type CacheEntry = false | StoriesCacheEntry | DocsCacheEntry;
type SpecifierStoriesCache = Record<Path, CacheEntry>;

const makeAbsolute = (otherImport: Path, normalizedPath: Path, workingDir: Path) =>
  otherImport.startsWith('.')
    ? slash(
        path.resolve(
          workingDir,
          normalizeStoryPath(path.join(path.dirname(normalizedPath), otherImport))
        )
      )
    : otherImport;

/**
 * The StoryIndexGenerator extracts stories and docs entries for each file matching
 * (one or more) stories "specifiers", as defined in main.js.
 *
 * The output is a set of entries (see above for the types).
 *
 * Each file is treated as a stories or a (modern) docs file.
 *
 * A stories file is indexed by an indexer (passed in), which produces a list of stories.
 *   - If the stories have the `parameters.docsOnly` setting, they are disregarded.
 *   - If the indexer is a "docs template" indexer, OR docsPage is enabled,
 *       a templated docs entry is added pointing to the story file.
 *
 * A (modern) docs file is indexed, a standalone docs entry is added.
 *
 * The entries are "uniq"-ed and sorted. Stories entries are preferred to docs entries and
 * standalone docs entries are preferred to templates (with warnings).
 */
export class StoryIndexGenerator {
  // An internal cache mapping specifiers to a set of path=><set of stories>
  // Later, we'll combine each of these subsets together to form the full index
  private specifierToCache: Map<NormalizedStoriesSpecifier, SpecifierStoriesCache>;

  // Cache the last value of `getStoryIndex`. We invalidate (by unsetting) when:
  //  - any file changes, including deletions
  //  - the preview changes [not yet implemented]
  private lastIndex?: StoryIndex;

  constructor(
    public readonly specifiers: NormalizedStoriesSpecifier[],
    public readonly options: {
      workingDir: Path;
      configDir: Path;
      storiesV2Compatibility: boolean;
      storyStoreV7: boolean;
      storyIndexers: StoryIndexer[];
      docs: DocsOptions;
    }
  ) {
    this.specifierToCache = new Map();
  }

  async initialize() {
    // Find all matching paths for each specifier
    await Promise.all(
      this.specifiers.map(async (specifier) => {
        const pathToSubIndex = {} as SpecifierStoriesCache;

<<<<<<< HEAD
        const files = new FDir()
          .withFullPaths()
          .glob(slash(path.join(this.options.workingDir, specifier.directory, specifier.files)))
          .crawl(slash(path.join(this.options.workingDir, specifier.directory)))
          .sync() as string[];
=======
        const files = (await new FDir()
          .withFullPaths()
          .glob(slash(path.join(this.options.workingDir, specifier.directory, specifier.files)))
          .crawl(slash(path.join(this.options.workingDir, specifier.directory)))
          .withPromise()) as string[];
>>>>>>> 259b2df9

        files.sort().forEach((absolutePath: Path) => {
          const ext = path.extname(absolutePath);
          if (ext === '.storyshot') {
            const relativePath = path.relative(this.options.workingDir, absolutePath);
            logger.info(`Skipping ${ext} file ${relativePath}`);
            return;
          }

          pathToSubIndex[absolutePath] = false;
        });

        this.specifierToCache.set(specifier, pathToSubIndex);
      })
    );

    // Extract stories for each file
    await this.ensureExtracted();
  }

  /**
   * Run the updater function over all the empty cache entries
   */
  async updateExtracted(
    updater: (
      specifier: NormalizedStoriesSpecifier,
      absolutePath: Path,
      existingEntry: CacheEntry
    ) => Promise<CacheEntry>,
    overwrite = false
  ) {
    await Promise.all(
      this.specifiers.map(async (specifier) => {
        const entry = this.specifierToCache.get(specifier);
        return Promise.all(
          Object.keys(entry).map(async (absolutePath) => {
            if (entry[absolutePath] && !overwrite) return;
            entry[absolutePath] = await updater(specifier, absolutePath, entry[absolutePath]);
          })
        );
      })
    );
  }

  isDocsMdx(absolutePath: Path) {
    return /(?<!\.stories)\.mdx$/i.test(absolutePath);
  }

  async ensureExtracted(): Promise<IndexEntry[]> {
    // First process all the story files. Then, in a second pass,
    // process the docs files. The reason for this is that the docs
    // files may use the `<Meta of={XStories} />` syntax, which requires
    // that the story file that contains the meta be processed first.
    await this.updateExtracted(async (specifier, absolutePath) =>
      this.isDocsMdx(absolutePath) ? false : this.extractStories(specifier, absolutePath)
    );

    if (this.options.docs.enabled) {
      await this.updateExtracted(async (specifier, absolutePath) =>
        this.extractDocs(specifier, absolutePath)
      );
    }

    return this.specifiers.flatMap((specifier) => {
      const cache = this.specifierToCache.get(specifier);
      return Object.values(cache).flatMap((entry): IndexEntry[] => {
        if (!entry) return [];
        if (entry.type === 'docs') return [entry];
        return entry.entries;
      });
    });
  }

  findDependencies(absoluteImports: Path[]) {
    const dependencies = [] as StoriesCacheEntry[];
    const foundImports = new Set();
    this.specifierToCache.forEach((cache) => {
      const fileNames = Object.keys(cache).filter((fileName) => {
        const foundImport = absoluteImports.find((storyImport) => fileName.startsWith(storyImport));
        if (foundImport) foundImports.add(foundImport);
        return !!foundImport;
      });
      fileNames.forEach((fileName) => {
        const cacheEntry = cache[fileName];
        if (cacheEntry && cacheEntry.type === 'stories') {
          dependencies.push(cacheEntry);
        } else {
          throw new Error(`Unexpected dependency: ${cacheEntry}`);
        }
      });
    });

    // imports can include non-story imports, so it's ok if
    // there are fewer foundImports than absoluteImports
    // if (absoluteImports.length !== foundImports.size) {
    //   throw new Error(`Missing dependencies: ${absoluteImports.filter((p) => !foundImports.has(p))}`));
    // }

    return dependencies;
  }

  async extractStories(specifier: NormalizedStoriesSpecifier, absolutePath: Path) {
    const relativePath = path.relative(this.options.workingDir, absolutePath);
    const entries = [] as IndexEntry[];
    try {
      const importPath = slash(normalizeStoryPath(relativePath));
      const makeTitle = (userTitle?: string) => {
        return userOrAutoTitleFromSpecifier(importPath, specifier, userTitle);
      };

      const storyIndexer = this.options.storyIndexers.find((indexer) =>
        indexer.test.exec(absolutePath)
      );
      if (!storyIndexer) {
        throw new Error(`No matching story indexer found for ${absolutePath}`);
      }
      const csf = await storyIndexer.indexer(absolutePath, { makeTitle });

      csf.stories.forEach(({ id, name, parameters }) => {
        if (!parameters?.docsOnly) {
          entries.push({ id, title: csf.meta.title, name, importPath, type: 'story' });
        }
      });

      if (this.options.docs.enabled) {
        // We always add a template for *.stories.mdx, but only if docs page is enabled for
        // regular CSF files
        if (storyIndexer.addDocsTemplate || this.options.docs.docsPage) {
          const name = this.options.docs.defaultName;
          const id = toId(csf.meta.title, name);
          entries.unshift({
            id,
            title: csf.meta.title,
            name,
            importPath,
            type: 'docs',
            storiesImports: [],
            standalone: false,
          });
        }
      }
    } catch (err) {
      if (err instanceof NoMetaError) {
        logger.info(`💡 Skipping ${relativePath}: ${err}`);
      } else {
        logger.warn(`🚨 Extraction error on ${relativePath}: ${err}`);
        throw err;
      }
    }
    return { entries, type: 'stories', dependents: [] } as StoriesCacheEntry;
  }

  async extractDocs(specifier: NormalizedStoriesSpecifier, absolutePath: Path) {
    const relativePath = path.relative(this.options.workingDir, absolutePath);
    try {
      if (!this.options.storyStoreV7) {
        throw new Error(`You cannot use \`.mdx\` files without using \`storyStoreV7\`.`);
      }

      const normalizedPath = normalizeStoryPath(relativePath);
      const importPath = slash(normalizedPath);

      // This `await require(...)` is a bit of a hack. It's necessary because
      // `docs-mdx` depends on ESM code, which must be asynchronously imported
      // to be used in CJS. Unfortunately, we cannot use `import()` here, because
      // it will be transpiled down to `require()` by Babel. So instead, we require
      // a CJS export from `@storybook/docs-mdx` that does the `async import` for us.

      // eslint-disable-next-line global-require
      const { analyze } = await require('@storybook/docs-mdx');
      const content = await fs.readFile(absolutePath, 'utf8');
      const result: {
        title?: ComponentTitle;
        of?: Path;
        name?: StoryName;
        isTemplate?: boolean;
        imports?: Path[];
      } = analyze(content);

      // Templates are not indexed
      if (result.isTemplate) return false;

      const absoluteImports = (result.imports as string[]).map((p) =>
        makeAbsolute(p, normalizedPath, this.options.workingDir)
      );

      // Go through the cache and collect all of the cache entries that this docs file depends on.
      // We'll use this to make sure this docs cache entry is invalidated when any of its dependents
      // are invalidated.
      const dependencies = this.findDependencies(absoluteImports);

      // Also, if `result.of` is set, it means that we're using the `<Meta of={XStories} />` syntax,
      // so find the `title` defined the file that `meta` points to.
      let ofTitle: string;
      if (result.of) {
        const absoluteOf = makeAbsolute(result.of, normalizedPath, this.options.workingDir);
        dependencies.forEach((dep) => {
          if (dep.entries.length > 0) {
            const first = dep.entries[0];
            if (path.resolve(this.options.workingDir, first.importPath).startsWith(absoluteOf)) {
              ofTitle = first.title;
            }
          }
        });

        if (!ofTitle)
          throw new Error(`Could not find "${result.of}" for docs file "${relativePath}".`);
      }

      // Track that we depend on this for easy invalidation later.
      dependencies.forEach((dep) => {
        dep.dependents.push(absolutePath);
      });

      const title = ofTitle || userOrAutoTitleFromSpecifier(importPath, specifier, result.title);
      const name = result.name || this.options.docs.defaultName;
      const id = toId(title, name);

      const docsEntry: DocsCacheEntry = {
        id,
        title,
        name,
        importPath,
        storiesImports: dependencies.map((dep) => dep.entries[0].importPath),
        type: 'docs',
        standalone: true,
      };
      return docsEntry;
    } catch (err) {
      logger.warn(`🚨 Extraction error on ${relativePath}: ${err}`);
      throw err;
    }
  }

  chooseDuplicate(firstEntry: IndexEntry, secondEntry: IndexEntry): IndexEntry {
    let firstIsBetter = true;
    if (secondEntry.type === 'story') {
      firstIsBetter = false;
    } else if (secondEntry.standalone && firstEntry.type === 'docs' && !firstEntry.standalone) {
      firstIsBetter = false;
    }
    const betterEntry = firstIsBetter ? firstEntry : secondEntry;
    const worseEntry = firstIsBetter ? secondEntry : firstEntry;

    const changeDocsName = 'Use `<Meta of={} name="Other Name">` to distinguish them.';

    // This shouldn't be possible, but double check and use for typing
    if (worseEntry.type === 'story') throw new Error(`Duplicate stories with id: ${firstEntry.id}`);

    if (betterEntry.type === 'story') {
      const worseDescriptor = worseEntry.standalone
        ? `component docs page`
        : `automatically generated docs page`;
      if (betterEntry.name === this.options.docs.defaultName) {
        logger.warn(
          `🚨 You have a story for ${betterEntry.title} with the same name as your default docs entry name (${betterEntry.name}), so the docs page is being dropped. Consider changing the story name.`
        );
      } else {
        logger.warn(
          `🚨 You have a story for ${betterEntry.title} with the same name as your ${worseDescriptor} (${worseEntry.name}), so the docs page is being dropped. ${changeDocsName}`
        );
      }
    } else if (betterEntry.standalone) {
      // Both entries are standalone but pointing at the same place
      if (worseEntry.standalone) {
        logger.warn(
          `🚨 You have two component docs pages with the same name ${betterEntry.title}:${betterEntry.name}. ${changeDocsName}`
        );
      }
      // If one entry is standalone (i.e. .mdx of={}) we are OK with it overriding a template
      //   - docs page templates, this is totally fine and expected
      //   - not sure if it is even possible to have a .mdx of={} pointing at a stories.mdx file
    } else {
      // If both entries are templates (e.g. you have two CSF files with the same title), then
      //   we need to merge the entries. We'll use the the first one's name and importPath,
      //   but ensure we include both as storiesImports so they are both loaded before rendering
      //   the story (for the <Stories> block & friends)
      return {
        ...betterEntry,
        storiesImports: [
          ...betterEntry.storiesImports,
          worseEntry.importPath,
          ...worseEntry.storiesImports,
        ],
      };
    }

    return betterEntry;
  }

  async sortStories(storiesList: IndexEntry[]) {
    const entries: StoryIndex['entries'] = {};

    storiesList.forEach((entry) => {
      const existing = entries[entry.id];
      if (existing) {
        entries[entry.id] = this.chooseDuplicate(existing, entry);
      } else {
        entries[entry.id] = entry;
      }
    });

    const sortableStories = Object.values(entries);

    // Skip sorting if we're in v6 mode because we don't have
    // all the info we need here
    if (this.options.storyStoreV7) {
      const storySortParameter = await this.getStorySortParameter();
      const fileNameOrder = this.storyFileNames();
      sortStoriesV7(sortableStories, storySortParameter, fileNameOrder);
    }

    return sortableStories.reduce((acc, item) => {
      acc[item.id] = item;
      return acc;
    }, {} as StoryIndex['entries']);
  }

  async getIndex() {
    if (this.lastIndex) return this.lastIndex;

    // Extract any entries that are currently missing
    // Pull out each file's stories into a list of stories, to be composed and sorted
    const storiesList = await this.ensureExtracted();
    const sorted = await this.sortStories(storiesList);

    let compat = sorted;
    if (this.options.storiesV2Compatibility) {
      const titleToStoryCount = Object.values(sorted).reduce((acc, story) => {
        acc[story.title] = (acc[story.title] || 0) + 1;
        return acc;
      }, {} as Record<ComponentTitle, number>);

      // @ts-expect-error (Converted from ts-ignore)
      compat = Object.entries(sorted).reduce((acc, entry) => {
        const [id, story] = entry;
        if (story.type === 'docs') return acc;

        acc[id] = {
          ...story,
          kind: story.title,
          story: story.name,
          parameters: {
            __id: story.id,
            docsOnly: titleToStoryCount[story.title] === 1 && story.name === 'Page',
            fileName: story.importPath,
          },
        };
        return acc;
      }, {} as Record<StoryId, V2CompatIndexEntry>);
    }

    this.lastIndex = {
      v: 4,
      entries: compat,
    };

    return this.lastIndex;
  }

  invalidate(specifier: NormalizedStoriesSpecifier, importPath: Path, removed: boolean) {
    const absolutePath = slash(path.resolve(this.options.workingDir, importPath));
    const cache = this.specifierToCache.get(specifier);

    const cacheEntry = cache[absolutePath];
    if (cacheEntry && cacheEntry.type === 'stories') {
      const { dependents } = cacheEntry;

      const invalidated = new Set();
      // the dependent can be in ANY cache, so we loop over all of them
      this.specifierToCache.forEach((otherCache) => {
        dependents.forEach((dep) => {
          if (otherCache[dep]) {
            invalidated.add(dep);
            // eslint-disable-next-line no-param-reassign
            otherCache[dep] = false;
          }
        });
      });

      const notFound = dependents.filter((dep) => !invalidated.has(dep));
      if (notFound.length > 0) {
        throw new Error(`Could not invalidate ${notFound.length} deps: ${notFound.join(', ')}`);
      }
    }

    if (removed) {
      if (cacheEntry && cacheEntry.type === 'docs') {
        const absoluteImports = cacheEntry.storiesImports.map((p) =>
          path.resolve(this.options.workingDir, p)
        );
        const dependencies = this.findDependencies(absoluteImports);
        dependencies.forEach((dep) =>
          dep.dependents.splice(dep.dependents.indexOf(absolutePath), 1)
        );
      }
      delete cache[absolutePath];
    } else {
      cache[absolutePath] = false;
    }
    this.lastIndex = null;
  }

  async getStorySortParameter() {
    const previewFile = ['js', 'jsx', 'ts', 'tsx']
      .map((ext) => path.join(this.options.configDir, `preview.${ext}`))
      .find((fname) => fs.existsSync(fname));
    let storySortParameter;
    if (previewFile) {
      const previewCode = (await fs.readFile(previewFile, 'utf-8')).toString();
      storySortParameter = await getStorySortParameter(previewCode);
    }

    return storySortParameter;
  }

  // Get the story file names in "imported order"
  storyFileNames() {
    return Array.from(this.specifierToCache.values()).flatMap((r) => Object.keys(r));
  }
}<|MERGE_RESOLUTION|>--- conflicted
+++ resolved
@@ -90,19 +90,11 @@
       this.specifiers.map(async (specifier) => {
         const pathToSubIndex = {} as SpecifierStoriesCache;
 
-<<<<<<< HEAD
-        const files = new FDir()
-          .withFullPaths()
-          .glob(slash(path.join(this.options.workingDir, specifier.directory, specifier.files)))
-          .crawl(slash(path.join(this.options.workingDir, specifier.directory)))
-          .sync() as string[];
-=======
         const files = (await new FDir()
           .withFullPaths()
           .glob(slash(path.join(this.options.workingDir, specifier.directory, specifier.files)))
           .crawl(slash(path.join(this.options.workingDir, specifier.directory)))
           .withPromise()) as string[];
->>>>>>> 259b2df9
 
         files.sort().forEach((absolutePath: Path) => {
           const ext = path.extname(absolutePath);
