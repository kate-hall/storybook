import path from 'path';
import chalk from 'chalk';
import fs from 'fs-extra';
import glob from 'globby';
import slash from 'slash';
import invariant from 'tiny-invariant';

import type {
  IndexEntry,
  StoryIndexEntry,
  DocsIndexEntry,
  ComponentTitle,
  NormalizedStoriesSpecifier,
  StoryIndexer,
  DocsOptions,
  Path,
  Tag,
  StoryIndex,
  V3CompatIndexEntry,
  StoryId,
  StoryName,
} from '@storybook/types';
import { userOrAutoTitleFromSpecifier, sortStoriesV7 } from '@storybook/preview-api';
import { commonGlobOptions, normalizeStoryPath } from '@storybook/core-common';
import { logger, once } from '@storybook/node-logger';
import { getStorySortParameter } from '@storybook/csf-tools';
import { toId } from '@storybook/csf';
import { analyze } from '@storybook/docs-mdx';
import dedent from 'ts-dedent';
import { autoName } from './autoName';
import { IndexingError, MultipleIndexingError } from './IndexingError';

/** A .mdx file will produce a docs entry */
type DocsCacheEntry = DocsIndexEntry;
/** A *.stories.* file will produce a list of stories and possibly a docs entry */
type StoriesCacheEntry = {
  entries: (StoryIndexEntry | DocsIndexEntry)[];
  dependents: Path[];
  type: 'stories';
};
type ErrorEntry = {
  type: 'error';
  err: IndexingError;
};
type CacheEntry = false | StoriesCacheEntry | DocsCacheEntry | ErrorEntry;
type SpecifierStoriesCache = Record<Path, CacheEntry>;

export const AUTODOCS_TAG = 'autodocs';
export const STORIES_MDX_TAG = 'stories-mdx';
export const PLAY_FN_TAG = 'play-fn';

/** Was this docs entry generated by a .mdx file? (see discussion below) */
export function isMdxEntry({ tags }: DocsIndexEntry) {
  return !tags?.includes(AUTODOCS_TAG) && !tags?.includes(STORIES_MDX_TAG);
}

const makeAbsolute = (otherImport: Path, normalizedPath: Path, workingDir: Path) =>
  otherImport.startsWith('.')
    ? slash(
        path.resolve(
          workingDir,
          normalizeStoryPath(path.join(path.dirname(normalizedPath), otherImport))
        )
      )
    : otherImport;

/**
 * The StoryIndexGenerator extracts stories and docs entries for each file matching
 * (one or more) stories "specifiers", as defined in main.js.
 *
 * The output is a set of entries (see above for the types).
 *
 * Each file is treated as a stories or a (modern) docs file.
 *
 * A stories file is indexed by an indexer (passed in), which produces a list of stories.
 *   - If the stories have the `parameters.docsOnly` setting, they are disregarded.
 *   - If the stories have the 'stories-mdx' tag (i.e. were generated by a .stories.mdx file),
 *        OR autodocs is enabled, a docs entry is added pointing to the story file.
 *
 * A (modern) docs (.mdx) file is indexed, a docs entry is added.
 *
 * In the preview, a docs entry with either the `autodocs` or `stories-mdx` tags will be rendered
 * as a CSF file that exports an MDX template on the `docs.page` parameter, whereas
 * other docs entries are rendered as MDX files directly.
 *
 * The entries are "uniq"-ed and sorted. Stories entries are preferred to docs entries and
 * MDX docs entries are preferred to CSF templates (with warnings).
 */
export class StoryIndexGenerator {
  // An internal cache mapping specifiers to a set of path=><set of stories>
  // Later, we'll combine each of these subsets together to form the full index
  private specifierToCache: Map<NormalizedStoriesSpecifier, SpecifierStoriesCache>;

  // Cache the last value of `getStoryIndex`. We invalidate (by unsetting) when:
  //  - any file changes, including deletions
  //  - the preview changes [not yet implemented]
  private lastIndex?: StoryIndex | null;

  // Same as the above but for the error case
  private lastError?: Error | null;

  constructor(
    public readonly specifiers: NormalizedStoriesSpecifier[],
    public readonly options: {
      workingDir: Path;
      configDir: Path;
      storiesV2Compatibility: boolean;
      storyStoreV7: boolean;
      storyIndexers: StoryIndexer[];
      docs: DocsOptions;
    }
  ) {
    this.specifierToCache = new Map();
  }

  async initialize() {
    // Find all matching paths for each specifier
    const specifiersAndCaches = await Promise.all(
      this.specifiers.map(async (specifier) => {
        const pathToSubIndex = {} as SpecifierStoriesCache;

        const fullGlob = slash(path.join(specifier.directory, specifier.files));
        const files = await glob(
          fullGlob,
          // Do not treat workingDir path as a glob pattern
          { absolute: true, cwd: this.options.workingDir }
        );
<<<<<<< HEAD
=======
        const files = await glob(fullGlob, commonGlobOptions(fullGlob));
>>>>>>> 7f565488

        if (files.length === 0) {
          once.warn(
            `No story files found for the specified pattern: ${chalk.blue(
              path.join(specifier.directory, specifier.files)
            )}`
          );
        }

        files.sort().forEach((absolutePath: Path) => {
          const ext = path.extname(absolutePath);
          if (ext === '.storyshot') {
            const relativePath = path.relative(this.options.workingDir, absolutePath);
            logger.info(`Skipping ${ext} file ${relativePath}`);
            return;
          }

          pathToSubIndex[absolutePath] = false;
        });

        return [specifier, pathToSubIndex] as const;
      })
    );

    // We do this in a second step to avoid timing issues with the Promise.all above -- to ensure
    // the keys in the `specifierToCache` object are consistent with the order of specifiers.
    specifiersAndCaches.forEach(([specifier, cache]) =>
      this.specifierToCache.set(specifier, cache)
    );

    // Extract stories for each file
    await this.ensureExtracted();
  }

  /**
   * Run the updater function over all the empty cache entries
   */
  async updateExtracted(
    updater: (
      specifier: NormalizedStoriesSpecifier,
      absolutePath: Path,
      existingEntry: CacheEntry
    ) => Promise<CacheEntry>,
    overwrite = false
  ) {
    await Promise.all(
      this.specifiers.map(async (specifier) => {
        const entry = this.specifierToCache.get(specifier);
        if (!entry)
          throw new Error(
            `specifier ${specifier} does not have a matching cache entry in specifierToCache`
          );
        return Promise.all(
          Object.keys(entry).map(async (absolutePath) => {
            if (entry[absolutePath] && !overwrite) return;

            try {
              entry[absolutePath] = await updater(specifier, absolutePath, entry[absolutePath]);
            } catch (err) {
              const relativePath = `.${path.sep}${path.relative(
                this.options.workingDir,
                absolutePath
              )}`;

              entry[absolutePath] = {
                type: 'error',
                err: new IndexingError(
                  err instanceof Error ? err.message : String(err),
                  [relativePath],
                  err instanceof Error ? err.stack : undefined
                ),
              };
            }
          })
        );
      })
    );
  }

  isDocsMdx(absolutePath: Path) {
    return /(?<!\.stories)\.mdx$/i.test(absolutePath);
  }

  async ensureExtracted(): Promise<(IndexEntry | ErrorEntry)[]> {
    // First process all the story files. Then, in a second pass,
    // process the docs files. The reason for this is that the docs
    // files may use the `<Meta of={XStories} />` syntax, which requires
    // that the story file that contains the meta be processed first.
    await this.updateExtracted(async (specifier, absolutePath) =>
      this.isDocsMdx(absolutePath) ? false : this.extractStories(specifier, absolutePath)
    );

    await this.updateExtracted(async (specifier, absolutePath) =>
      this.extractDocs(specifier, absolutePath)
    );

    return this.specifiers.flatMap((specifier) => {
      const cache = this.specifierToCache.get(specifier);
      if (!cache)
        throw new Error(
          `specifier ${specifier} does not have a matching cache entry in specifierToCache`
        );
      return Object.values(cache).flatMap((entry): (IndexEntry | ErrorEntry)[] => {
        if (!entry) return [];
        if (entry.type === 'docs') return [entry];
        if (entry.type === 'error') return [entry];
        return entry.entries;
      });
    });
  }

  findDependencies(absoluteImports: Path[]) {
    return [...this.specifierToCache.values()].flatMap((cache: SpecifierStoriesCache) =>
      Object.entries(cache)
        .filter(([fileName, cacheEntry]) => {
          // We are only interested in stories cache entries (and assume they've been processed already)
          // If we found a match in the cache that's still null or not a stories file,
          // it is a docs file and it isn't a dependency / storiesImport.
          // See https://github.com/storybookjs/storybook/issues/20958
          if (!cacheEntry || cacheEntry.type !== 'stories') return false;

          return !!absoluteImports.find((storyImport) =>
            fileName.match(new RegExp(`^${storyImport}(\\.[^.]+)?$`))
          );
        })
        .map(([_, cacheEntry]) => cacheEntry as StoriesCacheEntry)
    );
  }

  async extractStories(specifier: NormalizedStoriesSpecifier, absolutePath: Path) {
    const relativePath = path.relative(this.options.workingDir, absolutePath);
    const entries = [] as IndexEntry[];
    const importPath = slash(normalizeStoryPath(relativePath));
    const makeTitle = (userTitle?: string) => {
      const title = userOrAutoTitleFromSpecifier(importPath, specifier, userTitle);
      if (!title)
        throw new Error(
          "makeTitle created an undefined title. This happens when a specifier's doesn't have any matches in its fileName"
        );
      return title;
    };

    const storyIndexer = this.options.storyIndexers.find((indexer) =>
      indexer.test.exec(absolutePath)
    );
    if (!storyIndexer) {
      throw new Error(`No matching story indexer found for ${absolutePath}`);
    }
    const csf = await storyIndexer.indexer(absolutePath, { makeTitle });
    const componentTags = csf.meta.tags || [];
    csf.stories.forEach(({ id, name, tags: storyTags, parameters }) => {
      if (!parameters?.docsOnly) {
        const tags = [...(storyTags || componentTags), 'story'];
        invariant(csf.meta.title);
        entries.push({ id, title: csf.meta.title, name, importPath, tags, type: 'story' });
      }
    });

    if (csf.stories.length) {
      const { autodocs } = this.options.docs;
      const componentAutodocs = componentTags.includes(AUTODOCS_TAG);
      const autodocsOptedIn = autodocs === true || (autodocs === 'tag' && componentAutodocs);
      // We need a docs entry attached to the CSF file if either:
      //  a) it is a stories.mdx transpiled to CSF, OR
      //  b) we have docs page enabled for this file
      if (componentTags.includes(STORIES_MDX_TAG) || autodocsOptedIn) {
        const name = this.options.docs.defaultName;
        if (!name) throw new Error('expected a defaultName property in options.docs');
        invariant(csf.meta.title);
        const id = toId(csf.meta.title, name);
        entries.unshift({
          id,
          title: csf.meta.title,
          name,
          importPath,
          type: 'docs',
          tags: [
            ...componentTags,
            'docs',
            ...(autodocsOptedIn && !componentAutodocs ? [AUTODOCS_TAG] : []),
          ],
          storiesImports: [],
        });
      }
    }

    return { entries, type: 'stories', dependents: [] } as StoriesCacheEntry;
  }

  async extractDocs(specifier: NormalizedStoriesSpecifier, absolutePath: Path) {
    const relativePath = path.relative(this.options.workingDir, absolutePath);
    try {
      if (!this.options.storyStoreV7) {
        throw new Error(`You cannot use \`.mdx\` files without using \`storyStoreV7\`.`);
      }

      const normalizedPath = normalizeStoryPath(relativePath);
      const importPath = slash(normalizedPath);

      const content = await fs.readFile(absolutePath, 'utf8');

      const result: {
        title?: ComponentTitle;
        of?: Path;
        name?: StoryName;
        isTemplate?: boolean;
        imports?: Path[];
        tags?: Tag[];
      } = analyze(content);

      // Templates are not indexed
      if (result.isTemplate) return false;

      const absoluteImports = (result.imports as string[]).map((p) =>
        makeAbsolute(p, normalizedPath, this.options.workingDir)
      );

      // Go through the cache and collect all of the cache entries that this docs file depends on.
      // We'll use this to make sure this docs cache entry is invalidated when any of its dependents
      // are invalidated.f
      const dependencies = this.findDependencies(absoluteImports);

      // To ensure the `<Meta of={}/>` import is always first in the list, we'll bring the dependency
      // that contains it to the front of the list.
      let sortedDependencies = dependencies;

      // Also, if `result.of` is set, it means that we're using the `<Meta of={XStories} />` syntax,
      // so find the `title` defined the file that `meta` points to.
      let csfEntry: StoryIndexEntry | undefined;
      if (result.of) {
        const absoluteOf = makeAbsolute(result.of, normalizedPath, this.options.workingDir);
        dependencies.forEach((dep) => {
          if (dep.entries.length > 0) {
            const first = dep.entries.find((e) => e.type !== 'docs') as StoryIndexEntry;

            if (
              path
                .normalize(path.resolve(this.options.workingDir, first.importPath))
                .startsWith(path.normalize(absoluteOf))
            ) {
              csfEntry = first;
            }
          }

          sortedDependencies = [dep, ...dependencies.filter((d) => d !== dep)];
        });

        if (!csfEntry)
          throw new Error(
            dedent`Could not find or load CSF file at path "${result.of}" referenced by \`of={}\` in docs file "${relativePath}".
            
              - Does that file exist?
              - If so, is it a CSF file (\`.stories.*\`)?
              - If so, is it matched by the \`stories\` glob in \`main.js\`?
              - If so, has the file successfully loaded in Storybook and are its stories visible?`
          );
      }

      // Track that we depend on this for easy invalidation later.
      dependencies.forEach((dep) => {
        dep.dependents.push(absolutePath);
      });

      const title =
        csfEntry?.title || userOrAutoTitleFromSpecifier(importPath, specifier, result.title);
      if (!title)
        throw new Error(
          "makeTitle created an undefined title. This happens when a specifier's doesn't have any matches in its fileName"
        );
      const { defaultName } = this.options.docs;
      if (!defaultName) throw new Error('expected a defaultName property in options.docs');

      const name =
        result.name ||
        (csfEntry ? autoName(importPath, csfEntry.importPath, defaultName) : defaultName);
      const id = toId(title, name);

      const docsEntry: DocsCacheEntry = {
        id,
        title,
        name,
        importPath,
        storiesImports: sortedDependencies.map((dep) => dep.entries[0].importPath),
        type: 'docs',
        tags: [...(result.tags || []), csfEntry ? 'attached-mdx' : 'unattached-mdx', 'docs'],
      };
      return docsEntry;
    } catch (err) {
      if (err && (err as { source: any }).source?.match(/mdast-util-mdx-jsx/g)) {
        logger.warn(
          `💡 This seems to be an MDX2 syntax error. Please refer to the MDX section in the following resource for assistance on how to fix this: ${chalk.yellow(
            'https://storybook.js.org/migration-guides/7.0'
          )}`
        );
      }
      throw err;
    }
  }

  chooseDuplicate(firstEntry: IndexEntry, secondEntry: IndexEntry): IndexEntry {
    // NOTE: it is possible for the same entry to show up twice (if it matches >1 glob). That's OK.
    if (firstEntry.importPath === secondEntry.importPath) {
      return firstEntry;
    }

    let firstIsBetter = true;
    if (secondEntry.type === 'story') {
      firstIsBetter = false;
    } else if (isMdxEntry(secondEntry) && firstEntry.type === 'docs' && !isMdxEntry(firstEntry)) {
      firstIsBetter = false;
    }
    const betterEntry = firstIsBetter ? firstEntry : secondEntry;
    const worseEntry = firstIsBetter ? secondEntry : firstEntry;

    const changeDocsName = 'Use `<Meta of={} name="Other Name">` to distinguish them.';

    // This shouldn't be possible, but double check and use for typing
    if (worseEntry.type === 'story')
      throw new IndexingError(`Duplicate stories with id: ${firstEntry.id}`, [
        firstEntry.importPath,
        secondEntry.importPath,
      ]);

    if (betterEntry.type === 'story') {
      const worseDescriptor = isMdxEntry(worseEntry)
        ? `component docs page`
        : `automatically generated docs page`;
      if (betterEntry.name === this.options.docs.defaultName) {
        throw new IndexingError(
          `You have a story for ${betterEntry.title} with the same name as your default docs entry name (${betterEntry.name}), so the docs page is being dropped. Consider changing the story name.`,
          [firstEntry.importPath, secondEntry.importPath]
        );
      } else {
        throw new IndexingError(
          `You have a story for ${betterEntry.title} with the same name as your ${worseDescriptor} (${worseEntry.name}), so the docs page is being dropped. ${changeDocsName}`,
          [firstEntry.importPath, secondEntry.importPath]
        );
      }
    } else if (isMdxEntry(betterEntry)) {
      // Both entries are MDX but pointing at the same place
      if (isMdxEntry(worseEntry)) {
        throw new IndexingError(
          `You have two component docs pages with the same name ${betterEntry.title}:${betterEntry.name}. ${changeDocsName}`,
          [firstEntry.importPath, secondEntry.importPath]
        );
      }

      // If you link a file to a tagged CSF file, you have probably made a mistake
      if (worseEntry.tags?.includes(AUTODOCS_TAG) && this.options.docs.autodocs !== true)
        throw new IndexingError(
          `You created a component docs page for '${worseEntry.title}', but also tagged the CSF file with '${AUTODOCS_TAG}'. This is probably a mistake.`,
          [betterEntry.importPath, worseEntry.importPath]
        );

      // Otherwise the existing entry is created by `autodocs=true` which allowed to be overridden.
    } else {
      // If both entries are templates (e.g. you have two CSF files with the same title), then
      //   we need to merge the entries. We'll use the the first one's name and importPath,
      //   but ensure we include both as storiesImports so they are both loaded before rendering
      //   the story (for the <Stories> block & friends)
      return {
        ...betterEntry,
        storiesImports: [
          ...betterEntry.storiesImports,
          worseEntry.importPath,
          ...worseEntry.storiesImports,
        ],
      };
    }

    return betterEntry;
  }

  async sortStories(entries: StoryIndex['entries']) {
    const sortableStories = Object.values(entries);

    // Skip sorting if we're in v6 mode because we don't have
    // all the info we need here
    if (this.options.storyStoreV7) {
      const storySortParameter = await this.getStorySortParameter();
      const fileNameOrder = this.storyFileNames();
      sortStoriesV7(sortableStories, storySortParameter, fileNameOrder);
    }

    return sortableStories.reduce((acc, item) => {
      acc[item.id] = item;
      return acc;
    }, {} as StoryIndex['entries']);
  }

  async getIndex() {
    if (this.lastIndex) return this.lastIndex;
    if (this.lastError) throw this.lastError;

    // Extract any entries that are currently missing
    // Pull out each file's stories into a list of stories, to be composed and sorted
    const storiesList = await this.ensureExtracted();

    try {
      const errorEntries = storiesList.filter((entry) => entry.type === 'error');
      if (errorEntries.length)
        throw new MultipleIndexingError(errorEntries.map((entry) => (entry as ErrorEntry).err));

      const duplicateErrors: IndexingError[] = [];
      const indexEntries: StoryIndex['entries'] = {};
      (storiesList as IndexEntry[]).forEach((entry) => {
        try {
          const existing = indexEntries[entry.id];
          if (existing) {
            indexEntries[entry.id] = this.chooseDuplicate(existing, entry);
          } else {
            indexEntries[entry.id] = entry;
          }
        } catch (err) {
          if (err instanceof IndexingError) duplicateErrors.push(err);
        }
      });
      if (duplicateErrors.length) throw new MultipleIndexingError(duplicateErrors);

      const sorted = await this.sortStories(indexEntries);

      let compat = sorted;
      if (this.options.storiesV2Compatibility) {
        const titleToStoryCount = Object.values(sorted).reduce((acc, story) => {
          acc[story.title] = (acc[story.title] || 0) + 1;
          return acc;
        }, {} as Record<ComponentTitle, number>);

        // @ts-expect-error (Converted from ts-ignore)
        compat = Object.entries(sorted).reduce((acc, entry) => {
          const [id, story] = entry;
          if (story.type === 'docs') return acc;

          acc[id] = {
            ...story,
            kind: story.title,
            story: story.name,
            parameters: {
              __id: story.id,
              docsOnly: titleToStoryCount[story.title] === 1 && story.name === 'Page',
              fileName: story.importPath,
            },
          };
          return acc;
        }, {} as Record<StoryId, V3CompatIndexEntry>);
      }

      this.lastIndex = {
        v: 4,
        entries: compat,
      };

      return this.lastIndex;
    } catch (err) {
      this.lastError = err == null || err instanceof Error ? err : undefined;
      invariant(this.lastError);
      logger.warn(`🚨 ${this.lastError.toString()}`);
      throw this.lastError;
    }
  }

  invalidate(specifier: NormalizedStoriesSpecifier, importPath: Path, removed: boolean) {
    const absolutePath = slash(path.resolve(this.options.workingDir, importPath));
    const cache = this.specifierToCache.get(specifier);
    if (!cache) throw new Error(`no `);
    const cacheEntry = cache[absolutePath];
    if (cacheEntry && cacheEntry.type === 'stories') {
      const { dependents } = cacheEntry;

      const invalidated = new Set();
      // the dependent can be in ANY cache, so we loop over all of them
      this.specifierToCache.forEach((otherCache) => {
        dependents.forEach((dep) => {
          if (otherCache[dep]) {
            invalidated.add(dep);
            // eslint-disable-next-line no-param-reassign
            otherCache[dep] = false;
          }
        });
      });
    }

    if (removed) {
      if (cacheEntry && cacheEntry.type === 'docs') {
        const absoluteImports = cacheEntry.storiesImports.map((p) =>
          path.resolve(this.options.workingDir, p)
        );
        const dependencies = this.findDependencies(absoluteImports);
        dependencies.forEach((dep) =>
          dep.dependents.splice(dep.dependents.indexOf(absolutePath), 1)
        );
      }
      delete cache[absolutePath];
    } else {
      cache[absolutePath] = false;
    }
    this.lastIndex = null;
    this.lastError = null;
  }

  async getStorySortParameter() {
    const previewFile = ['js', 'jsx', 'ts', 'tsx', 'mjs', 'cjs']
      .map((ext) => path.join(this.options.configDir, `preview.${ext}`))
      .find((fname) => fs.existsSync(fname));
    let storySortParameter;
    if (previewFile) {
      const previewCode = (await fs.readFile(previewFile, 'utf-8')).toString();
      storySortParameter = await getStorySortParameter(previewCode);
    }

    return storySortParameter;
  }

  // Get the story file names in "imported order"
  storyFileNames() {
    return Array.from(this.specifierToCache.values()).flatMap((r) => Object.keys(r));
  }
}<|MERGE_RESOLUTION|>--- conflicted
+++ resolved
@@ -125,10 +125,8 @@
           // Do not treat workingDir path as a glob pattern
           { absolute: true, cwd: this.options.workingDir }
         );
-<<<<<<< HEAD
-=======
+
         const files = await glob(fullGlob, commonGlobOptions(fullGlob));
->>>>>>> 7f565488
 
         if (files.length === 0) {
           once.warn(
