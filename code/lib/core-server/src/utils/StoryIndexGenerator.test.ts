/* eslint-disable @typescript-eslint/no-shadow */

/**
 * @vitest-environment node
 */
import { describe, beforeEach, it, expect, vi } from 'vitest';

import path from 'path';
import { normalizeStoriesEntry } from '@storybook/core-common';
import type { NormalizedStoriesSpecifier, StoryIndexEntry } from '@storybook/types';
import { readCsf, getStorySortParameter } from '@storybook/csf-tools';
import { toId } from '@storybook/csf';
import { logger, once } from '@storybook/node-logger';

import type { StoryIndexGeneratorOptions } from './StoryIndexGenerator';
import { StoryIndexGenerator } from './StoryIndexGenerator';
import { csfIndexer } from '../presets/common-preset';

vi.mock('@storybook/csf', async (importOriginal) => {
  const csf = await importOriginal<typeof import('@storybook/csf')>();
  return {
    ...csf,
    toId: vi.fn(csf.toId),
  };
});

vi.mock('@storybook/node-logger');

const toIdMock = vi.mocked(toId);
vi.mock('@storybook/csf-tools', async (importOriginal) => {
  const csfTools = await importOriginal<typeof import('@storybook/csf-tools')>();
  return {
    ...csfTools,
    readCsf: vi.fn(csfTools.readCsf),
    getStorySortParameter: vi.fn(csfTools.getStorySortParameter),
  };
});

const readCsfMock = vi.mocked(readCsf);
const getStorySortParameterMock = vi.mocked(getStorySortParameter);

const options: StoryIndexGeneratorOptions = {
  configDir: path.join(__dirname, '__mockdata__'),
  workingDir: path.join(__dirname, '__mockdata__'),
  storyIndexers: [],
<<<<<<< HEAD
  indexers: [csfIndexer, createStoriesMdxIndexer(false)],
=======
  indexers: [csfIndexer],
  storyStoreV7: true,
>>>>>>> 78029388
  docs: { defaultName: 'docs', autodocs: false },
};

describe('StoryIndexGenerator', () => {
  beforeEach(() => {
    vi.mocked(logger.warn).mockClear();
    vi.mocked(once.warn).mockClear();
  });
  describe('extraction', () => {
    const storiesSpecifier: NormalizedStoriesSpecifier = normalizeStoriesEntry(
      './src/A.stories.(ts|js|mjs|jsx)',
      options
    );
    const docsSpecifier: NormalizedStoriesSpecifier = normalizeStoriesEntry(
      './src/docs2/*.mdx',
      options
    );

    describe('single file specifier', () => {
      it('extracts stories from the right files', async () => {
        const specifier: NormalizedStoriesSpecifier = normalizeStoriesEntry(
          './src/A.stories.js',
          options
        );

        const generator = new StoryIndexGenerator([specifier], options);
        await generator.initialize();

        expect(await generator.getIndex()).toMatchInlineSnapshot(`
          {
            "entries": {
              "a--story-one": {
                "id": "a--story-one",
                "importPath": "./src/A.stories.js",
                "name": "Story One",
                "tags": [
                  "component-tag",
                  "story-tag",
                  "story",
                ],
                "title": "A",
                "type": "story",
              },
            },
            "v": 4,
          }
        `);
      });
    });
    describe('single file .story specifier', () => {
      it('extracts stories from the right files', async () => {
        const specifier: NormalizedStoriesSpecifier = normalizeStoriesEntry(
          './src/F.story.ts',
          options
        );

        const generator = new StoryIndexGenerator([specifier], options);
        await generator.initialize();

        expect(await generator.getIndex()).toMatchInlineSnapshot(`
          {
            "entries": {
              "f--story-one": {
                "id": "f--story-one",
                "importPath": "./src/F.story.ts",
                "name": "Story One",
                "tags": [
                  "autodocs",
                  "story",
                ],
                "title": "F",
                "type": "story",
              },
            },
            "v": 4,
          }
        `);
      });
    });
    describe('no prefix stories specifier', () => {
      it('extracts stories from the right files', async () => {
        const specifier: NormalizedStoriesSpecifier = normalizeStoriesEntry(
          './src/stories.ts',
          options
        );

        const generator = new StoryIndexGenerator([specifier], options);
        await generator.initialize();

        expect(await generator.getIndex()).toMatchInlineSnapshot(`
          {
            "entries": {
              "stories--story-one": {
                "id": "stories--story-one",
                "importPath": "./src/stories.ts",
                "name": "Story One",
                "tags": [
                  "autodocs",
                  "story",
                ],
                "title": "stories",
                "type": "story",
              },
            },
            "v": 4,
          }
        `);
      });
    });
    describe('non-recursive specifier', () => {
      it('extracts stories from the right files', async () => {
        const specifier: NormalizedStoriesSpecifier = normalizeStoriesEntry(
          './src/*/*.stories.(ts|js|mjs|jsx)',
          options
        );

        const generator = new StoryIndexGenerator([specifier], options);
        await generator.initialize();

        expect(await generator.getIndex()).toMatchInlineSnapshot(`
          {
            "entries": {
              "nested-button--story-one": {
                "id": "nested-button--story-one",
                "importPath": "./src/nested/Button.stories.ts",
                "name": "Story One",
                "tags": [
                  "component-tag",
                  "story",
                ],
                "title": "nested/Button",
                "type": "story",
              },
              "second-nested-g--story-one": {
                "id": "second-nested-g--story-one",
                "importPath": "./src/second-nested/G.stories.ts",
                "name": "Story One",
                "tags": [
                  "story",
                ],
                "title": "second-nested/G",
                "type": "story",
              },
            },
            "v": 4,
          }
        `);
      });
    });
    describe('recursive specifier', () => {
      it('extracts stories from the right files', async () => {
        const specifier: NormalizedStoriesSpecifier = normalizeStoriesEntry(
          './src/**/*.stories.(ts|js|mjs|jsx)',
          options
        );

        const generator = new StoryIndexGenerator([specifier], options);
        await generator.initialize();

        expect(await generator.getIndex()).toMatchInlineSnapshot(`
          {
            "entries": {
              "a--story-one": {
                "id": "a--story-one",
                "importPath": "./src/A.stories.js",
                "name": "Story One",
                "tags": [
                  "component-tag",
                  "story-tag",
                  "story",
                ],
                "title": "A",
                "type": "story",
              },
              "b--story-one": {
                "id": "b--story-one",
                "importPath": "./src/B.stories.ts",
                "name": "Story One",
                "tags": [
                  "autodocs",
                  "story",
                ],
                "title": "B",
                "type": "story",
              },
              "d--story-one": {
                "id": "d--story-one",
                "importPath": "./src/D.stories.jsx",
                "name": "Story One",
                "tags": [
                  "autodocs",
                  "story",
                ],
                "title": "D",
                "type": "story",
              },
              "first-nested-deeply-f--story-one": {
                "id": "first-nested-deeply-f--story-one",
                "importPath": "./src/first-nested/deeply/F.stories.js",
                "name": "Story One",
                "tags": [
                  "story",
                ],
                "title": "first-nested/deeply/F",
                "type": "story",
              },
              "h--story-one": {
                "id": "h--story-one",
                "importPath": "./src/H.stories.mjs",
                "name": "Story One",
                "tags": [
                  "autodocs",
                  "story",
                ],
                "title": "H",
                "type": "story",
              },
              "nested-button--story-one": {
                "id": "nested-button--story-one",
                "importPath": "./src/nested/Button.stories.ts",
                "name": "Story One",
                "tags": [
                  "component-tag",
                  "story",
                ],
                "title": "nested/Button",
                "type": "story",
              },
              "second-nested-g--story-one": {
                "id": "second-nested-g--story-one",
                "importPath": "./src/second-nested/G.stories.ts",
                "name": "Story One",
                "tags": [
                  "story",
                ],
                "title": "second-nested/G",
                "type": "story",
              },
            },
            "v": 4,
          }
        `);
      });
    });

    describe('autodocs', () => {
      const autodocsOptions = {
        ...options,
        docs: { ...options.docs, autodocs: 'tag' as const },
      };
      it('generates an entry per CSF file with the autodocs tag', async () => {
        const specifier: NormalizedStoriesSpecifier = normalizeStoriesEntry(
          './src/**/*.stories.(ts|js|mjs|jsx)',
          options
        );

        const generator = new StoryIndexGenerator([specifier], autodocsOptions);
        await generator.initialize();

        expect(await generator.getIndex()).toMatchInlineSnapshot(`
          {
            "entries": {
              "a--story-one": {
                "id": "a--story-one",
                "importPath": "./src/A.stories.js",
                "name": "Story One",
                "tags": [
                  "component-tag",
                  "story-tag",
                  "story",
                ],
                "title": "A",
                "type": "story",
              },
              "b--docs": {
                "id": "b--docs",
                "importPath": "./src/B.stories.ts",
                "name": "docs",
                "storiesImports": [],
                "tags": [
                  "autodocs",
                  "docs",
                ],
                "title": "B",
                "type": "docs",
              },
              "b--story-one": {
                "id": "b--story-one",
                "importPath": "./src/B.stories.ts",
                "name": "Story One",
                "tags": [
                  "autodocs",
                  "story",
                ],
                "title": "B",
                "type": "story",
              },
              "d--docs": {
                "id": "d--docs",
                "importPath": "./src/D.stories.jsx",
                "name": "docs",
                "storiesImports": [],
                "tags": [
                  "autodocs",
                  "docs",
                ],
                "title": "D",
                "type": "docs",
              },
              "d--story-one": {
                "id": "d--story-one",
                "importPath": "./src/D.stories.jsx",
                "name": "Story One",
                "tags": [
                  "autodocs",
                  "story",
                ],
                "title": "D",
                "type": "story",
              },
              "first-nested-deeply-f--story-one": {
                "id": "first-nested-deeply-f--story-one",
                "importPath": "./src/first-nested/deeply/F.stories.js",
                "name": "Story One",
                "tags": [
                  "story",
                ],
                "title": "first-nested/deeply/F",
                "type": "story",
              },
              "h--docs": {
                "id": "h--docs",
                "importPath": "./src/H.stories.mjs",
                "name": "docs",
                "storiesImports": [],
                "tags": [
                  "autodocs",
                  "docs",
                ],
                "title": "H",
                "type": "docs",
              },
              "h--story-one": {
                "id": "h--story-one",
                "importPath": "./src/H.stories.mjs",
                "name": "Story One",
                "tags": [
                  "autodocs",
                  "story",
                ],
                "title": "H",
                "type": "story",
              },
              "nested-button--story-one": {
                "id": "nested-button--story-one",
                "importPath": "./src/nested/Button.stories.ts",
                "name": "Story One",
                "tags": [
                  "component-tag",
                  "story",
                ],
                "title": "nested/Button",
                "type": "story",
              },
              "second-nested-g--story-one": {
                "id": "second-nested-g--story-one",
                "importPath": "./src/second-nested/G.stories.ts",
                "name": "Story One",
                "tags": [
                  "story",
                ],
                "title": "second-nested/G",
                "type": "story",
              },
            },
            "v": 4,
          }
        `);
      });

      const autodocsTrueOptions = {
        ...autodocsOptions,
        docs: {
          ...autodocsOptions.docs,
          autodocs: true,
        },
      };
      it('generates an entry for every CSF file when docsOptions.autodocs = true', async () => {
        const specifier: NormalizedStoriesSpecifier = normalizeStoriesEntry(
          './src/**/*.stories.(ts|js|mjs|jsx)',
          options
        );

        const generator = new StoryIndexGenerator([specifier], autodocsTrueOptions);
        await generator.initialize();

        expect(Object.keys((await generator.getIndex()).entries)).toMatchInlineSnapshot(`
          [
            "a--docs",
            "a--story-one",
            "b--docs",
            "b--story-one",
            "d--docs",
            "d--story-one",
            "h--docs",
            "h--story-one",
            "first-nested-deeply-f--docs",
            "first-nested-deeply-f--story-one",
            "nested-button--docs",
            "nested-button--story-one",
            "second-nested-g--docs",
            "second-nested-g--story-one",
          ]
        `);
      });

      it('adds the autodocs tag to the autogenerated docs entries', async () => {
        const specifier: NormalizedStoriesSpecifier = normalizeStoriesEntry(
          './src/**/*.stories.(ts|js|mjs|jsx)',
          options
        );

        const generator = new StoryIndexGenerator([specifier], autodocsTrueOptions);
        await generator.initialize();

        const index = await generator.getIndex();
        expect(index.entries['first-nested-deeply-f--docs'].tags).toEqual(
          expect.arrayContaining(['autodocs'])
        );
      });

      it('throws an error if you attach a named MetaOf entry which clashes with a tagged autodocs entry', async () => {
        const csfSpecifier: NormalizedStoriesSpecifier = normalizeStoriesEntry(
          './src/B.stories.ts',
          options
        );

        const docsSpecifier: NormalizedStoriesSpecifier = normalizeStoriesEntry(
          './errors/MetaOfClashingDefaultName.mdx',
          options
        );

        const generator = new StoryIndexGenerator([csfSpecifier, docsSpecifier], autodocsOptions);
        await generator.initialize();

        await expect(generator.getIndex()).rejects.toThrowErrorMatchingInlineSnapshot(
          `[Error: Unable to index ./errors/MetaOfClashingDefaultName.mdx,./src/B.stories.ts]`
        );
      });

      it('throws an error if you attach a unnamed MetaOf entry with the same name as the CSF file that clashes with a tagged autodocs entry', async () => {
        const csfSpecifier: NormalizedStoriesSpecifier = normalizeStoriesEntry(
          './src/B.stories.ts',
          options
        );

        const docsSpecifier: NormalizedStoriesSpecifier = normalizeStoriesEntry(
          './errors/B.mdx',
          options
        );

        const generator = new StoryIndexGenerator([csfSpecifier, docsSpecifier], autodocsOptions);
        await generator.initialize();

        await expect(generator.getIndex()).rejects.toThrowErrorMatchingInlineSnapshot(
          `[Error: Unable to index ./errors/B.mdx,./src/B.stories.ts]`
        );
      });

      it('allows you to create a second unnamed MetaOf entry that does not clash with autodocs', async () => {
        const csfSpecifier: NormalizedStoriesSpecifier = normalizeStoriesEntry(
          './src/B.stories.ts',
          options
        );

        const docsSpecifier: NormalizedStoriesSpecifier = normalizeStoriesEntry(
          './errors/MetaOfNoName.mdx',
          options
        );

        const generator = new StoryIndexGenerator([csfSpecifier, docsSpecifier], autodocsOptions);
        await generator.initialize();

        expect(await generator.getIndex()).toMatchInlineSnapshot(`
          {
            "entries": {
              "b--docs": {
                "id": "b--docs",
                "importPath": "./src/B.stories.ts",
                "name": "docs",
                "storiesImports": [],
                "tags": [
                  "autodocs",
                  "docs",
                ],
                "title": "B",
                "type": "docs",
              },
              "b--metaofnoname": {
                "id": "b--metaofnoname",
                "importPath": "./errors/MetaOfNoName.mdx",
                "name": "MetaOfNoName",
                "storiesImports": [
                  "./src/B.stories.ts",
                ],
                "tags": [
                  "attached-mdx",
                  "docs",
                ],
                "title": "B",
                "type": "docs",
              },
              "b--story-one": {
                "id": "b--story-one",
                "importPath": "./src/B.stories.ts",
                "name": "Story One",
                "tags": [
                  "autodocs",
                  "story",
                ],
                "title": "B",
                "type": "story",
              },
            },
            "v": 4,
          }
        `);
      });
      it('allows you to create a second MetaOf entry with a different name to autodocs', async () => {
        const csfSpecifier: NormalizedStoriesSpecifier = normalizeStoriesEntry(
          './src/B.stories.ts',
          options
        );

        const docsSpecifier: NormalizedStoriesSpecifier = normalizeStoriesEntry(
          './errors/MetaOfName.mdx',
          options
        );

        const generator = new StoryIndexGenerator([csfSpecifier, docsSpecifier], autodocsOptions);
        await generator.initialize();

        expect(await generator.getIndex()).toMatchInlineSnapshot(`
          {
            "entries": {
              "b--docs": {
                "id": "b--docs",
                "importPath": "./src/B.stories.ts",
                "name": "docs",
                "storiesImports": [],
                "tags": [
                  "autodocs",
                  "docs",
                ],
                "title": "B",
                "type": "docs",
              },
              "b--name": {
                "id": "b--name",
                "importPath": "./errors/MetaOfName.mdx",
                "name": "name",
                "storiesImports": [
                  "./src/B.stories.ts",
                ],
                "tags": [
                  "attached-mdx",
                  "docs",
                ],
                "title": "B",
                "type": "docs",
              },
              "b--story-one": {
                "id": "b--story-one",
                "importPath": "./src/B.stories.ts",
                "name": "Story One",
                "tags": [
                  "autodocs",
                  "story",
                ],
                "title": "B",
                "type": "story",
              },
            },
            "v": 4,
          }
        `);
      });

      it('allows you to override autodocs with MetaOf if it is automatic', async () => {
        const csfSpecifier: NormalizedStoriesSpecifier = normalizeStoriesEntry(
          './src/A.stories.js',
          options
        );

        const docsSpecifier: NormalizedStoriesSpecifier = normalizeStoriesEntry(
          './errors/A.mdx',
          options
        );

        const generator = new StoryIndexGenerator(
          [csfSpecifier, docsSpecifier],
          autodocsTrueOptions
        );
        await generator.initialize();

        expect(await generator.getIndex()).toMatchInlineSnapshot(`
          {
            "entries": {
              "a--docs": {
                "id": "a--docs",
                "importPath": "./errors/A.mdx",
                "name": "docs",
                "storiesImports": [
                  "./src/A.stories.js",
                ],
                "tags": [
                  "attached-mdx",
                  "docs",
                ],
                "title": "A",
                "type": "docs",
              },
              "a--story-one": {
                "id": "a--story-one",
                "importPath": "./src/A.stories.js",
                "name": "Story One",
                "tags": [
                  "component-tag",
                  "story-tag",
                  "story",
                ],
                "title": "A",
                "type": "story",
              },
            },
            "v": 4,
          }
        `);
      });

      it('generates a combined entry if there are two stories files for the same title', async () => {
        const specifier: NormalizedStoriesSpecifier = normalizeStoriesEntry(
          './duplicate/*.stories.(ts|js|mjs|jsx)',
          options
        );

        const generator = new StoryIndexGenerator([specifier], autodocsOptions);
        await generator.initialize();

        expect(await generator.getIndex()).toMatchInlineSnapshot(`
          {
            "entries": {
              "duplicate-a--docs": {
                "id": "duplicate-a--docs",
                "importPath": "./duplicate/A.stories.js",
                "name": "docs",
                "storiesImports": [
                  "./duplicate/SecondA.stories.js",
                ],
                "tags": [
                  "autodocs",
                  "docs",
                ],
                "title": "duplicate/A",
                "type": "docs",
              },
              "duplicate-a--story-one": {
                "id": "duplicate-a--story-one",
                "importPath": "./duplicate/A.stories.js",
                "name": "Story One",
                "tags": [
                  "autodocs",
                  "story",
                ],
                "title": "duplicate/A",
                "type": "story",
              },
              "duplicate-a--story-two": {
                "id": "duplicate-a--story-two",
                "importPath": "./duplicate/SecondA.stories.js",
                "name": "Story Two",
                "tags": [
                  "autodocs",
                  "story",
                ],
                "title": "duplicate/A",
                "type": "story",
              },
            },
            "v": 4,
          }
        `);
      });

      // https://github.com/storybookjs/storybook/issues/19142
      it('does not generate a docs page entry if there are no stories in the CSF file', async () => {
        const csfSpecifier: NormalizedStoriesSpecifier = normalizeStoriesEntry(
          './errors/NoStories.stories.ts',
          options
        );

        const generator = new StoryIndexGenerator([csfSpecifier], autodocsOptions);
        await generator.initialize();

        expect(await generator.getIndex()).toMatchInlineSnapshot(`
          {
            "entries": {},
            "v": 4,
          }
        `);
      });

      it('prioritizes using the component id over meta.title for generating its id, if provided. (autodocs)', async () => {
        const csfSpecifier: NormalizedStoriesSpecifier = normalizeStoriesEntry(
          './docs-id-generation/A.stories.jsx',
          options
        );

        const generator = new StoryIndexGenerator([csfSpecifier], autodocsOptions);
        await generator.initialize();

        expect(await generator.getIndex()).toMatchInlineSnapshot(`
          {
            "entries": {
              "my-component-a--docs": {
                "id": "my-component-a--docs",
                "importPath": "./docs-id-generation/A.stories.jsx",
                "name": "docs",
                "storiesImports": [],
                "tags": [
                  "autodocs",
                  "docs",
                ],
                "title": "A",
                "type": "docs",
              },
              "my-component-a--story-one": {
                "id": "my-component-a--story-one",
                "importPath": "./docs-id-generation/A.stories.jsx",
                "name": "Story One",
                "tags": [
                  "autodocs",
                  "story",
                ],
                "title": "A",
                "type": "story",
              },
            },
            "v": 4,
          }
        `);
      });
    });

    describe('docs specifier', () => {
      it('creates correct docs entries', async () => {
        const generator = new StoryIndexGenerator([storiesSpecifier, docsSpecifier], options);
        await generator.initialize();

        expect(await generator.getIndex()).toMatchInlineSnapshot(`
          {
            "entries": {
              "a--metaof": {
                "id": "a--metaof",
                "importPath": "./src/docs2/MetaOf.mdx",
                "name": "MetaOf",
                "storiesImports": [
                  "./src/A.stories.js",
                ],
                "tags": [
                  "attached-mdx",
                  "docs",
                ],
                "title": "A",
                "type": "docs",
              },
              "a--second-docs": {
                "id": "a--second-docs",
                "importPath": "./src/docs2/SecondMetaOf.mdx",
                "name": "Second Docs",
                "storiesImports": [
                  "./src/A.stories.js",
                ],
                "tags": [
                  "attached-mdx",
                  "docs",
                ],
                "title": "A",
                "type": "docs",
              },
              "a--story-one": {
                "id": "a--story-one",
                "importPath": "./src/A.stories.js",
                "name": "Story One",
                "tags": [
                  "component-tag",
                  "story-tag",
                  "story",
                ],
                "title": "A",
                "type": "story",
              },
              "componentreference--docs": {
                "id": "componentreference--docs",
                "importPath": "./src/docs2/ComponentReference.mdx",
                "name": "docs",
                "storiesImports": [],
                "tags": [
                  "unattached-mdx",
                  "docs",
                ],
                "title": "ComponentReference",
                "type": "docs",
              },
              "docs2-yabbadabbadooo--docs": {
                "id": "docs2-yabbadabbadooo--docs",
                "importPath": "./src/docs2/Title.mdx",
                "name": "docs",
                "storiesImports": [],
                "tags": [
                  "unattached-mdx",
                  "docs",
                ],
                "title": "docs2/Yabbadabbadooo",
                "type": "docs",
              },
              "notitle--docs": {
                "id": "notitle--docs",
                "importPath": "./src/docs2/NoTitle.mdx",
                "name": "docs",
                "storiesImports": [],
                "tags": [
                  "unattached-mdx",
                  "docs",
                ],
                "title": "NoTitle",
                "type": "docs",
              },
            },
            "v": 4,
          }
        `);
      });

      it('does not append title prefix if meta references a CSF file', async () => {
        const generator = new StoryIndexGenerator(
          [
            storiesSpecifier,
            normalizeStoriesEntry(
              { directory: './src/docs2', files: '**/*.mdx', titlePrefix: 'titlePrefix' },
              options
            ),
          ],
          options
        );
        await generator.initialize();

        // NOTE: `toMatchInlineSnapshot` on objects sorts the keys, but in actuality, they are
        // not sorted by default.
        expect(Object.values((await generator.getIndex()).entries).map((e) => e.title))
          .toMatchInlineSnapshot(`
            [
              "A",
              "titlePrefix/ComponentReference",
              "A",
              "titlePrefix/NoTitle",
              "A",
              "titlePrefix/docs2/Yabbadabbadooo",
            ]
          `);
      });

      it('Allows you to override default name for docs files', async () => {
        const generator = new StoryIndexGenerator([storiesSpecifier, docsSpecifier], {
          ...options,
          docs: {
            ...options.docs,
            defaultName: 'Info',
          },
        });
        await generator.initialize();

        expect(await generator.getIndex()).toMatchInlineSnapshot(`
          {
            "entries": {
              "a--metaof": {
                "id": "a--metaof",
                "importPath": "./src/docs2/MetaOf.mdx",
                "name": "MetaOf",
                "storiesImports": [
                  "./src/A.stories.js",
                ],
                "tags": [
                  "attached-mdx",
                  "docs",
                ],
                "title": "A",
                "type": "docs",
              },
              "a--second-docs": {
                "id": "a--second-docs",
                "importPath": "./src/docs2/SecondMetaOf.mdx",
                "name": "Second Docs",
                "storiesImports": [
                  "./src/A.stories.js",
                ],
                "tags": [
                  "attached-mdx",
                  "docs",
                ],
                "title": "A",
                "type": "docs",
              },
              "a--story-one": {
                "id": "a--story-one",
                "importPath": "./src/A.stories.js",
                "name": "Story One",
                "tags": [
                  "component-tag",
                  "story-tag",
                  "story",
                ],
                "title": "A",
                "type": "story",
              },
              "componentreference--info": {
                "id": "componentreference--info",
                "importPath": "./src/docs2/ComponentReference.mdx",
                "name": "Info",
                "storiesImports": [],
                "tags": [
                  "unattached-mdx",
                  "docs",
                ],
                "title": "ComponentReference",
                "type": "docs",
              },
              "docs2-yabbadabbadooo--info": {
                "id": "docs2-yabbadabbadooo--info",
                "importPath": "./src/docs2/Title.mdx",
                "name": "Info",
                "storiesImports": [],
                "tags": [
                  "unattached-mdx",
                  "docs",
                ],
                "title": "docs2/Yabbadabbadooo",
                "type": "docs",
              },
              "notitle--info": {
                "id": "notitle--info",
                "importPath": "./src/docs2/NoTitle.mdx",
                "name": "Info",
                "storiesImports": [],
                "tags": [
                  "unattached-mdx",
                  "docs",
                ],
                "title": "NoTitle",
                "type": "docs",
              },
            },
            "v": 4,
          }
        `);
      });

      it('pulls the attached story file to the front of the list', async () => {
        const generator = new StoryIndexGenerator(
          [
            normalizeStoriesEntry('./src/A.stories.js', options),
            normalizeStoriesEntry('./src/B.stories.ts', options),
            normalizeStoriesEntry('./complex/TwoStoryReferences.mdx', options),
          ],
          options
        );
        await generator.initialize();
        expect(await generator.getIndex()).toMatchInlineSnapshot(`
          {
            "entries": {
              "a--story-one": {
                "id": "a--story-one",
                "importPath": "./src/A.stories.js",
                "name": "Story One",
                "tags": [
                  "component-tag",
                  "story-tag",
                  "story",
                ],
                "title": "A",
                "type": "story",
              },
              "b--story-one": {
                "id": "b--story-one",
                "importPath": "./src/B.stories.ts",
                "name": "Story One",
                "tags": [
                  "autodocs",
                  "story",
                ],
                "title": "B",
                "type": "story",
              },
              "b--twostoryreferences": {
                "id": "b--twostoryreferences",
                "importPath": "./complex/TwoStoryReferences.mdx",
                "name": "TwoStoryReferences",
                "storiesImports": [
                  "./src/B.stories.ts",
                  "./src/A.stories.js",
                ],
                "tags": [
                  "attached-mdx",
                  "docs",
                ],
                "title": "B",
                "type": "docs",
              },
            },
            "v": 4,
          }
        `);
      });

      it('prioritizes using the component id over meta.title for generating its id, if provided. (mdx docs)', async () => {
        const csfSpecifier: NormalizedStoriesSpecifier = normalizeStoriesEntry(
          './docs-id-generation/B.stories.jsx',
          options
        );

        const docsSpecifier: NormalizedStoriesSpecifier = normalizeStoriesEntry(
          './docs-id-generation/B.docs.mdx',
          options
        );

        const generator = new StoryIndexGenerator([csfSpecifier, docsSpecifier], options);
        await generator.initialize();

        expect(await generator.getIndex()).toMatchInlineSnapshot(`
          {
            "entries": {
              "my-component-b--docs": {
                "id": "my-component-b--docs",
                "importPath": "./docs-id-generation/B.docs.mdx",
                "name": "docs",
                "storiesImports": [
                  "./docs-id-generation/B.stories.jsx",
                ],
                "tags": [
                  "attached-mdx",
                  "docs",
                ],
                "title": "B",
                "type": "docs",
              },
              "my-component-b--story-one": {
                "id": "my-component-b--story-one",
                "importPath": "./docs-id-generation/B.stories.jsx",
                "name": "Story One",
                "tags": [
                  "story",
                ],
                "title": "B",
                "type": "story",
              },
            },
            "v": 4,
          }
        `);
      });
    });

    describe('errors', () => {
      it('when docs dependencies are missing', async () => {
        const generator = new StoryIndexGenerator(
          [normalizeStoriesEntry('./src/docs2/MetaOf.mdx', options)],
          options
        );
        await generator.initialize();
        await expect(() => generator.getIndex()).rejects.toThrowErrorMatchingInlineSnapshot(
          `[Error: Unable to index ./src/docs2/MetaOf.mdx]`
        );
      });
    });

    describe('warnings', () => {
      it('when entries do not match any files', async () => {
        const generator = new StoryIndexGenerator(
          [normalizeStoriesEntry('./src/docs2/wrong.js', options)],
          options
        );
        await generator.initialize();
        await generator.getIndex();

        expect(once.warn).toHaveBeenCalledTimes(1);
        const logMessage = vi.mocked(once.warn).mock.calls[0][0];
        expect(logMessage).toContain(`No story files found for the specified pattern`);
      });
    });

    describe('duplicates', () => {
      it('errors when two MDX entries reference the same CSF file without a name', async () => {
        const docsErrorSpecifier: NormalizedStoriesSpecifier = normalizeStoriesEntry(
          './errors/**/A.mdx',
          options
        );

        const generator = new StoryIndexGenerator(
          [storiesSpecifier, docsSpecifier, docsErrorSpecifier],
          options
        );
        await generator.initialize();

        await expect(generator.getIndex()).rejects.toThrowErrorMatchingInlineSnapshot(
          `[Error: Unable to index ./errors/A.mdx,./errors/duplicate/A.mdx]`
        );
      });

      it('errors when a MDX entry has the same name as a story', async () => {
        const docsErrorSpecifier: NormalizedStoriesSpecifier = normalizeStoriesEntry(
          './errors/MetaOfClashingName.mdx',
          options
        );

        const generator = new StoryIndexGenerator(
          [storiesSpecifier, docsSpecifier, docsErrorSpecifier],
          options
        );
        await generator.initialize();

        await expect(generator.getIndex()).rejects.toThrowErrorMatchingInlineSnapshot(
          `[Error: Unable to index ./src/A.stories.js,./errors/MetaOfClashingName.mdx]`
        );
      });

      it('errors when a story has the default docs name', async () => {
        const docsErrorSpecifier: NormalizedStoriesSpecifier = normalizeStoriesEntry(
          './errors/A.mdx',
          options
        );

        const generator = new StoryIndexGenerator(
          [storiesSpecifier, docsSpecifier, docsErrorSpecifier],
          {
            ...options,
            docs: { ...options.docs, defaultName: 'Story One' },
          }
        );
        await generator.initialize();

        await expect(generator.getIndex()).rejects.toThrowErrorMatchingInlineSnapshot(
          `[Error: Unable to index ./src/A.stories.js,./errors/A.mdx]`
        );
      });
      it('errors when two duplicate stories exists, with duplicated entries details', async () => {
        const generator = new StoryIndexGenerator([storiesSpecifier, docsSpecifier], {
          ...options,
        });
        await generator.initialize();
        const mockEntry: StoryIndexEntry = {
          id: 'StoryId',
          name: 'StoryName',
          title: 'ComponentTitle',
          importPath: 'Path',
          type: 'story',
        };
        expect(() => {
          generator.chooseDuplicate(mockEntry, { ...mockEntry, importPath: 'DifferentPath' });
        }).toThrowErrorMatchingInlineSnapshot(`[Error: Duplicate stories with id: StoryId]`);
      });

      it('DOES NOT error when the same MDX file matches two specifiers', async () => {
        const generator = new StoryIndexGenerator(
          [storiesSpecifier, docsSpecifier, docsSpecifier],
          options
        );
        await generator.initialize();

        expect(Object.keys((await generator.getIndex()).entries)).toMatchInlineSnapshot(`
          [
            "a--story-one",
            "componentreference--docs",
            "a--metaof",
            "notitle--docs",
            "a--second-docs",
            "docs2-yabbadabbadooo--docs",
          ]
        `);

        expect(logger.warn).not.toHaveBeenCalled();
      });

      it('DOES NOT throw when the same CSF file matches two specifiers', async () => {
        const generator = new StoryIndexGenerator([storiesSpecifier, storiesSpecifier], {
          ...options,
        });
        await generator.initialize();
        expect(Object.keys((await generator.getIndex()).entries)).toMatchInlineSnapshot(`
          [
            "a--story-one",
          ]
        `);

        expect(logger.warn).not.toHaveBeenCalled();
      });
    });
  });

  describe('sorting', () => {
    it('runs a user-defined sort function', async () => {
      const storiesSpecifier: NormalizedStoriesSpecifier = normalizeStoriesEntry(
        './src/**/*.stories.(ts|js|mjs|jsx)',
        options
      );
      const docsSpecifier: NormalizedStoriesSpecifier = normalizeStoriesEntry(
        './src/docs2/*.mdx',
        options
      );

      const generator = new StoryIndexGenerator([docsSpecifier, storiesSpecifier], options);
      await generator.initialize();

      getStorySortParameterMock.mockReturnValueOnce({
        order: ['docs2', 'D', 'B', 'nested', 'A', 'second-nested', 'first-nested/deeply'],
      });

      expect(Object.keys((await generator.getIndex()).entries)).toMatchInlineSnapshot(`
        [
          "docs2-yabbadabbadooo--docs",
          "d--story-one",
          "b--story-one",
          "nested-button--story-one",
          "a--metaof",
          "a--second-docs",
          "a--story-one",
          "second-nested-g--story-one",
          "componentreference--docs",
          "notitle--docs",
          "h--story-one",
          "first-nested-deeply-f--story-one",
        ]
      `);
    });
  });

  describe('caching', () => {
    describe('no invalidation', () => {
      it('does not extract csf files a second time', async () => {
        const specifier: NormalizedStoriesSpecifier = normalizeStoriesEntry(
          './src/**/*.stories.(ts|js|mjs|jsx)',
          options
        );

        readCsfMock.mockClear();
        const generator = new StoryIndexGenerator([specifier], options);
        await generator.initialize();
        await generator.getIndex();
        expect(readCsfMock).toHaveBeenCalledTimes(7);

        readCsfMock.mockClear();
        await generator.getIndex();
        expect(readCsfMock).not.toHaveBeenCalled();
      });

      it('does not extract docs files a second time', async () => {
        const storiesSpecifier: NormalizedStoriesSpecifier = normalizeStoriesEntry(
          './src/A.stories.(ts|js|mjs|jsx)',
          options
        );
        const docsSpecifier: NormalizedStoriesSpecifier = normalizeStoriesEntry(
          './src/docs2/*.mdx',
          options
        );

        const generator = new StoryIndexGenerator([storiesSpecifier, docsSpecifier], options);
        await generator.initialize();
        await generator.getIndex();
        expect(toId).toHaveBeenCalledTimes(5);

        toIdMock.mockClear();
        await generator.getIndex();
        expect(toId).not.toHaveBeenCalled();
      });

      it('does not call the sort function a second time', async () => {
        const specifier: NormalizedStoriesSpecifier = normalizeStoriesEntry(
          './src/**/*.stories.(ts|js|mjs|jsx)',
          options
        );

        const sortFn = vi.fn();
        getStorySortParameterMock.mockReturnValue(sortFn);
        const generator = new StoryIndexGenerator([specifier], options);
        await generator.initialize();
        await generator.getIndex();
        expect(sortFn).toHaveBeenCalled();

        sortFn.mockClear();
        await generator.getIndex();
        expect(sortFn).not.toHaveBeenCalled();
      });
    });

    describe('file changed', () => {
      it('calls extract csf file for just the one file', async () => {
        const specifier: NormalizedStoriesSpecifier = normalizeStoriesEntry(
          './src/**/*.stories.(ts|js|mjs|jsx)',
          options
        );

        readCsfMock.mockClear();
        const generator = new StoryIndexGenerator([specifier], options);
        await generator.initialize();
        await generator.getIndex();
        expect(readCsfMock).toHaveBeenCalledTimes(7);

        generator.invalidate(specifier, './src/B.stories.ts', false);

        readCsfMock.mockClear();
        await generator.getIndex();
        expect(readCsfMock).toHaveBeenCalledTimes(1);
      });

      it('calls extract docs file for just the one file', async () => {
        const storiesSpecifier: NormalizedStoriesSpecifier = normalizeStoriesEntry(
          './src/A.stories.(ts|js|mjs|jsx)',
          options
        );
        const docsSpecifier: NormalizedStoriesSpecifier = normalizeStoriesEntry(
          './src/docs2/*.mdx',
          options
        );

        const generator = new StoryIndexGenerator([storiesSpecifier, docsSpecifier], options);
        await generator.initialize();
        await generator.getIndex();
        expect(toId).toHaveBeenCalledTimes(5);

        generator.invalidate(docsSpecifier, './src/docs2/Title.mdx', false);

        toIdMock.mockClear();
        await generator.getIndex();
        expect(toId).toHaveBeenCalledTimes(1);
      });

      it('calls extract for a csf file and any of its docs dependents', async () => {
        const storiesSpecifier: NormalizedStoriesSpecifier = normalizeStoriesEntry(
          './src/A.stories.(ts|js|mjs|jsx)',
          options
        );
        const docsSpecifier: NormalizedStoriesSpecifier = normalizeStoriesEntry(
          './src/docs2/*.mdx',
          options
        );

        const generator = new StoryIndexGenerator([storiesSpecifier, docsSpecifier], options);
        await generator.initialize();
        await generator.getIndex();
        expect(toId).toHaveBeenCalledTimes(5);

        generator.invalidate(storiesSpecifier, './src/A.stories.js', false);

        toIdMock.mockClear();
        await generator.getIndex();
        expect(toId).toHaveBeenCalledTimes(2);
      });

      it('does call the sort function a second time', async () => {
        const specifier: NormalizedStoriesSpecifier = normalizeStoriesEntry(
          './src/**/*.stories.(ts|js|mjs|jsx)',
          options
        );

        const sortFn = vi.fn();
        getStorySortParameterMock.mockReturnValue(sortFn);
        const generator = new StoryIndexGenerator([specifier], options);
        await generator.initialize();
        await generator.getIndex();
        expect(sortFn).toHaveBeenCalled();

        generator.invalidate(specifier, './src/B.stories.ts', false);

        sortFn.mockClear();
        await generator.getIndex();
        expect(sortFn).toHaveBeenCalled();
      });
    });

    describe('file removed', () => {
      it('does not extract csf files a second time', async () => {
        const specifier: NormalizedStoriesSpecifier = normalizeStoriesEntry(
          './src/**/*.stories.(ts|js|mjs|jsx)',
          options
        );

        readCsfMock.mockClear();
        const generator = new StoryIndexGenerator([specifier], options);
        await generator.initialize();
        await generator.getIndex();
        expect(readCsfMock).toHaveBeenCalledTimes(7);

        generator.invalidate(specifier, './src/B.stories.ts', true);

        readCsfMock.mockClear();
        await generator.getIndex();
        expect(readCsfMock).not.toHaveBeenCalled();
      });

      it('does call the sort function a second time', async () => {
        const specifier: NormalizedStoriesSpecifier = normalizeStoriesEntry(
          './src/**/*.stories.(ts|js|mjs|jsx)',
          options
        );

        const sortFn = vi.fn();
        getStorySortParameterMock.mockReturnValue(sortFn);
        const generator = new StoryIndexGenerator([specifier], options);
        await generator.initialize();
        await generator.getIndex();
        expect(sortFn).toHaveBeenCalled();

        generator.invalidate(specifier, './src/B.stories.ts', true);

        sortFn.mockClear();
        await generator.getIndex();
        expect(sortFn).toHaveBeenCalled();
      });

      it('does not include the deleted stories in results', async () => {
        const specifier: NormalizedStoriesSpecifier = normalizeStoriesEntry(
          './src/**/*.stories.(ts|js|mjs|jsx)',
          options
        );

        readCsfMock.mockClear();
        const generator = new StoryIndexGenerator([specifier], options);
        await generator.initialize();
        await generator.getIndex();
        expect(readCsfMock).toHaveBeenCalledTimes(7);

        generator.invalidate(specifier, './src/B.stories.ts', true);

        expect(Object.keys((await generator.getIndex()).entries)).not.toContain('b--story-one');
      });

      it('does not include the deleted docs in results', async () => {
        const storiesSpecifier: NormalizedStoriesSpecifier = normalizeStoriesEntry(
          './src/A.stories.(ts|js|mjs|jsx)',
          options
        );
        const docsSpecifier: NormalizedStoriesSpecifier = normalizeStoriesEntry(
          './src/docs2/*.mdx',
          options
        );

        const generator = new StoryIndexGenerator([docsSpecifier, storiesSpecifier], options);
        await generator.initialize();
        await generator.getIndex();
        expect(toId).toHaveBeenCalledTimes(5);

        expect(Object.keys((await generator.getIndex()).entries)).toContain('notitle--docs');

        generator.invalidate(docsSpecifier, './src/docs2/NoTitle.mdx', true);

        expect(Object.keys((await generator.getIndex()).entries)).not.toContain('notitle--docs');
      });

      it('cleans up properly on dependent docs deletion', async () => {
        const storiesSpecifier: NormalizedStoriesSpecifier = normalizeStoriesEntry(
          './src/A.stories.(ts|js|mjs|jsx)',
          options
        );
        const docsSpecifier: NormalizedStoriesSpecifier = normalizeStoriesEntry(
          './src/docs2/*.mdx',
          options
        );

        const generator = new StoryIndexGenerator([docsSpecifier, storiesSpecifier], options);
        await generator.initialize();
        await generator.getIndex();
        expect(toId).toHaveBeenCalledTimes(5);

        expect(Object.keys((await generator.getIndex()).entries)).toContain('a--metaof');

        generator.invalidate(docsSpecifier, './src/docs2/MetaOf.mdx', true);

        expect(Object.keys((await generator.getIndex()).entries)).not.toContain('a--metaof');

        // this will throw if MetaOf is not removed from A's dependents
        generator.invalidate(storiesSpecifier, './src/A.stories.js', false);
      });
    });
  });
});<|MERGE_RESOLUTION|>--- conflicted
+++ resolved
@@ -43,12 +43,7 @@
   configDir: path.join(__dirname, '__mockdata__'),
   workingDir: path.join(__dirname, '__mockdata__'),
   storyIndexers: [],
-<<<<<<< HEAD
-  indexers: [csfIndexer, createStoriesMdxIndexer(false)],
-=======
   indexers: [csfIndexer],
-  storyStoreV7: true,
->>>>>>> 78029388
   docs: { defaultName: 'docs', autodocs: false },
 };
 
