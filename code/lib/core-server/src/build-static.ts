--- conflicted
+++ resolved
@@ -13,11 +13,6 @@
   resolveAddonName,
 } from '@storybook/core-common';
 
-<<<<<<< HEAD
-import isEqual from 'lodash/isEqual.js';
-=======
-import dedent from 'ts-dedent';
->>>>>>> bf06e6e0
 import { outputStats } from './utils/output-stats';
 import { copyAllStaticFilesRelativeToMain } from './utils/copy-all-static-files';
 import { getBuilders } from './utils/get-builders';
