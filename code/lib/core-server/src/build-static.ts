import chalk from 'chalk';
import { copy, emptyDir, ensureDir } from 'fs-extra';
import { dirname, isAbsolute, join, resolve } from 'path';
import { global } from '@storybook/global';
import { logger } from '@storybook/node-logger';
import { getPrecedingUpgrade, telemetry } from '@storybook/telemetry';
import type { BuilderOptions, CLIOptions, LoadOptions, Options } from '@storybook/types';
import {
  loadAllPresets,
  loadMainConfig,
  logConfig,
  normalizeStories,
  resolveAddonName,
} from '@storybook/core-common';
import { ConflictingStaticDirConfigError } from '@storybook/core-events/server-errors';

import isEqual from 'lodash/isEqual.js';
import { outputStats } from './utils/output-stats';
import {
  copyAllStaticFiles,
  copyAllStaticFilesRelativeToMain,
} from './utils/copy-all-static-files';
import { getBuilders } from './utils/get-builders';
import { extractStoriesJson } from './utils/stories-json';
import { extractStorybookMetadata } from './utils/metadata';
import { StoryIndexGenerator } from './utils/StoryIndexGenerator';
import { summarizeIndex } from './utils/summarizeIndex';
import { defaultStaticDirs } from './utils/constants';
import { buildOrThrow } from './utils/build-or-throw';

export type BuildStaticStandaloneOptions = CLIOptions &
  LoadOptions &
  BuilderOptions & { outputDir: string };

export async function buildStaticStandalone(options: BuildStaticStandaloneOptions) {
  /* eslint-disable no-param-reassign */
  options.configType = 'PRODUCTION';

  if (options.outputDir === '') {
    throw new Error("Won't remove current directory. Check your outputDir!");
  }

  if (options.staticDir?.includes('/')) {
    throw new Error("Won't copy root directory. Check your staticDirs!");
  }

  options.outputDir = isAbsolute(options.outputDir)
    ? options.outputDir
    : join(process.cwd(), options.outputDir);
  options.configDir = resolve(options.configDir);
  /* eslint-enable no-param-reassign */

  logger.info(chalk`=> Cleaning outputDir: {cyan ${options.outputDir.replace(process.cwd(), '')}}`);
  if (options.outputDir === '/') {
    throw new Error("Won't remove directory '/'. Check your outputDir!");
  }
  await emptyDir(options.outputDir);
  await ensureDir(options.outputDir);

  const config = await loadMainConfig(options);
  const { framework } = config;
  const corePresets = [];

  const frameworkName = typeof framework === 'string' ? framework : framework?.name;
  if (frameworkName) {
    corePresets.push(join(frameworkName, 'preset'));
  } else {
    logger.warn(`you have not specified a framework in your ${options.configDir}/main.js`);
  }

  logger.info('=> Loading presets');
  let presets = await loadAllPresets({
    corePresets: [
      require.resolve('@storybook/core-server/dist/presets/common-preset'),
      ...corePresets,
    ],
    overridePresets: [
      require.resolve('@storybook/core-server/dist/presets/common-override-preset'),
    ],
    isCritical: true,
    ...options,
  });

  const { renderer } = await presets.apply('core', {});
  const build = await presets.apply('build', {});
  const [previewBuilder, managerBuilder] = await getBuilders({ ...options, presets, build });

  const resolvedRenderer = renderer
    ? resolveAddonName(options.configDir, renderer, options)
    : undefined;
  presets = await loadAllPresets({
    corePresets: [
      require.resolve('@storybook/core-server/dist/presets/common-preset'),
      ...(managerBuilder.corePresets || []),
      ...(previewBuilder.corePresets || []),
      ...(resolvedRenderer ? [resolvedRenderer] : []),
      ...corePresets,
      require.resolve('@storybook/core-server/dist/presets/babel-cache-preset'),
    ],
    overridePresets: [
      ...(previewBuilder.overridePresets || []),
      require.resolve('@storybook/core-server/dist/presets/common-override-preset'),
    ],
    ...options,
    build,
  });

  const [features, core, staticDirs, indexers, deprecatedStoryIndexers, stories, docsOptions] =
    await Promise.all([
      presets.apply('features'),
      presets.apply('core'),
      presets.apply('staticDirs'),
      presets.apply('experimental_indexers', []),
      presets.apply('storyIndexers', []),
      presets.apply('stories'),
      presets.apply('docs', {}),
    ]);

  const fullOptions: Options = {
    ...options,
    presets,
    features,
    build,
  };

  if (options.staticDir && !isEqual(staticDirs, defaultStaticDirs)) {
    throw new ConflictingStaticDirConfigError();
  }

  const effects: Promise<void>[] = [];

  global.FEATURES = features;

  await buildOrThrow(async () =>
    managerBuilder.build({ startTime: process.hrtime(), options: fullOptions })
  );

  if (staticDirs) {
    effects.push(
      copyAllStaticFilesRelativeToMain(staticDirs, options.outputDir, options.configDir)
    );
  }
  if (options.staticDir) {
    effects.push(copyAllStaticFiles(options.staticDir, options.outputDir));
  }

  const coreServerPublicDir = join(
    dirname(require.resolve('@storybook/core-server/package.json')),
    'public'
  );
  effects.push(copy(coreServerPublicDir, options.outputDir));

  let initializedStoryIndexGenerator: Promise<StoryIndexGenerator | undefined> =
    Promise.resolve(undefined);
  if (!options.ignorePreview) {
    const workingDir = process.cwd();
    const directories = {
      configDir: options.configDir,
      workingDir,
    };
    const normalizedStories = normalizeStories(stories, directories);
    const generator = new StoryIndexGenerator(normalizedStories, {
      ...directories,
      storyIndexers: deprecatedStoryIndexers,
      indexers,
      docs: docsOptions,
<<<<<<< HEAD
=======
      storyStoreV7: !!features?.storyStoreV7,
>>>>>>> 4169cd5b
      build,
    });

    initializedStoryIndexGenerator = generator.initialize().then(() => generator);
    effects.push(
      extractStoriesJson(
        join(options.outputDir, 'index.json'),
        initializedStoryIndexGenerator as Promise<StoryIndexGenerator>
      )
    );
  }

  if (!core?.disableProjectJson) {
    effects.push(
      extractStorybookMetadata(join(options.outputDir, 'project.json'), options.configDir)
    );
  }

  if (options.debugWebpack) {
    logConfig('Preview webpack config', await previewBuilder.getConfig(fullOptions));
  }

  if (options.ignorePreview) {
    logger.info(`=> Not building preview`);
  } else {
    logger.info('=> Building preview..');
  }

  const startTime = process.hrtime();
  await Promise.all([
    ...(options.ignorePreview
      ? []
      : [
          previewBuilder
            .build({
              startTime,
              options: fullOptions,
            })
            .then(async (previewStats) => {
              logger.trace({ message: '=> Preview built', time: process.hrtime(startTime) });

              if (options.webpackStatsJson) {
                const target =
                  options.webpackStatsJson === true ? options.outputDir : options.webpackStatsJson;
                await outputStats(target, previewStats);
              }
            })
            .catch((error) => {
              logger.error('=> Failed to build the preview');
              process.exitCode = 1;
              throw error;
            }),
        ]),
    ...effects,
  ]);

  // Now the code has successfully built, we can count this as a 'dev' event.
  if (!core?.disableTelemetry) {
    effects.push(
      initializedStoryIndexGenerator.then(async (generator) => {
        const storyIndex = await generator?.getIndex();
        const payload = {
          precedingUpgrade: await getPrecedingUpgrade(),
        };
        if (storyIndex) {
          Object.assign(payload, {
            storyIndex: summarizeIndex(storyIndex),
          });
        }
        await telemetry('build', payload, { configDir: options.configDir });
      })
    );
  }

  logger.info(`=> Output directory: ${options.outputDir}`);
}<|MERGE_RESOLUTION|>--- conflicted
+++ resolved
@@ -164,10 +164,6 @@
       storyIndexers: deprecatedStoryIndexers,
       indexers,
       docs: docsOptions,
-<<<<<<< HEAD
-=======
-      storyStoreV7: !!features?.storyStoreV7,
->>>>>>> 4169cd5b
       build,
     });
 
