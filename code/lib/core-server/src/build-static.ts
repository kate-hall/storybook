import chalk from 'chalk';
import { copy, emptyDir, ensureDir } from 'fs-extra';
import { dirname, isAbsolute, join, resolve } from 'path';
import { dedent } from 'ts-dedent';
import global from 'global';

import { logger } from '@storybook/node-logger';
import { telemetry } from '@storybook/telemetry';
import type {
  BuilderOptions,
  CLIOptions,
  CoreConfig,
  DocsOptions,
  LoadOptions,
  Options,
  StorybookConfig,
} from '@storybook/types';
import {
  loadAllPresets,
  loadMainConfig,
  logConfig,
  normalizeStories,
  resolveAddonName,
} from '@storybook/core-common';

import { outputStats } from './utils/output-stats';
import {
  copyAllStaticFiles,
  copyAllStaticFilesRelativeToMain,
} from './utils/copy-all-static-files';
import { getBuilders } from './utils/get-builders';
import { extractStoriesJson, convertToIndexV3 } from './utils/stories-json';
import { extractStorybookMetadata } from './utils/metadata';
import { StoryIndexGenerator } from './utils/StoryIndexGenerator';
<<<<<<< HEAD
import { writeModulesJson } from './utils/modules-json';
=======
import { summarizeIndex } from './utils/summarizeIndex';
>>>>>>> 276add35

export async function buildStaticStandalone(
  options: CLIOptions & LoadOptions & BuilderOptions & { outputDir: string }
) {
  /* eslint-disable no-param-reassign */
  options.configType = 'PRODUCTION';

  if (options.outputDir === '') {
    throw new Error("Won't remove current directory. Check your outputDir!");
  }

  if (options.staticDir?.includes('/')) {
    throw new Error("Won't copy root directory. Check your staticDirs!");
  }

  options.outputDir = isAbsolute(options.outputDir)
    ? options.outputDir
    : join(process.cwd(), options.outputDir);
  options.configDir = resolve(options.configDir);
  /* eslint-enable no-param-reassign */

  logger.info(chalk`=> Cleaning outputDir: {cyan ${options.outputDir.replace(process.cwd(), '')}}`);
  if (options.outputDir === '/') {
    throw new Error("Won't remove directory '/'. Check your outputDir!");
  }
  await emptyDir(options.outputDir);
  await ensureDir(options.outputDir);

  const { framework } = loadMainConfig(options);
  const corePresets = [];

  const frameworkName = typeof framework === 'string' ? framework : framework?.name;
  if (frameworkName) {
    corePresets.push(join(frameworkName, 'preset'));
  } else {
    logger.warn(`you have not specified a framework in your ${options.configDir}/main.js`);
  }

  logger.info('=> Loading presets');
  let presets = await loadAllPresets({
    corePresets: [require.resolve('./presets/common-preset'), ...corePresets],
    overridePresets: [],
    ...options,
  });

  const [previewBuilder, managerBuilder] = await getBuilders({ ...options, presets });
  const { renderer } = await presets.apply<CoreConfig>('core', undefined);

  presets = await loadAllPresets({
    corePresets: [
      require.resolve('./presets/common-preset'),
      ...(managerBuilder.corePresets || []),
      ...(previewBuilder.corePresets || []),
      ...(renderer ? [resolveAddonName(options.configDir, renderer, options)] : []),
      ...corePresets,
      require.resolve('./presets/babel-cache-preset'),
    ],
    overridePresets: previewBuilder.overridePresets || [],
    ...options,
  });

  const [features, core, staticDirs, storyIndexers, stories, docsOptions] = await Promise.all([
    presets.apply<StorybookConfig['features']>('features'),
    presets.apply<CoreConfig>('core'),
    presets.apply<StorybookConfig['staticDirs']>('staticDirs'),
    presets.apply('storyIndexers', []),
    presets.apply('stories'),
    presets.apply<DocsOptions>('docs', {}),
  ]);

  const fullOptions: Options = {
    ...options,
    presets,
    features,
  };

  if (staticDirs && options.staticDir) {
    throw new Error(dedent`
      Conflict when trying to read staticDirs:
      * Storybook's configuration option: 'staticDirs'
      * Storybook's CLI flag: '--staticDir' or '-s'

      Choose one of them, but not both.
    `);
  }

  const effects: Promise<void>[] = [];

  global.FEATURES = features;

  await managerBuilder.build({ startTime: process.hrtime(), options: fullOptions });

  if (staticDirs) {
    effects.push(
      copyAllStaticFilesRelativeToMain(staticDirs, options.outputDir, options.configDir)
    );
  }
  if (options.staticDir) {
    effects.push(copyAllStaticFiles(options.staticDir, options.outputDir));
  }

  const coreServerPublicDir = join(
    dirname(require.resolve('@storybook/core-server/package.json')),
    'public'
  );
  effects.push(copy(coreServerPublicDir, options.outputDir));

  let initializedStoryIndexGenerator: Promise<StoryIndexGenerator> = Promise.resolve(undefined);
  if ((features?.buildStoriesJson || features?.storyStoreV7) && !options.ignorePreview) {
    const workingDir = process.cwd();
    const directories = {
      configDir: options.configDir,
      workingDir,
    };
    const normalizedStories = normalizeStories(stories, directories);
    const generator = new StoryIndexGenerator(normalizedStories, {
      ...directories,
      storyIndexers,
      docs: docsOptions,
      storiesV2Compatibility: !features?.breakingChangesV7 && !features?.storyStoreV7,
      storyStoreV7: !!features?.storyStoreV7,
    });

    initializedStoryIndexGenerator = generator.initialize().then(() => generator);
    effects.push(
      extractStoriesJson(
        join(options.outputDir, 'stories.json'),
        initializedStoryIndexGenerator,
        convertToIndexV3
      )
    );
    effects.push(
      extractStoriesJson(join(options.outputDir, 'index.json'), initializedStoryIndexGenerator)
    );
  }

  if (!core?.disableTelemetry) {
    effects.push(
      initializedStoryIndexGenerator.then(async (generator) => {
        const storyIndex = await generator?.getIndex();
        const payload = storyIndex
          ? {
              storyIndex: summarizeIndex(storyIndex),
            }
          : undefined;
        await telemetry('build', payload, { configDir: options.configDir });
      })
    );
  }

  if (!core?.disableProjectJson) {
    effects.push(
      extractStorybookMetadata(join(options.outputDir, 'project.json'), options.configDir)
    );
  }

  if (options.debugWebpack) {
    logConfig('Preview webpack config', await previewBuilder.getConfig(fullOptions));
  }

  if (options.ignorePreview) {
    logger.info(`=> Not building preview`);
  }

  await Promise.all([
    ...(options.ignorePreview
      ? []
      : [
          previewBuilder
            .build({
              startTime: process.hrtime(),
              options: fullOptions,
            })
            .then(async (previewStats) => {
              if (!previewStats) return;
              const { modulesJson, webpackStatsJson, outputDir } = options;
              if (webpackStatsJson) {
                const target = webpackStatsJson === true ? outputDir : webpackStatsJson;
                await outputStats(target, previewStats);
              }
              if (modulesJson) {
                const target = modulesJson === true ? outputDir : modulesJson;
                await writeModulesJson(target, previewStats);
              }
            }),
        ]),
    ...effects,
  ]);

  logger.info(`=> Output directory: ${options.outputDir}`);
}<|MERGE_RESOLUTION|>--- conflicted
+++ resolved
@@ -32,11 +32,8 @@
 import { extractStoriesJson, convertToIndexV3 } from './utils/stories-json';
 import { extractStorybookMetadata } from './utils/metadata';
 import { StoryIndexGenerator } from './utils/StoryIndexGenerator';
-<<<<<<< HEAD
 import { writeModulesJson } from './utils/modules-json';
-=======
 import { summarizeIndex } from './utils/summarizeIndex';
->>>>>>> 276add35
 
 export async function buildStaticStandalone(
   options: CLIOptions & LoadOptions & BuilderOptions & { outputDir: string }
