--- conflicted
+++ resolved
@@ -110,7 +110,6 @@
   "publishConfig": {
     "access": "public"
   },
-<<<<<<< HEAD
   "bundler": {
     "entries": [
       "./src/index.ts",
@@ -119,8 +118,5 @@
     ],
     "platform": "node"
   },
-  "gitHead": "2e4ddde6a0a291266d91fe6a5ecda767bf119e70"
-=======
   "gitHead": "dd52c7e8853bc40791deb55e36473c0c18ab5957"
->>>>>>> 0fb28561
 }