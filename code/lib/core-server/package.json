--- conflicted
+++ resolved
@@ -56,16 +56,10 @@
   "dependencies": {
     "@aw-web-design/x-default-browser": "1.4.126",
     "@discoveryjs/json-ext": "^0.5.3",
-<<<<<<< HEAD
-    "@storybook/builder-manager": "7.1.0-alpha.30",
-    "@storybook/channels": "7.1.0-alpha.30",
-    "@storybook/core-common": "7.1.0-alpha.30",
-    "@storybook/core-events": "7.1.0-alpha.30",
-=======
     "@storybook/builder-manager": "7.1.0-alpha.31",
+    "@storybook/channels": "7.1.0-alpha.31",
     "@storybook/core-common": "7.1.0-alpha.31",
     "@storybook/core-events": "7.1.0-alpha.31",
->>>>>>> ec1ad28d
     "@storybook/csf": "^0.1.0",
     "@storybook/csf-tools": "7.1.0-alpha.31",
     "@storybook/docs-mdx": "^0.1.0",
