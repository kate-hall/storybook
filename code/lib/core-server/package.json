--- conflicted
+++ resolved
@@ -1,10 +1,6 @@
 {
   "name": "@storybook/core-server",
-<<<<<<< HEAD
-  "version": "7.3.2",
-=======
   "version": "7.4.0-alpha.2",
->>>>>>> aecfa179
   "description": "Storybook framework-agnostic API",
   "keywords": [
     "storybook"
@@ -40,6 +36,11 @@
       "node": "./dist/presets/common-preset.js",
       "require": "./dist/presets/common-preset.js"
     },
+    "./dist/presets/common-override-preset": {
+      "types": "./dist/presets/common-override-preset.d.ts",
+      "node": "./dist/presets/common-override-preset.js",
+      "require": "./dist/presets/common-override-preset.js"
+    },
     "./public/favicon.svg": "./public/favicon.svg",
     "./package.json": "./package.json"
   },
@@ -51,7 +52,8 @@
     "public/**/*",
     "README.md",
     "*.js",
-    "*.d.ts"
+    "*.d.ts",
+    "!src/**/*"
   ],
   "scripts": {
     "check": "../../../scripts/prepare/check.ts",
@@ -93,7 +95,7 @@
     "read-pkg-up": "^7.0.1",
     "semver": "^7.3.7",
     "serve-favicon": "^2.5.0",
-    "telejson": "^7.0.3",
+    "telejson": "^7.2.0",
     "tiny-invariant": "^1.3.1",
     "ts-dedent": "^2.0.0",
     "util": "^0.12.4",
@@ -122,7 +124,8 @@
     "entries": [
       "./src/index.ts",
       "./src/presets/babel-cache-preset.ts",
-      "./src/presets/common-preset.ts"
+      "./src/presets/common-preset.ts",
+      "./src/presets/common-override-preset.ts"
     ],
     "platform": "node"
   },
