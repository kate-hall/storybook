{
  "name": "@storybook/core-server",
  "version": "7.0.0-alpha.50",
  "description": "Storybook framework-agnostic API",
  "keywords": [
    "storybook"
  ],
  "homepage": "https://github.com/storybookjs/storybook/tree/main/lib/core",
  "bugs": {
    "url": "https://github.com/storybookjs/storybook/issues"
  },
  "repository": {
    "type": "git",
    "url": "https://github.com/storybookjs/storybook.git",
    "directory": "lib/core-server"
  },
  "funding": {
    "type": "opencollective",
    "url": "https://opencollective.com/storybook"
  },
  "license": "MIT",
  "main": "dist/cjs/index.js",
  "module": "dist/esm/index.js",
  "types": "dist/types/index.d.ts",
  "files": [
    "dist/**/*",
    "public/**/*",
    "*.js",
    "*.d.ts"
  ],
  "scripts": {
    "check": "../../../scripts/node_modules/.bin/tsc --noEmit",
    "prep": "node ../../../scripts/prepare.js"
  },
  "dependencies": {
    "@aw-web-design/x-default-browser": "1.4.88",
    "@discoveryjs/json-ext": "^0.5.3",
<<<<<<< HEAD
    "@storybook/builder-manager": "7.0.0-alpha.49",
    "@storybook/core-common": "7.0.0-alpha.49",
    "@storybook/core-events": "7.0.0-alpha.49",
=======
    "@storybook/builder-manager": "7.0.0-alpha.50",
    "@storybook/core-client": "7.0.0-alpha.50",
    "@storybook/core-common": "7.0.0-alpha.50",
    "@storybook/core-events": "7.0.0-alpha.50",
>>>>>>> c4317008
    "@storybook/csf": "next",
    "@storybook/csf-tools": "7.0.0-alpha.50",
    "@storybook/docs-mdx": "0.0.1-canary.12433cf.0",
<<<<<<< HEAD
    "@storybook/node-logger": "7.0.0-alpha.49",
    "@storybook/preview-api": "7.0.0-alpha.49",
    "@storybook/telemetry": "7.0.0-alpha.49",
    "@storybook/types": "7.0.0-alpha.49",
    "@types/node": "^16.0.0",
=======
    "@storybook/node-logger": "7.0.0-alpha.50",
    "@storybook/store": "7.0.0-alpha.50",
    "@storybook/telemetry": "7.0.0-alpha.50",
    "@storybook/types": "7.0.0-alpha.50",
    "@types/node": "^18.11.9",
>>>>>>> c4317008
    "@types/node-fetch": "^2.5.7",
    "@types/pretty-hrtime": "^1.0.0",
    "@types/semver": "^7.3.4",
    "better-opn": "^2.1.1",
    "boxen": "^5.1.2",
    "chalk": "^4.1.0",
    "cli-table3": "^0.6.1",
    "compression": "^1.7.4",
    "detect-port": "^1.3.0",
    "express": "^4.17.1",
    "fs-extra": "^9.0.1",
    "global": "^4.4.0",
    "globby": "^11.0.2",
    "ip": "^2.0.0",
    "lodash": "^4.17.21",
    "node-fetch": "^2.6.7",
    "open": "^8.4.0",
    "pretty-hrtime": "^1.0.3",
    "prompts": "^2.4.0",
    "read-pkg-up": "^7.0.1",
    "semver": "^7.3.7",
    "serve-favicon": "^2.5.0",
    "slash": "^3.0.0",
    "telejson": "^6.0.8",
    "ts-dedent": "^2.0.0",
    "util-deprecate": "^1.0.2",
    "watchpack": "^2.2.0",
    "ws": "^8.2.3"
  },
  "devDependencies": {
    "@storybook/builder-webpack5": "7.0.0-alpha.50",
    "@types/compression": "^1.7.0",
    "@types/ip": "^1.1.0",
    "@types/serve-favicon": "^2.5.2",
    "@types/ws": "^8",
    "jest-os-detection": "^1.3.1",
    "jest-specific-snapshot": "^6.0.0",
    "typescript": "^4.9.3",
    "webpack": "5"
  },
  "peerDependencies": {
    "react": "^16.8.0 || ^17.0.0 || ^18.0.0",
    "react-dom": "^16.8.0 || ^17.0.0 || ^18.0.0"
  },
  "peerDependenciesMeta": {
    "@storybook/builder-webpack5": {
      "optional": true
    },
    "typescript": {
      "optional": true
    }
  },
  "publishConfig": {
    "access": "public"
  },
  "gitHead": "77184d039091f4782dc4540df6d271a24fb3e242"
}<|MERGE_RESOLUTION|>--- conflicted
+++ resolved
@@ -35,32 +35,17 @@
   "dependencies": {
     "@aw-web-design/x-default-browser": "1.4.88",
     "@discoveryjs/json-ext": "^0.5.3",
-<<<<<<< HEAD
-    "@storybook/builder-manager": "7.0.0-alpha.49",
-    "@storybook/core-common": "7.0.0-alpha.49",
-    "@storybook/core-events": "7.0.0-alpha.49",
-=======
     "@storybook/builder-manager": "7.0.0-alpha.50",
-    "@storybook/core-client": "7.0.0-alpha.50",
     "@storybook/core-common": "7.0.0-alpha.50",
     "@storybook/core-events": "7.0.0-alpha.50",
->>>>>>> c4317008
     "@storybook/csf": "next",
     "@storybook/csf-tools": "7.0.0-alpha.50",
     "@storybook/docs-mdx": "0.0.1-canary.12433cf.0",
-<<<<<<< HEAD
-    "@storybook/node-logger": "7.0.0-alpha.49",
-    "@storybook/preview-api": "7.0.0-alpha.49",
-    "@storybook/telemetry": "7.0.0-alpha.49",
-    "@storybook/types": "7.0.0-alpha.49",
-    "@types/node": "^16.0.0",
-=======
     "@storybook/node-logger": "7.0.0-alpha.50",
-    "@storybook/store": "7.0.0-alpha.50",
+    "@storybook/preview-api": "7.0.0-alpha.50",
     "@storybook/telemetry": "7.0.0-alpha.50",
     "@storybook/types": "7.0.0-alpha.50",
-    "@types/node": "^18.11.9",
->>>>>>> c4317008
+    "@types/node": "^16.0.0",
     "@types/node-fetch": "^2.5.7",
     "@types/pretty-hrtime": "^1.0.0",
     "@types/semver": "^7.3.4",
