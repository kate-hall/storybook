--- conflicted
+++ resolved
@@ -1,10 +1,6 @@
 {
   "name": "storybook",
-<<<<<<< HEAD
-  "version": "7.3.2",
-=======
   "version": "7.4.0-alpha.2",
->>>>>>> aecfa179
   "description": "Storybook CLI",
   "keywords": [
     "storybook"
