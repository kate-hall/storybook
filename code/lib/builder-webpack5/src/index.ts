import webpack, { Stats, Configuration, ProgressPlugin, StatsOptions } from 'webpack';
import webpackDevMiddleware from 'webpack-dev-middleware';
import webpackHotMiddleware from 'webpack-hot-middleware';
import { logger } from '@storybook/node-logger';
import { useProgressReporting } from '@storybook/core-common';
import type { Builder, Options } from '@storybook/core-common';
import { checkWebpackVersion } from '@storybook/core-webpack';
import { createWebpackConfig } from './utils/webpack';

export * from './types';

let compilation: ReturnType<typeof webpackDevMiddleware> | undefined;
let reject: (reason?: any) => void;

type WebpackBuilder = Builder<Configuration, Stats>;
type Unpromise<T extends Promise<any>> = T extends Promise<infer U> ? U : never;

type BuilderStartOptions = Parameters<WebpackBuilder['start']>['0'];
type BuilderStartResult = Unpromise<ReturnType<WebpackBuilder['start']>>;
type StarterFunction = (
  options: BuilderStartOptions
) => AsyncGenerator<unknown, BuilderStartResult, void>;

type BuilderBuildOptions = Parameters<WebpackBuilder['build']>['0'];
type BuilderBuildResult = Unpromise<ReturnType<WebpackBuilder['build']>>;
type BuilderFunction = (
  options: BuilderBuildOptions
) => AsyncGenerator<Stats | undefined, BuilderBuildResult, void>;

export const executor = {
  get: async (options: Options) => {
    const version = ((await options.presets.apply('webpackVersion')) || '5') as string;
    const webpackInstance =
      (await options.presets.apply<{ default: typeof webpack }>('webpackInstance'))?.default ||
      webpack;
    checkWebpackVersion({ version }, '5', 'builder-webpack5');
    return webpackInstance;
  },
};

export const getConfig: WebpackBuilder['getConfig'] = async (options) => {
  const { presets } = options;
<<<<<<< HEAD
  const babelOptions = presets.apply('babel', {});
  const typescriptOptions = presets.apply('typescript');

  const base = await createWebpackConfig(options);

  const legacyExtendedOptions = {
    ...options,
    // TODO: remove this
    typescriptOptions: await typescriptOptions,
    babelOptions: await babelOptions,
  };

  const intermediate = await presets.apply<Configuration>('webpack', base, legacyExtendedOptions);

  return presets.apply<Configuration>('webpackFinal', intermediate, legacyExtendedOptions);
=======
  const typescriptOptions = await presets.apply('typescript', {}, options);
  const babelOptions = await presets.apply('babel', {}, { ...options, typescriptOptions });
  const frameworkOptions = await presets.apply<any>('frameworkOptions');

  return presets.apply(
    'webpack',
    {},
    {
      ...options,
      babelOptions,
      typescriptOptions,
      frameworkOptions,
    }
  ) as any;
>>>>>>> 01064b7b
};

let asyncIterator: ReturnType<StarterFunction> | ReturnType<BuilderFunction>;

export const bail: WebpackBuilder['bail'] = async () => {
  if (asyncIterator) {
    try {
      // we tell the builder (that started) to stop ASAP and wait
      await asyncIterator.throw(new Error());
    } catch (e) {
      //
    }
  }

  if (reject) {
    reject();
  }
  // we wait for the compiler to finish it's work, so it's command-line output doesn't interfere
  return new Promise((res, rej) => {
    if (process && compilation) {
      try {
        compilation.close(() => res());
        logger.warn('Force closed preview build');
      } catch (err) {
        logger.warn('Unable to close preview build!');
        res();
      }
    } else {
      res();
    }
  });
};

/**
 * This function is a generator so that we can abort it mid process
 * in case of failure coming from other processes e.g. preview builder
 *
 * I am sorry for making you read about generators today :')
 */
const starter: StarterFunction = async function* starterGeneratorFn({
  startTime,
  options,
  router,
}) {
  const webpackInstance = await executor.get(options);
  yield;

  const config = await getConfig(options);
  yield;
  const compiler = webpackInstance(config);

  if (!compiler) {
    const err = `${config.name}: missing webpack compiler at runtime!`;
    logger.error(err);
    return {
      bail,
      totalTime: process.hrtime(startTime),
      stats: {
        hasErrors: () => true,
        hasWarnings: () => false,
        toJson: () => ({ warnings: [] as any[], errors: [err] }),
      } as any as Stats,
    };
  }

  const { handler, modulesCount } = await useProgressReporting(router, startTime, options);
  yield;
  new ProgressPlugin({ handler, modulesCount }).apply(compiler);

  const middlewareOptions: Parameters<typeof webpackDevMiddleware>[1] = {
    publicPath: config.output?.publicPath as string,
    writeToDisk: true,
  };

  compilation = webpackDevMiddleware(compiler, middlewareOptions);

  router.use(compilation);
  router.use(webpackHotMiddleware(compiler as any));

  const stats = await new Promise<Stats>((ready, stop) => {
    compilation?.waitUntilValid(ready as any);
    reject = stop;
  });
  yield;

  if (!stats) {
    throw new Error('no stats after building preview');
  }

  if (stats.hasErrors()) {
    throw stats;
  }

  return {
    bail,
    stats,
    totalTime: process.hrtime(startTime),
  };
};

/**
 * This function is a generator so that we can abort it mid process
 * in case of failure coming from other processes e.g. manager builder
 *
 * I am sorry for making you read about generators today :')
 */
const builder: BuilderFunction = async function* builderGeneratorFn({ startTime, options }) {
  const webpackInstance = await executor.get(options);
  yield;
  logger.info('=> Compiling preview..');
  const config = await getConfig(options);
  yield;

  const compiler = webpackInstance(config);

  if (!compiler) {
    const err = `${config.name}: missing webpack compiler at runtime!`;
    logger.error(err);
    return {
      hasErrors: () => true,
      hasWarnings: () => false,
      toJson: () => ({ warnings: [] as any[], errors: [err] }),
    } as any as Stats;
  }

  return new Promise<Stats>((succeed, fail) => {
    compiler.run((error, stats) => {
      if (error || !stats || stats.hasErrors()) {
        logger.error('=> Failed to build the preview');
        process.exitCode = 1;

        if (error) {
          logger.error(error.message);

          compiler.close(() => fail(error));

          return;
        }

        if (stats && (stats.hasErrors() || stats.hasWarnings())) {
          const { warnings = [], errors = [] } = stats.toJson(
            typeof config.stats === 'string'
              ? config.stats
              : {
                  warnings: true,
                  errors: true,
                  ...(config.stats as StatsOptions),
                }
          );

          errors.forEach((e) => logger.error(e.message));
          warnings.forEach((e) => logger.error(e.message));

          compiler.close(() =>
            options.debugWebpack
              ? fail(stats)
              : fail(new Error('=> Webpack failed, learn more with --debug-webpack'))
          );

          return;
        }
      }

      logger.trace({ message: '=> Preview built', time: process.hrtime(startTime) });
      if (stats && stats.hasWarnings()) {
        // eslint-disable-next-line @typescript-eslint/no-non-null-assertion -- we know it has warnings because of hasWarnings()
        stats
          .toJson({ warnings: true } as StatsOptions)
          .warnings!.forEach((e) => logger.warn(e.message));
      }

      // https://webpack.js.org/api/node/#run
      // #15227
      compiler.close((closeErr) => {
        if (closeErr) {
          return fail(closeErr);
        }

        return succeed(stats as Stats);
      });
    });
  });
};

export const start = async (options: BuilderStartOptions) => {
  asyncIterator = starter(options);
  let result;

  do {
    // eslint-disable-next-line no-await-in-loop
    result = await asyncIterator.next();
  } while (!result.done);

  return result.value;
};

export const build = async (options: BuilderStartOptions) => {
  asyncIterator = builder(options);
  let result;

  do {
    // eslint-disable-next-line no-await-in-loop
    result = await asyncIterator.next();
  } while (!result.done);

  return result.value;
};<|MERGE_RESOLUTION|>--- conflicted
+++ resolved
@@ -40,7 +40,6 @@
 
 export const getConfig: WebpackBuilder['getConfig'] = async (options) => {
   const { presets } = options;
-<<<<<<< HEAD
   const babelOptions = presets.apply('babel', {});
   const typescriptOptions = presets.apply('typescript');
 
@@ -48,7 +47,8 @@
 
   const legacyExtendedOptions = {
     ...options,
-    // TODO: remove this
+
+    // TODO: remove these
     typescriptOptions: await typescriptOptions,
     babelOptions: await babelOptions,
   };
@@ -56,22 +56,6 @@
   const intermediate = await presets.apply<Configuration>('webpack', base, legacyExtendedOptions);
 
   return presets.apply<Configuration>('webpackFinal', intermediate, legacyExtendedOptions);
-=======
-  const typescriptOptions = await presets.apply('typescript', {}, options);
-  const babelOptions = await presets.apply('babel', {}, { ...options, typescriptOptions });
-  const frameworkOptions = await presets.apply<any>('frameworkOptions');
-
-  return presets.apply(
-    'webpack',
-    {},
-    {
-      ...options,
-      babelOptions,
-      typescriptOptions,
-      frameworkOptions,
-    }
-  ) as any;
->>>>>>> 01064b7b
 };
 
 let asyncIterator: ReturnType<StarterFunction> | ReturnType<BuilderFunction>;
