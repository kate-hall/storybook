--- conflicted
+++ resolved
@@ -71,11 +71,7 @@
     "@storybook/router": "7.0.0-alpha.50",
     "@storybook/store": "7.0.0-alpha.50",
     "@storybook/theming": "7.0.0-alpha.50",
-<<<<<<< HEAD
-    "@types/node": "^16.0.0",
-=======
     "@types/node": "^16.18.3",
->>>>>>> aca780bc
     "@types/semver": "^7.3.4",
     "babel-loader": "^8.3.0",
     "babel-plugin-named-exports-order": "^0.0.2",
