/* eslint-disable no-underscore-dangle */
import global from 'global';
import { dedent } from 'ts-dedent';
import { SynchronousPromise } from 'synchronous-promise';
import { toId, isExportStory, storyNameFromExport } from '@storybook/csf';
import type {
  Addon_IndexEntry,
  AnyFramework,
  ComponentId,
  DocsOptions,
  Parameters,
  Path,
  Store_ModuleExports,
  Store_NormalizedProjectAnnotations,
  Store_NormalizedStoriesSpecifier,
  Store_Story,
  Store_StoryIndex,
  StoryId,
} from '@storybook/types';
import type { StoryStore } from '@storybook/store';
import { userOrAutoTitle, sortStoriesV6 } from '@storybook/store';
import { logger } from '@storybook/client-logger';

export class StoryStoreFacade<TFramework extends AnyFramework> {
  projectAnnotations: Store_NormalizedProjectAnnotations<TFramework>;

  entries: Record<StoryId, Addon_IndexEntry & { componentId?: ComponentId }>;

  csfExports: Record<Path, Store_ModuleExports>;

  constructor() {
    this.projectAnnotations = {
      loaders: [],
      decorators: [],
      parameters: {},
      argsEnhancers: [],
      argTypesEnhancers: [],
      args: {},
      argTypes: {},
    };

    this.entries = {};

    this.csfExports = {};
  }

  // This doesn't actually import anything because the client-api loads fully
  // on startup, but this is a shim after all.
  importFn(path: Path) {
    return SynchronousPromise.resolve().then(() => {
      const moduleExports = this.csfExports[path];
      if (!moduleExports) throw new Error(`Unknown path: ${path}`);
      return moduleExports;
    });
  }

  getStoryIndex(store: StoryStore<TFramework>) {
    const fileNameOrder = Object.keys(this.csfExports);
    const storySortParameter = this.projectAnnotations.parameters?.options?.storySort;

    const storyEntries = Object.entries(this.entries);
    // Add the kind parameters and global parameters to each entry
    const sortableV6: [StoryId, Store_Story<TFramework>, Parameters, Parameters][] =
      storyEntries.map(([storyId, { type, importPath, ...entry }]) => {
        const exports = this.csfExports[importPath];
        const csfFile = store.processCSFFileWithCache<TFramework>(
          exports,
          importPath,
          exports.default.title
        );

        let storyLike: Store_Story<TFramework>;
        if (type === 'story') {
          storyLike = store.storyFromCSFFile({ storyId, csfFile });
        } else {
          storyLike = {
            ...entry,
            story: entry.name,
            kind: entry.title,
            componentId: toId(entry.componentId || entry.title),
            parameters: { fileName: importPath },
          } as any;
        }
        return [storyId, storyLike, csfFile.meta.parameters, this.projectAnnotations.parameters];
      });

    // NOTE: the sortStoriesV6 version returns the v7 data format. confusing but more convenient!
    let sortedV7: Addon_IndexEntry[];

    try {
      sortedV7 = sortStoriesV6(sortableV6, storySortParameter, fileNameOrder);
    } catch (err) {
      if (typeof storySortParameter === 'function') {
        throw new Error(dedent`
          Error sorting stories with sort parameter ${storySortParameter}:

          > ${err.message}
          
          Are you using a V7-style sort function in V6 compatibility mode?
          
          More info: https://github.com/storybookjs/storybook/blob/next/MIGRATION.md#v7-style-story-sort
        `);
      }
      throw err;
    }
    const entries = sortedV7.reduce((acc, s) => {
      // We use the original entry we stored in `this.stories` because it is possible that the CSF file itself
      // exports a `parameters.fileName` which can be different and mess up our `importFn`.
      // In fact, in Storyshots there is a Jest transformer that does exactly that.
      // NOTE: this doesn't actually change the story object, just the index.
      acc[s.id] = this.entries[s.id];
      return acc;
    }, {} as Store_StoryIndex['entries']);

    return { v: 4, entries };
  }

  clearFilenameExports(fileName: Path) {
    if (!this.csfExports[fileName]) {
      return;
    }

    // Clear this module's stories from the storyList and existing exports
    Object.entries(this.entries).forEach(([id, { importPath }]) => {
      if (importPath === fileName) {
        delete this.entries[id];
      }
    });

    // We keep this as an empty record so we can use it to maintain component order
    this.csfExports[fileName] = {};
  }

  // NOTE: we could potentially share some of this code with the stories.json generation
  addStoriesFromExports(fileName: Path, fileExports: Store_ModuleExports) {
    if (fileName.match(/\.mdx$/) && !fileName.match(/\.stories\.mdx$/)) {
      return;
    }

    // if the export haven't changed since last time we added them, this is a no-op
    if (this.csfExports[fileName] === fileExports) {
      return;
    }
    // OTOH, if they have changed, let's clear them out first
    this.clearFilenameExports(fileName);

    // eslint-disable-next-line @typescript-eslint/naming-convention
    const { default: defaultExport, __namedExportsOrder, ...namedExports } = fileExports;
    // eslint-disable-next-line prefer-const
    let { id: componentId, title, tags: componentTags = [] } = defaultExport || {};

    const specifiers = (global.STORIES || []).map(
      (specifier: Store_NormalizedStoriesSpecifier & { importPathMatcher: string }) => ({
        ...specifier,
        importPathMatcher: new RegExp(specifier.importPathMatcher),
      })
    );

    title = userOrAutoTitle(fileName, specifiers, title);

    if (!title) {
      logger.info(
        `Unexpected default export without title in '${fileName}': ${JSON.stringify(
          fileExports.default
        )}`
      );
      return;
    }

    this.csfExports[fileName] = {
      ...fileExports,
      default: { ...defaultExport, title },
    };

    let sortedExports = namedExports;

    // prefer a user/loader provided `__namedExportsOrder` array if supplied
    // we do this as es module exports are always ordered alphabetically
    // see https://github.com/storybookjs/storybook/issues/9136
    if (Array.isArray(__namedExportsOrder)) {
      sortedExports = {};
      __namedExportsOrder.forEach((name) => {
        const namedExport = namedExports[name];
        if (namedExport) sortedExports[name] = namedExport;
      });
    }

    const storyExports = Object.entries(sortedExports).filter(([key]) =>
      isExportStory(key, defaultExport)
    );

    // NOTE: this logic is equivalent to the `extractStories` function of `StoryIndexGenerator`
    const docsOptions = (global.DOCS_OPTIONS || {}) as DocsOptions;
    const docsPageOptedIn =
      docsOptions.docsPage === 'automatic' ||
      (docsOptions.docsPage && componentTags.includes('docsPage'));
    if (docsOptions.enabled && storyExports.length) {
<<<<<<< HEAD
      if (
        componentTags.includes('mdx') ||
        (docsOptions.docsPage && componentTags.includes('docsPage'))
      ) {
=======
      // We will use tags soon and this crappy filename test will go away
      if (fileName.match(/\.mdx$/) || docsPageOptedIn) {
>>>>>>> b0b6c6b3
        const name = docsOptions.defaultName;
        const docsId = toId(componentId || title, name);
        this.entries[docsId] = {
          type: 'docs',
          standalone: false,
          id: docsId,
          title,
          name,
          importPath: fileName,
          ...(componentId && { componentId }),
          tags: [...componentTags, 'docs'],
          storiesImports: [],
        };
      }
    }

    storyExports.forEach(([key, storyExport]: [string, any]) => {
      const exportName = storyNameFromExport(key);
      const id = storyExport.parameters?.__id || toId(componentId || title, exportName);
      const name =
        (typeof storyExport !== 'function' && storyExport.name) ||
        storyExport.storyName ||
        storyExport.story?.name ||
        exportName;

      if (!storyExport.parameters?.docsOnly) {
        this.entries[id] = {
          type: 'story',
          id,
          name,
          title,
          importPath: fileName,
          ...(componentId && { componentId }),
          tags: [...(storyExport.tags || componentTags), 'story'],
        };
      }
    });
  }
}<|MERGE_RESOLUTION|>--- conflicted
+++ resolved
@@ -195,15 +195,7 @@
       docsOptions.docsPage === 'automatic' ||
       (docsOptions.docsPage && componentTags.includes('docsPage'));
     if (docsOptions.enabled && storyExports.length) {
-<<<<<<< HEAD
-      if (
-        componentTags.includes('mdx') ||
-        (docsOptions.docsPage && componentTags.includes('docsPage'))
-      ) {
-=======
-      // We will use tags soon and this crappy filename test will go away
-      if (fileName.match(/\.mdx$/) || docsPageOptedIn) {
->>>>>>> b0b6c6b3
+      if (componentTags.includes('mdx') || docsPageOptedIn) {
         const name = docsOptions.defaultName;
         const docsId = toId(componentId || title, name);
         this.entries[docsId] = {
