--- conflicted
+++ resolved
@@ -49,12 +49,8 @@
   },
   "dependencies": {
     "@emotion/use-insertion-effect-with-fallbacks": "^1.0.0",
-<<<<<<< HEAD
-    "@storybook/client-logger": "7.0.0-beta.8",
+    "@storybook/client-logger": "7.0.0-beta.12",
     "@storybook/global": "^5.0.0",
-=======
-    "@storybook/client-logger": "7.0.0-beta.12",
->>>>>>> 0fb28561
     "memoizerific": "^1.11.3"
   },
   "devDependencies": {
