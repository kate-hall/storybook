/* eslint-disable camelcase */

import { Tag } from '@storybook/csf';
import { API_ViewMode } from './api';
import { DocsOptions } from './core-common';
import {
  Args,
  ArgTypes,
  ComponentId,
  Parameters,
  ComponentTitle,
  StoryId,
  StoryKind,
  StoryName,
  Conditional,
  Globals,
  GlobalTypes,
  Path,
} from './csf';

export interface API_BaseEntry {
  id: StoryId;
  depth: number;
  name: string;
  refId?: string;
  renderLabel?: (item: API_BaseEntry) => any;

  /** @deprecated */
  isRoot: boolean;
  /** @deprecated */
  isComponent: boolean;
  /** @deprecated */
  isLeaf: boolean;
}

export interface API_RootEntry extends API_BaseEntry {
  type: 'root';
  startCollapsed?: boolean;
  children: StoryId[];

  /** @deprecated */
  isRoot: true;
  /** @deprecated */
  isComponent: false;
  /** @deprecated */
  isLeaf: false;
}

export interface API_GroupEntry extends API_BaseEntry {
  type: 'group';
  parent?: StoryId;
  children: StoryId[];

  /** @deprecated */
  isRoot: false;
  /** @deprecated */
  isComponent: false;
  /** @deprecated */
  isLeaf: false;
}

export interface API_ComponentEntry extends API_BaseEntry {
  type: 'component';
  parent?: StoryId;
  children: StoryId[];

  /** @deprecated */
  isRoot: false;
  /** @deprecated */
  isComponent: true;
  /** @deprecated */
  isLeaf: false;
}

export interface API_DocsEntry extends API_BaseEntry {
  type: 'docs';
  parent: StoryId;
  title: ComponentTitle;
  /** @deprecated */
  kind: ComponentTitle;
  importPath: Path;

  /** @deprecated */
  isRoot: false;
  /** @deprecated */
  isComponent: false;
  /** @deprecated */
  isLeaf: true;
}

export interface API_StoryEntry extends API_BaseEntry {
  type: 'story';
  parent: StoryId;
  title: ComponentTitle;
  /** @deprecated */
  kind: ComponentTitle;
<<<<<<< HEAD
  importPath: API_Path;
  tags: Tag[];
=======
  importPath: Path;
>>>>>>> 9bb5d45e
  prepared: boolean;
  parameters?: {
    [parameterName: string]: any;
  };
  args?: Args;
  argTypes?: ArgTypes;
  initialArgs?: Args;

  /** @deprecated */
  isRoot: false;
  /** @deprecated */
  isComponent: false;
  /** @deprecated */
  isLeaf: true;
}

export type API_LeafEntry = API_DocsEntry | API_StoryEntry;
export type API_HashEntry =
  | API_RootEntry
  | API_GroupEntry
  | API_ComponentEntry
  | API_DocsEntry
  | API_StoryEntry;

/** @deprecated */
export type API_Root = API_RootEntry;

/** @deprecated */
export type API_Group = API_GroupEntry | API_ComponentEntry;

/** @deprecated */
export type API_Story = API_LeafEntry;

/**
 * The `StoriesHash` is our manager-side representation of the `StoryIndex`.
 * We create entries in the hash not only for each story or docs entry, but
 * also for each "group" of the component (split on '/'), as that's how things
 * are manipulated in the manager (i.e. in the sidebar)
 */
export interface API_StoriesHash {
  [id: string]: API_HashEntry;
}

// The data received on the (legacy) `setStories` event
export interface API_SetStoriesStory {
  id: StoryId;
  name: string;
  refId?: string;
  componentId?: ComponentId;
  kind: StoryKind;
  parameters: {
    fileName: string;
    options: {
      [optionName: string]: any;
    };
    docsOnly?: boolean;
    viewMode?: API_ViewMode;
    [parameterName: string]: any;
  };
  argTypes?: ArgTypes;
  args?: Args;
  initialArgs?: Args;
}

export interface API_SetStoriesStoryData {
  [id: string]: API_SetStoriesStory;
}

export interface API_StoryKey {
  id: StoryId;
  refId?: string;
}

export type API_SetStoriesPayload =
  | {
      v: 2;
      error?: Error;
      globals: Args;
      globalParameters: Parameters;
      stories: API_SetStoriesStoryData;
      kindParameters: {
        [kind: string]: Parameters;
      };
    }
  | ({
      v?: number;
      stories: API_SetStoriesStoryData;
    } & Record<string, never>);

interface API_BaseIndexEntry {
  id: StoryId;
  name: StoryName;
  title: ComponentTitle;
  importPath: Path;
}

export type API_StoryIndexEntry = API_BaseIndexEntry & {
  type?: 'story';
};

interface API_V3IndexEntry extends API_BaseIndexEntry {
  parameters?: Parameters;
}

export interface API_StoryIndexV3 {
  v: 3;
  stories: Record<StoryId, API_V3IndexEntry>;
}

export type API_DocsIndexEntry = API_BaseIndexEntry & {
  storiesImports: Path[];
  type: 'docs';
};

export type API_IndexEntry = API_StoryIndexEntry | API_DocsIndexEntry;
export interface StoryIndex {
  v: number;
  entries: Record<StoryId, API_IndexEntry>;
}

// We used to received a bit more data over the channel on the SET_STORIES event, including
// the full parameters for each story.
type API_PreparedIndexEntry = API_IndexEntry & {
  parameters?: Parameters;
  argTypes?: ArgTypes;
  args?: Args;
  initialArgs?: Args;
};
export interface API_PreparedStoryIndex {
  v: number;
  entries: Record<StoryId, API_PreparedIndexEntry>;
}

export interface API_StoryIndex {
  v: number;
  entries: Record<StoryId, API_IndexEntry>;
}

export type API_OptionsData = {
  docsOptions: DocsOptions;
};

export interface API_Args {
  [key: string]: any;
}

export interface API_ArgType {
  name?: string;
  description?: string;
  defaultValue?: any;
  if?: Conditional;
  [key: string]: any;
}

export interface API_ArgTypes {
  [key: string]: API_ArgType;
}

export interface API_ReleaseNotes {
  success?: boolean;
  currentVersion?: string;
  showOnFirstLaunch?: boolean;
}

export interface API_Settings {
  lastTrackedStoryId: string;
}

export interface API_SetGlobalsPayload {
  globals: Globals;
  globalTypes: GlobalTypes;
}

export interface API_Version {
  version: string;
  info?: { plain: string };
  [key: string]: any;
}

export interface API_UnknownEntries {
  [key: string]: {
    [key: string]: any;
  };
}

export interface API_Versions {
  latest?: API_Version;
  next?: API_Version;
  current?: API_Version;
}<|MERGE_RESOLUTION|>--- conflicted
+++ resolved
@@ -94,12 +94,8 @@
   title: ComponentTitle;
   /** @deprecated */
   kind: ComponentTitle;
-<<<<<<< HEAD
-  importPath: API_Path;
+  importPath: Path;
   tags: Tag[];
-=======
-  importPath: Path;
->>>>>>> 9bb5d45e
   prepared: boolean;
   parameters?: {
     [parameterName: string]: any;
