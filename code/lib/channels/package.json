{
  "name": "@storybook/channels",
<<<<<<< HEAD
  "version": "7.4.0-alpha.1",
=======
  "version": "7.3.2",
>>>>>>> da3a4208
  "description": "",
  "keywords": [
    "storybook"
  ],
  "homepage": "https://github.com/storybookjs/storybook/tree/next/code/lib/channels",
  "bugs": {
    "url": "https://github.com/storybookjs/storybook/issues"
  },
  "repository": {
    "type": "git",
    "url": "https://github.com/storybookjs/storybook.git",
    "directory": "code/lib/channels"
  },
  "funding": {
    "type": "opencollective",
    "url": "https://opencollective.com/storybook"
  },
  "license": "MIT",
  "sideEffects": false,
  "exports": {
    ".": {
      "types": "./dist/index.d.ts",
      "node": "./dist/index.js",
      "require": "./dist/index.js",
      "import": "./dist/index.mjs"
    },
    "./dist/postmessage/index": {
      "types": "./dist/postmessage/index.d.ts",
      "node": "./dist/postmessage/index.js",
      "require": "./dist/postmessage/index.js",
      "import": "./dist/postmessage/index.mjs"
    },
    "./dist/websocket/index": {
      "types": "./dist/websocket/index.d.ts",
      "node": "./dist/websocket/index.js",
      "require": "./dist/websocket/index.js",
      "import": "./dist/websocket/index.mjs"
    },
    "./package.json": "./package.json"
  },
  "main": "dist/index.js",
  "module": "dist/index.mjs",
  "types": "dist/index.d.ts",
  "typesVersions": {
    "*": {
      "*": [
        "dist/index.d.ts"
      ],
      "dist/postmessage/index": [
        "dist/postmessage/index.d.ts"
      ],
      "dist/websocket/index": [
        "dist/websocket/index.d.ts"
      ]
    }
  },
  "files": [
    "dist/**/*",
    "README.md",
    "*.js",
    "*.d.ts",
    "!src/**/*"
  ],
  "scripts": {
    "check": "../../../scripts/prepare/check.ts",
    "prep": "../../../scripts/prepare/bundle.ts"
  },
  "dependencies": {
    "@storybook/client-logger": "workspace:*",
    "@storybook/core-events": "workspace:*",
    "@storybook/global": "^5.0.0",
    "qs": "^6.10.0",
    "telejson": "^7.2.0",
    "tiny-invariant": "^1.3.1"
  },
  "devDependencies": {
    "typescript": "~4.9.3"
  },
  "publishConfig": {
    "access": "public"
  },
  "bundler": {
    "entries": [
      "./src/index.ts",
      "./src/postmessage/index.ts",
      "./src/websocket/index.ts"
    ]
  },
  "gitHead": "e6a7fd8a655c69780bc20b9749c2699e44beae17"
}<|MERGE_RESOLUTION|>--- conflicted
+++ resolved
@@ -1,10 +1,6 @@
 {
   "name": "@storybook/channels",
-<<<<<<< HEAD
-  "version": "7.4.0-alpha.1",
-=======
   "version": "7.3.2",
->>>>>>> da3a4208
   "description": "",
   "keywords": [
     "storybook"
@@ -65,8 +61,7 @@
     "dist/**/*",
     "README.md",
     "*.js",
-    "*.d.ts",
-    "!src/**/*"
+    "*.d.ts"
   ],
   "scripts": {
     "check": "../../../scripts/prepare/check.ts",
@@ -77,7 +72,7 @@
     "@storybook/core-events": "workspace:*",
     "@storybook/global": "^5.0.0",
     "qs": "^6.10.0",
-    "telejson": "^7.2.0",
+    "telejson": "^7.0.3",
     "tiny-invariant": "^1.3.1"
   },
   "devDependencies": {
