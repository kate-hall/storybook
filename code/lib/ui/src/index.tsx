<<<<<<< HEAD
// eslint-disable-next-line @typescript-eslint/triple-slash-reference
/// <reference path="./typings.d.ts" />

=======
import global from 'global';
>>>>>>> a2cdd73b
import React, { FC } from 'react';
import ReactDOM from 'react-dom';

import { Location, LocationProvider, useNavigate } from '@storybook/router';
import { Provider as ManagerProvider } from '@storybook/api';
import type { Combo } from '@storybook/api';
import {
  ThemeProvider,
  ensure as ensureTheme,
  CacheProvider,
  createCache,
} from '@storybook/theming';
import { HelmetProvider } from 'react-helmet-async';

import App from './app';

import Provider from './provider';

const emotionCache = createCache({ key: 'sto' });
emotionCache.compat = true;

// @ts-expect-error (Converted from ts-ignore)
ThemeProvider.displayName = 'ThemeProvider';
// @ts-expect-error (Converted from ts-ignore)
HelmetProvider.displayName = 'HelmetProvider';

export interface RootProps {
  provider: Provider;
  history?: History;
}

export const Root: FC<RootProps> = ({ provider }) => (
  <React.StrictMode key="container">
    <HelmetProvider key="helmet.Provider">
      <LocationProvider key="location.provider">
        <Main provider={provider} />
      </LocationProvider>
    </HelmetProvider>
  </React.StrictMode>
);

const Main: FC<{ provider: Provider }> = ({ provider }) => {
  const navigate = useNavigate();
  return (
    <Location key="location.consumer">
      {(locationData) => (
        <ManagerProvider
          key="manager"
          provider={provider}
          {...locationData}
          navigate={navigate}
          docsOptions={globalThis.DOCS_OPTIONS || {}}
        >
          {({ state, api }: Combo) => {
            const panelCount = Object.keys(api.getPanels()).length;
            const story = api.getData(state.storyId, state.refId);
            const isLoading = story
              ? !!state.refs[state.refId] && !state.refs[state.refId].ready
              : !state.storiesFailed && !state.storiesConfigured;

            return (
              <CacheProvider value={emotionCache}>
                <ThemeProvider key="theme.provider" theme={ensureTheme(state.theme)}>
                  <App
                    key="app"
                    viewMode={state.viewMode}
                    layout={isLoading ? { ...state.layout, showPanel: false } : state.layout}
                    panelCount={panelCount}
                  />
                </ThemeProvider>
              </CacheProvider>
            );
          }}
        </ManagerProvider>
      )}
    </Location>
  );
};

export function renderStorybookUI(domNode: HTMLElement, provider: Provider) {
  if (!(provider instanceof Provider)) {
    throw new Error('provider is not extended from the base Provider');
  }

  ReactDOM.render(<Root key="root" provider={provider} />, domNode);
}

export { Provider };<|MERGE_RESOLUTION|>--- conflicted
+++ resolved
@@ -1,10 +1,6 @@
-<<<<<<< HEAD
 // eslint-disable-next-line @typescript-eslint/triple-slash-reference
 /// <reference path="./typings.d.ts" />
 
-=======
-import global from 'global';
->>>>>>> a2cdd73b
 import React, { FC } from 'react';
 import ReactDOM from 'react-dom';
 
