{
  "name": "@storybook/addons",
  "version": "7.0.0-rc.4",
  "description": "Storybook addons store",
  "keywords": [
    "storybook"
  ],
  "homepage": "https://github.com/storybookjs/storybook/tree/main/lib/addons",
  "bugs": {
    "url": "https://github.com/storybookjs/storybook/issues"
  },
  "repository": {
    "type": "git",
    "url": "https://github.com/storybookjs/storybook.git",
    "directory": "lib/addons"
  },
  "funding": {
    "type": "opencollective",
    "url": "https://opencollective.com/storybook"
  },
  "license": "MIT",
  "sideEffects": false,
  "exports": {
    ".": {
      "node": "./dist/index.js",
      "require": "./dist/index.js",
      "import": "./dist/index.mjs",
      "types": "./dist/index.d.ts"
    },
    "./package.json": "./package.json"
  },
  "main": "./dist/index.js",
  "module": "./dist/index.mjs",
  "types": "./dist/index.d.ts",
  "files": [
    "dist/**/*",
    "template/**/*",
    "README.md",
    "*.js",
    "*.d.ts"
  ],
  "scripts": {
    "check": "../../../scripts/node_modules/.bin/tsc --noEmit",
    "prep": "../../../scripts/prepare/bundle.ts"
  },
  "dependencies": {
<<<<<<< HEAD
    "@storybook/manager": "7.0.0-rc.3",
    "@storybook/preview-api": "7.0.0-rc.3",
    "@storybook/types": "7.0.0-rc.3"
=======
    "@storybook/manager-api": "7.0.0-rc.4",
    "@storybook/preview-api": "7.0.0-rc.4",
    "@storybook/types": "7.0.0-rc.4"
>>>>>>> 073eae6d
  },
  "peerDependencies": {
    "react": "^16.8.0 || ^17.0.0 || ^18.0.0",
    "react-dom": "^16.8.0 || ^17.0.0 || ^18.0.0"
  },
  "publishConfig": {
    "access": "public"
  },
  "bundler": {
    "entries": [
      "./src/index.ts"
    ]
  },
  "gitHead": "6fb713a2ca980fa241f82a076579889fcdf47ecc"
}<|MERGE_RESOLUTION|>--- conflicted
+++ resolved
@@ -44,15 +44,9 @@
     "prep": "../../../scripts/prepare/bundle.ts"
   },
   "dependencies": {
-<<<<<<< HEAD
-    "@storybook/manager": "7.0.0-rc.3",
-    "@storybook/preview-api": "7.0.0-rc.3",
-    "@storybook/types": "7.0.0-rc.3"
-=======
-    "@storybook/manager-api": "7.0.0-rc.4",
+    "@storybook/manager": "7.0.0-rc.4",
     "@storybook/preview-api": "7.0.0-rc.4",
     "@storybook/types": "7.0.0-rc.4"
->>>>>>> 073eae6d
   },
   "peerDependencies": {
     "react": "^16.8.0 || ^17.0.0 || ^18.0.0",
