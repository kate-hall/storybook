--- conflicted
+++ resolved
@@ -1,10 +1,6 @@
 {
   "name": "@storybook/react-dom-shim",
-<<<<<<< HEAD
-  "version": "7.1.1",
-=======
   "version": "7.2.0",
->>>>>>> d61d7c0a
   "description": "",
   "keywords": [
     "storybook"
@@ -57,11 +53,7 @@
     "prep": "../../../scripts/prepare/bundle.ts"
   },
   "devDependencies": {
-<<<<<<< HEAD
-    "@storybook/types": "7.1.1",
-=======
     "@storybook/types": "workspace:*",
->>>>>>> d61d7c0a
     "typescript": "~4.9.3"
   },
   "peerDependencies": {
