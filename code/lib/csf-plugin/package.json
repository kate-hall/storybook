{
  "name": "@storybook/csf-plugin",
<<<<<<< HEAD
  "version": "7.3.2",
=======
  "version": "7.4.0-alpha.2",
>>>>>>> aecfa179
  "description": "Enrich CSF files via static analysis",
  "keywords": [
    "storybook"
  ],
  "homepage": "https://github.com/storybookjs/storybook/tree/next/code/lib/csf-plugin",
  "bugs": {
    "url": "https://github.com/storybookjs/storybook/issues"
  },
  "repository": {
    "type": "git",
    "url": "https://github.com/storybookjs/storybook.git",
    "directory": "code/lib/csf-plugin"
  },
  "funding": {
    "type": "opencollective",
    "url": "https://opencollective.com/storybook"
  },
  "license": "MIT",
  "sideEffects": false,
  "exports": {
    ".": {
      "types": "./dist/index.d.ts",
      "node": "./dist/index.js",
      "require": "./dist/index.js",
      "import": "./dist/index.mjs"
    },
    "./package.json": "./package.json"
  },
  "main": "dist/index.js",
  "module": "dist/index.mjs",
  "types": "dist/index.d.ts",
  "files": [
    "dist/**/*",
    "README.md",
    "*.js",
    "*.d.ts"
  ],
  "scripts": {
    "check": "../../../scripts/prepare/check.ts",
    "prep": "../../../scripts/prepare/bundle.ts"
  },
  "dependencies": {
    "@storybook/csf-tools": "workspace:*",
    "unplugin": "^1.3.1"
  },
  "devDependencies": {
    "typescript": "~4.9.3"
  },
  "publishConfig": {
    "access": "public"
  },
  "bundler": {
    "entries": [
      "./src/index.ts"
    ],
    "externals": [
      "webpack",
      "vite",
      "rollup",
      "esbuild"
    ],
    "platform": "node"
  },
  "gitHead": "e6a7fd8a655c69780bc20b9749c2699e44beae17"
}<|MERGE_RESOLUTION|>--- conflicted
+++ resolved
@@ -1,10 +1,6 @@
 {
   "name": "@storybook/csf-plugin",
-<<<<<<< HEAD
-  "version": "7.3.2",
-=======
   "version": "7.4.0-alpha.2",
->>>>>>> aecfa179
   "description": "Enrich CSF files via static analysis",
   "keywords": [
     "storybook"
@@ -40,7 +36,8 @@
     "dist/**/*",
     "README.md",
     "*.js",
-    "*.d.ts"
+    "*.d.ts",
+    "!src/**/*"
   ],
   "scripts": {
     "check": "../../../scripts/prepare/check.ts",
