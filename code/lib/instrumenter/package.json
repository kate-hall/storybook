{
  "name": "@storybook/instrumenter",
  "version": "7.0.0-alpha.35",
  "description": "",
  "keywords": [
    "storybook"
  ],
  "homepage": "https://github.com/storybookjs/storybook/tree/main/lib/instrumenter",
  "bugs": {
    "url": "https://github.com/storybookjs/storybook/issues"
  },
  "repository": {
    "type": "git",
    "url": "https://github.com/storybookjs/storybook.git",
    "directory": "lib/instrumenter"
  },
  "funding": {
    "type": "opencollective",
    "url": "https://opencollective.com/storybook"
  },
  "license": "MIT",
  "sideEffects": false,
  "exports": {
    ".": {
      "require": "./dist/index.js",
      "import": "./dist/index.mjs",
      "types": "./dist/index.d.ts"
    },
    "./package.json": "./package.json"
  },
  "main": "dist/index.js",
  "module": "dist/index.mjs",
  "types": "dist/index.d.ts",
  "files": [
    "dist/**/*",
    "README.md",
    "*.js",
    "*.d.ts"
  ],
  "scripts": {
    "check": "../../../scripts/node_modules/.bin/tsc --noEmit",
    "prep": "../../../scripts/prepare/bundle.ts"
  },
  "dependencies": {
    "@storybook/addons": "7.0.0-alpha.35",
    "@storybook/client-logger": "7.0.0-alpha.35",
    "@storybook/core-events": "7.0.0-alpha.35",
    "core-js": "^3.8.2",
    "global": "^4.4.0"
  },
  "devDependencies": {
    "typescript": "~4.6.3"
  },
  "publishConfig": {
    "access": "public"
  },
<<<<<<< HEAD
  "bundler": {
    "entries": [
      "./src/index.ts"
    ]
  },
  "gitHead": "5da5b0fabd04cc5cd5771e8242a960f05d03234a"
=======
  "gitHead": "d8972df8c6c1c4716131a856751f5914acddaad1"
>>>>>>> a2cdd73b
}<|MERGE_RESOLUTION|>--- conflicted
+++ resolved
@@ -54,14 +54,10 @@
   "publishConfig": {
     "access": "public"
   },
-<<<<<<< HEAD
   "bundler": {
     "entries": [
       "./src/index.ts"
     ]
   },
-  "gitHead": "5da5b0fabd04cc5cd5771e8242a960f05d03234a"
-=======
   "gitHead": "d8972df8c6c1c4716131a856751f5914acddaad1"
->>>>>>> a2cdd73b
 }