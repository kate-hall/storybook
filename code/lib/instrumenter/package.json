{
  "name": "@storybook/instrumenter",
  "version": "7.0.0-alpha.38",
  "description": "",
  "keywords": [
    "storybook"
  ],
  "homepage": "https://github.com/storybookjs/storybook/tree/main/lib/instrumenter",
  "bugs": {
    "url": "https://github.com/storybookjs/storybook/issues"
  },
  "repository": {
    "type": "git",
    "url": "https://github.com/storybookjs/storybook.git",
    "directory": "lib/instrumenter"
  },
  "funding": {
    "type": "opencollective",
    "url": "https://opencollective.com/storybook"
  },
  "license": "MIT",
  "sideEffects": false,
  "exports": {
    ".": {
      "require": "./dist/index.js",
      "import": "./dist/index.mjs",
      "types": "./dist/index.d.ts"
    },
    "./package.json": "./package.json"
  },
  "main": "dist/index.js",
  "module": "dist/index.mjs",
  "types": "dist/index.d.ts",
  "files": [
    "dist/**/*",
    "README.md",
    "*.js",
    "*.d.ts"
  ],
  "scripts": {
    "check": "../../../scripts/node_modules/.bin/tsc --noEmit",
    "prep": "../../../scripts/prepare/bundle.ts"
  },
  "dependencies": {
    "@storybook/addons": "7.0.0-alpha.38",
    "@storybook/client-logger": "7.0.0-alpha.38",
    "@storybook/core-events": "7.0.0-alpha.38",
    "core-js": "^3.8.2",
    "global": "^4.4.0"
  },
  "devDependencies": {
    "typescript": "~4.6.3"
  },
  "publishConfig": {
    "access": "public"
  },
<<<<<<< HEAD
=======
build/lib-docs-tools+lib-instrumenter-tsup
>>>>>>> bc3c5f1e
  "bundler": {
    "entries": [
      "./src/index.ts"
    ]
  },
<<<<<<< HEAD
  "gitHead": "fc90fc875462421c1faa35862ac4bc436de8e75f"
=======
  "gitHead": "82667a655108283aafc828427f00bb3590a334e5"
>>>>>>> bc3c5f1e
}<|MERGE_RESOLUTION|>--- conflicted
+++ resolved
@@ -54,18 +54,10 @@
   "publishConfig": {
     "access": "public"
   },
-<<<<<<< HEAD
-=======
-build/lib-docs-tools+lib-instrumenter-tsup
->>>>>>> bc3c5f1e
   "bundler": {
     "entries": [
       "./src/index.ts"
     ]
   },
-<<<<<<< HEAD
-  "gitHead": "fc90fc875462421c1faa35862ac4bc436de8e75f"
-=======
-  "gitHead": "82667a655108283aafc828427f00bb3590a334e5"
->>>>>>> bc3c5f1e
+  "gitHead": "438114fcf62a763f0e8c07e2c34890dd987ca431"
 }