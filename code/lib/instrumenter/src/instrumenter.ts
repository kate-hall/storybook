/* eslint-disable no-underscore-dangle */
import type { Channel } from '@storybook/channels';
import { addons } from '@storybook/preview-api';
import type { StoryId } from '@storybook/types';
import { once, logger } from '@storybook/client-logger';
import {
  FORCE_REMOUNT,
  IGNORED_EXCEPTION,
  SET_CURRENT_STORY,
  STORY_RENDER_PHASE_CHANGED,
} from '@storybook/core-events';
import { global } from '@storybook/global';

import type { Call, CallRef, ControlStates, LogItem, Options, State, SyncPayload } from './types';
import { CallStates } from './types';

export const EVENTS = {
  CALL: 'storybook/instrumenter/call',
  SYNC: 'storybook/instrumenter/sync',
  START: 'storybook/instrumenter/start',
  BACK: 'storybook/instrumenter/back',
  GOTO: 'storybook/instrumenter/goto',
  NEXT: 'storybook/instrumenter/next',
  END: 'storybook/instrumenter/end',
};

type PatchedObj<TObj> = {
  [Property in keyof TObj]: TObj[Property] & { __originalFn__: PatchedObj<TObj> };
};

const debuggerDisabled = global.FEATURES?.interactionsDebugger !== true;
const controlsDisabled: ControlStates = {
  debugger: !debuggerDisabled,
  start: false,
  back: false,
  goto: false,
  next: false,
  end: false,
};

const alreadyCompletedException = new Error(
  `This function ran after the play function completed. Did you forget to \`await\` it?`
);

const isObject = (o: unknown) => Object.prototype.toString.call(o) === '[object Object]';
const isModule = (o: unknown) => Object.prototype.toString.call(o) === '[object Module]';
const isInstrumentable = (o: unknown) => {
  if (!isObject(o) && !isModule(o)) return false;
  if (o.constructor === undefined) return true;
  const proto = o.constructor.prototype;
  if (!isObject(proto)) return false;
  if (Object.prototype.hasOwnProperty.call(proto, 'isPrototypeOf') === false) return false;
  return true;
};

const construct = (obj: any) => {
  try {
    return new obj.constructor();
  } catch (e) {
    return {};
  }
};

const getInitialState = (): State => ({
  renderPhase: undefined,
  isDebugging: false,
  isPlaying: false,
  isLocked: false,
  cursor: 0,
  calls: [],
  shadowCalls: [],
  callRefsByResult: new Map(),
  chainedCallIds: new Set<Call['id']>(),
  ancestors: [],
  playUntil: undefined,
  resolvers: {},
  syncTimeout: undefined,
});

const getRetainedState = (state: State, isDebugging = false) => {
  const calls = (isDebugging ? state.shadowCalls : state.calls).filter((call) => call.retain);
  if (!calls.length) return undefined;
  const callRefsByResult = new Map(
    Array.from(state.callRefsByResult.entries()).filter(([, ref]) => ref.retain)
  );
  return { cursor: calls.length, calls, callRefsByResult };
};

/**
 * This class is not supposed to be used directly. Use the `instrument` function below instead.
 */
export class Instrumenter {
  channel: Channel;

  initialized = false;

  // State is tracked per story to deal with multiple stories on the same canvas (i.e. docs mode)
  state: Record<StoryId, State>;

  constructor() {
    this.channel = addons.getChannel();

    // Restore state from the parent window in case the iframe was reloaded.
    // @ts-expect-error (TS doesn't know about this global variable)
    this.state = global.window.parent.__STORYBOOK_ADDON_INTERACTIONS_INSTRUMENTER_STATE__ || {};

    // When called from `start`, isDebugging will be true.
    const resetState = ({
      storyId,
      isPlaying = true,
      isDebugging = false,
    }: {
      storyId?: StoryId;
      isPlaying?: boolean;
      isDebugging?: boolean;
    }) => {
      const state = this.getState(storyId);
      this.setState(storyId, {
        ...getInitialState(),
        ...getRetainedState(state, isDebugging),
        shadowCalls: isDebugging ? state.shadowCalls : [],
        chainedCallIds: isDebugging ? state.chainedCallIds : new Set<Call['id']>(),
        playUntil: isDebugging ? state.playUntil : undefined,
        isPlaying,
        isDebugging,
      });
      this.sync(storyId);
    };

    // A forceRemount might be triggered for debugging (on `start`), or elsewhere in Storybook.
    this.channel.on(FORCE_REMOUNT, resetState);

    // Start with a clean slate before playing after a remount, and stop debugging when done.
    this.channel.on(STORY_RENDER_PHASE_CHANGED, ({ storyId, newPhase }) => {
      const { isDebugging } = this.getState(storyId);
      this.setState(storyId, { renderPhase: newPhase });
      if (newPhase === 'preparing' && isDebugging) {
        resetState({ storyId });
      }
      if (newPhase === 'playing') {
        resetState({ storyId, isDebugging });
      }
      if (newPhase === 'played') {
        this.setState(storyId, {
          isLocked: false,
          isPlaying: false,
          isDebugging: false,
        });
      }
      if (newPhase === 'errored') {
        this.setState(storyId, {
          isLocked: false,
          isPlaying: false,
        });
      }
    });

    // Trash non-retained state and clear the log when switching stories, but not on initial boot.
    this.channel.on(SET_CURRENT_STORY, () => {
      if (this.initialized) this.cleanup();
      else this.initialized = true;
    });

    const start = ({ storyId, playUntil }: { storyId: string; playUntil?: Call['id'] }) => {
      if (!this.getState(storyId).isDebugging) {
        // Move everything into shadowCalls (a "carbon copy") and mark them as "waiting", so we keep
        // a record of the original calls which haven't yet been executed while stepping through.
        this.setState(storyId, ({ calls }) => ({
          calls: [],
          shadowCalls: calls.map((call) => ({ ...call, status: CallStates.WAITING })),
          isDebugging: true,
        }));
      }

      const log = this.getLog(storyId);
      this.setState(storyId, ({ shadowCalls }) => {
        if (playUntil || !log.length) return { playUntil };
        const firstRowIndex = shadowCalls.findIndex((call) => call.id === log[0].callId);
        return {
          playUntil: shadowCalls
            .slice(0, firstRowIndex)
            .filter((call) => call.interceptable && !call.ancestors.length)
            .slice(-1)[0]?.id,
        };
      });

      // Force remount may trigger a page reload if the play function can't be aborted.
      this.channel.emit(FORCE_REMOUNT, { storyId, isDebugging: true });
    };

    const back = ({ storyId }: { storyId: string }) => {
      const log = this.getLog(storyId).filter((call) => !call.ancestors.length);
      const last = log.reduceRight((res, item, index) => {
        if (res >= 0 || item.status === CallStates.WAITING) return res;
        return index;
      }, -1);
      start({ storyId, playUntil: log[last - 1]?.callId });
    };

    const goto = ({ storyId, callId }: { storyId: string; callId: Call['id'] }) => {
      const { calls, shadowCalls, resolvers } = this.getState(storyId);
      const call = calls.find(({ id }) => id === callId);
      const shadowCall = shadowCalls.find(({ id }) => id === callId);
      if (!call && shadowCall && Object.values(resolvers).length > 0) {
        const nextId = this.getLog(storyId).find((c) => c.status === CallStates.WAITING)?.callId;
        if (shadowCall.id !== nextId) this.setState(storyId, { playUntil: shadowCall.id });
        Object.values(resolvers).forEach((resolve) => resolve());
      } else {
        start({ storyId, playUntil: callId });
      }
    };

    const next = ({ storyId }: { storyId: string }) => {
      const { resolvers } = this.getState(storyId);
      if (Object.values(resolvers).length > 0) {
        Object.values(resolvers).forEach((resolve) => resolve());
      } else {
        const nextId = this.getLog(storyId).find((c) => c.status === CallStates.WAITING)?.callId;
        if (nextId) start({ storyId, playUntil: nextId });
        else end({ storyId });
      }
    };

    const end = ({ storyId }: { storyId: string }) => {
      this.setState(storyId, { playUntil: undefined, isDebugging: false });
      Object.values(this.getState(storyId).resolvers).forEach((resolve) => resolve());
    };

    this.channel.on(EVENTS.START, start);
    this.channel.on(EVENTS.BACK, back);
    this.channel.on(EVENTS.GOTO, goto);
    this.channel.on(EVENTS.NEXT, next);
    this.channel.on(EVENTS.END, end);
  }

  getState(storyId: StoryId) {
    return this.state[storyId] || getInitialState();
  }

  setState(storyId: StoryId, update: Partial<State> | ((state: State) => Partial<State>)) {
    const state = this.getState(storyId);
    const patch = typeof update === 'function' ? update(state) : update;
    this.state = { ...this.state, [storyId]: { ...state, ...patch } };
    // Track state on the parent window so we can reload the iframe without losing state.
    // @ts-expect-error (TS doesn't know about this global variable)
    global.window.parent.__STORYBOOK_ADDON_INTERACTIONS_INSTRUMENTER_STATE__ = this.state;
  }

  cleanup() {
    // Reset stories with retained state to their initial state, and drop the rest.
    this.state = Object.entries(this.state).reduce((acc, [storyId, state]) => {
      const retainedState = getRetainedState(state);
      if (!retainedState) return acc;
      acc[storyId] = Object.assign(getInitialState(), retainedState);
      return acc;
    }, {} as Record<StoryId, State>);
    const payload: SyncPayload = { controlStates: controlsDisabled, logItems: [] };
    this.channel.emit(EVENTS.SYNC, payload);
    // @ts-expect-error (TS doesn't know about this global variable)
    global.window.parent.__STORYBOOK_ADDON_INTERACTIONS_INSTRUMENTER_STATE__ = this.state;
  }

  getLog(storyId: string): LogItem[] {
    const { calls, shadowCalls } = this.getState(storyId);
    const merged = [...shadowCalls];
    calls.forEach((call, index) => {
      merged[index] = call;
    });

    const seen = new Set();
    return merged.reduceRight<LogItem[]>((acc, call) => {
      call.args.forEach((arg) => {
        if (arg?.__callId__) {
          seen.add(arg.__callId__);
        }
      });
      call.path.forEach((node) => {
        if ((node as CallRef).__callId__) {
          seen.add((node as CallRef).__callId__);
        }
      });
      if ((call.interceptable || call.exception) && !seen.has(call.id)) {
        acc.unshift({ callId: call.id, status: call.status, ancestors: call.ancestors });
        seen.add(call.id);
      }
      return acc;
    }, []);
  }

  // Traverses the object structure to recursively patch all function properties.
  // Returns the original object, or a new object with the same constructor,
  // depending on whether it should mutate.
  instrument<TObj extends { [x: string]: any }>(obj: TObj, options: Options): PatchedObj<TObj> {
    if (!isInstrumentable(obj)) return obj;

    const { mutate = false, path = [] } = options;
    return Object.keys(obj).reduce(
      (acc, key) => {
        const value = (obj as Record<string, any>)[key];

        // Nothing to patch, but might be instrumentable, so we recurse
        if (typeof value !== 'function') {
          acc[key] = this.instrument(value, { ...options, path: path.concat(key) });
          return acc;
        }

        // Already patched, so we pass through unchanged
        if (typeof value.__originalFn__ === 'function') {
          acc[key] = value;
          return acc;
        }

        // Patch the function and mark it "patched" by adding a reference to the original function
        acc[key] = (...args: any[]) => this.track(key, value, args, options);
        acc[key].__originalFn__ = value;

        // Reuse the original name as the patched function's name
        Object.defineProperty(acc[key], 'name', { value: key, writable: false });

        // Deal with functions that also act like an object
        if (Object.keys(value).length > 0) {
          Object.assign(
            acc[key],
            this.instrument({ ...value }, { ...options, path: path.concat(key) })
          );
        }

        return acc;
      },
      mutate ? obj : construct(obj)
    );
  }

  // Monkey patch an object method to record calls.
  // Returns a function that invokes the original function, records the invocation ("call") and
  // returns the original result.
  track(method: string, fn: Function, args: any[], options: Options) {
    const storyId: StoryId =
      args?.[0]?.__storyId__ ||
<<<<<<< HEAD
      global.window.__STORYBOOK_PREVIEW__.selectionStore?.selection?.storyId;
=======
      global.window.__STORYBOOK_PREVIEW__?.selectionStore?.selection?.storyId;
>>>>>>> 84dfd4fb
    const { cursor, ancestors } = this.getState(storyId);
    this.setState(storyId, { cursor: cursor + 1 });
    const id = `${ancestors.slice(-1)[0] || storyId} [${cursor}] ${method}`;
    const { path = [], intercept = false, retain = false } = options;
    const interceptable = typeof intercept === 'function' ? intercept(method, path) : intercept;
    const call = { id, cursor, storyId, ancestors, path, method, args, interceptable, retain };
    const interceptOrInvoke = interceptable && !ancestors.length ? this.intercept : this.invoke;
    const result = interceptOrInvoke.call(this, fn, call, options);
    return this.instrument(result, { ...options, mutate: true, path: [{ __callId__: call.id }] });
  }

  intercept(fn: Function, call: Call, options: Options) {
    const { chainedCallIds, isDebugging, playUntil } = this.getState(call.storyId);

    // For a "jump to step" action, continue playing until we hit a call by that ID.
    // For chained calls, we can only return a Promise for the last call in the chain.
    const isChainedUpon = chainedCallIds.has(call.id);
    if (!isDebugging || isChainedUpon || playUntil) {
      if (playUntil === call.id) {
        this.setState(call.storyId, { playUntil: undefined });
      }
      return this.invoke(fn, call, options);
    }

    // Instead of invoking the function, defer the function call until we continue playing.
    return new Promise((resolve) => {
      this.setState(call.storyId, ({ resolvers }) => ({
        isLocked: false,
        resolvers: { ...resolvers, [call.id]: resolve },
      }));
    }).then(() => {
      this.setState(call.storyId, (state) => {
        // eslint-disable-next-line @typescript-eslint/naming-convention
        const { [call.id]: _, ...resolvers } = state.resolvers;
        return { isLocked: true, resolvers };
      });
      return this.invoke(fn, call, options);
    });
  }

  invoke(fn: Function, call: Call, options: Options) {
    // TODO this doesnt work because the abortSignal we have here is the newly created one
    // const { abortSignal } = global.window.__STORYBOOK_PREVIEW__ || {};
    // if (abortSignal && abortSignal.aborted) throw IGNORED_EXCEPTION;

    const { callRefsByResult, renderPhase } = this.getState(call.storyId);

    // Map complex values to a JSON-serializable representation.
    const serializeValues = (value: any): any => {
      if (callRefsByResult.has(value)) {
        return callRefsByResult.get(value);
      }
      if (value instanceof Array) {
        return value.map(serializeValues);
      }
      if (value instanceof Date) {
        return { __date__: { value: value.toISOString() } };
      }
      if (value instanceof Error) {
        const { name, message, stack } = value;
        return { __error__: { name, message, stack } };
      }
      if (value instanceof RegExp) {
        const { flags, source } = value;
        return { __regexp__: { flags, source } };
      }
      if (value instanceof global.window.HTMLElement) {
        const { prefix, localName, id, classList, innerText } = value;
        const classNames = Array.from(classList);
        return { __element__: { prefix, localName, id, classNames, innerText } };
      }
      if (typeof value === 'function') {
        return { __function__: { name: value.name } };
      }
      if (typeof value === 'symbol') {
        return { __symbol__: { description: value.description } };
      }
      if (
        typeof value === 'object' &&
        value?.constructor?.name &&
        value?.constructor?.name !== 'Object'
      ) {
        return { __class__: { name: value.constructor.name } };
      }
      if (Object.prototype.toString.call(value) === '[object Object]') {
        return Object.fromEntries(
          Object.entries(value).map(([key, val]) => [key, serializeValues(val)])
        );
      }
      return value;
    };

    const info: Call = { ...call, args: call.args.map(serializeValues) };

    // Mark any ancestor calls as "chained upon" so we won't attempt to defer it later.
    call.path.forEach((ref: any) => {
      if (ref?.__callId__) {
        this.setState(call.storyId, ({ chainedCallIds }) => ({
          chainedCallIds: new Set(Array.from(chainedCallIds).concat(ref.__callId__)),
        }));
      }
    });

    const handleException = (e: any) => {
      if (e instanceof Error) {
        const { name, message, stack, callId = call.id } = e as Error & { callId: Call['id'] };
        const exception = { name, message, stack, callId };
        this.update({ ...info, status: CallStates.ERROR, exception });

        // Always track errors to their originating call.
        this.setState(call.storyId, (state) => ({
          callRefsByResult: new Map([
            ...Array.from(state.callRefsByResult.entries()),
            [e, { __callId__: call.id, retain: call.retain }],
          ]),
        }));

        // Exceptions inside callbacks should bubble up to the parent call.
        if (call.ancestors.length) {
          if (!Object.prototype.hasOwnProperty.call(e, 'callId')) {
            Object.defineProperty(e, 'callId', { value: call.id });
          }
          throw e;
        }

        // We need to throw to break out of the play function, but we don't want to trigger a redbox
        // so we throw an ignoredException, which is caught and silently ignored by Storybook.
        if (e !== alreadyCompletedException) {
          logger.warn(e);
          throw IGNORED_EXCEPTION;
        }
      }
      throw e;
    };

    try {
      if (renderPhase === 'played' && !call.retain) {
        throw alreadyCompletedException;
      }

      // Some libraries override function args through the `getArgs` option.
      const actualArgs = options.getArgs
        ? options.getArgs(call, this.getState(call.storyId))
        : call.args;

      // Wrap any callback functions to provide a way to access their "parent" call.
      // This is picked up in the `track` function and used for call metadata.
      const finalArgs = actualArgs.map((arg: any) => {
        // We only want to wrap plain functions, not objects.
        if (typeof arg !== 'function' || Object.keys(arg).length) return arg;

        return (...args: any) => {
          // Set the cursor and ancestors for calls that happen inside the callback.
          const { cursor, ancestors } = this.getState(call.storyId);
          this.setState(call.storyId, { cursor: 0, ancestors: [...ancestors, call.id] });
          const restore = () => this.setState(call.storyId, { cursor, ancestors });

          // Invoke the actual callback function, taking care to reset the cursor and ancestors
          // to their original values before we entered the callback, once the callback completes.
          let willRestore = false;
          try {
            const res = arg(...args);
            if (res instanceof Promise) {
              willRestore = true; // We need to wait for the promise to finish before restoring
              return res.finally(restore);
            }
            return res;
          } finally {
            if (!willRestore) restore();
          }
        };
      });

      const result = fn(...finalArgs);

      // Track the result so we can trace later uses of it back to the originating call.
      // Primitive results (undefined, null, boolean, string, number, BigInt) are ignored.
      if (result && ['object', 'function', 'symbol'].includes(typeof result)) {
        this.setState(call.storyId, (state) => ({
          callRefsByResult: new Map([
            ...Array.from(state.callRefsByResult.entries()),
            [result, { __callId__: call.id, retain: call.retain }],
          ]),
        }));
      }

      this.update({
        ...info,
        status: result instanceof Promise ? CallStates.ACTIVE : CallStates.DONE,
      });

      if (result instanceof Promise) {
        return result.then((value) => {
          this.update({ ...info, status: CallStates.DONE });
          return value;
        }, handleException);
      }

      return result;
    } catch (e) {
      return handleException(e);
    }
  }

  // Sends the call info to the manager and synchronizes the log.
  update(call: Call) {
    this.channel.emit(EVENTS.CALL, call);
    this.setState(call.storyId, ({ calls }) => {
      // Omit earlier calls for the same ID, which may have been superceded by a later invocation.
      // This typically happens when calls are part of a callback which runs multiple times.
      const callsById = calls
        .concat(call)
        .reduce<Record<Call['id'], Call>>((a, c) => Object.assign(a, { [c.id]: c }), {});
      return {
        // Calls are sorted to ensure parent calls always come before calls in their callback.
        calls: Object.values(callsById).sort((a, b) =>
          a.id.localeCompare(b.id, undefined, { numeric: true })
        ),
      };
    });
    this.sync(call.storyId);
  }

  // Builds a log of interceptable calls and control states and sends it to the manager.
  // Uses a 0ms debounce because this might get called many times in one tick.
  sync(storyId: string) {
    const synchronize = () => {
      const { isLocked, isPlaying } = this.getState(storyId);
      const logItems: LogItem[] = this.getLog(storyId);
      const pausedAt = logItems
        .filter(({ ancestors }) => !ancestors.length)
        .find((item) => item.status === CallStates.WAITING)?.callId;

      const hasActive = logItems.some((item) => item.status === CallStates.ACTIVE);
      if (debuggerDisabled || isLocked || hasActive || logItems.length === 0) {
        const payload: SyncPayload = { controlStates: controlsDisabled, logItems };
        this.channel.emit(EVENTS.SYNC, payload);
        return;
      }

      const hasPrevious = logItems.some((item) =>
        [CallStates.DONE, CallStates.ERROR].includes(item.status)
      );
      const controlStates: ControlStates = {
        debugger: true,
        start: hasPrevious,
        back: hasPrevious,
        goto: true,
        next: isPlaying,
        end: isPlaying,
      };

      const payload: SyncPayload = { controlStates, logItems, pausedAt };
      this.channel.emit(EVENTS.SYNC, payload);
    };

    this.setState(storyId, ({ syncTimeout }) => {
      clearTimeout(syncTimeout);
      return { syncTimeout: setTimeout(synchronize, 0) };
    });
  }
}

/**
 * Instruments an object or module by traversing its properties, patching any functions (methods)
 * to enable debugging. Patched functions will emit a `call` event when invoked.
 * When intercept = true, patched functions will return a Promise when the debugger stops before
 * this function. As such, "interceptable" functions will have to be `await`-ed.
 */
export function instrument<TObj extends Record<string, any>>(
  obj: TObj,
  options: Options = {}
): TObj {
  try {
    let forceInstrument = false;
    let skipInstrument = false;

    if (global.window.location?.search?.includes('instrument=true')) {
      forceInstrument = true;
    } else if (global.window.location?.search?.includes('instrument=false')) {
      skipInstrument = true;
    }

    // Don't do any instrumentation if not loaded in an iframe unless it's forced - instrumentation can also be skipped.
    if ((global.window.parent === global.window && !forceInstrument) || skipInstrument) {
      return obj;
    }

    // Only create an instance if we don't have one (singleton) yet.
    if (!global.window.__STORYBOOK_ADDON_INTERACTIONS_INSTRUMENTER__) {
      global.window.__STORYBOOK_ADDON_INTERACTIONS_INSTRUMENTER__ = new Instrumenter();
    }

    const instrumenter: Instrumenter = global.window.__STORYBOOK_ADDON_INTERACTIONS_INSTRUMENTER__;
    return instrumenter.instrument(obj, options);
  } catch (e) {
    // Access to the parent window might fail due to CORS restrictions.
    once.warn(e);
    return obj;
  }
}<|MERGE_RESOLUTION|>--- conflicted
+++ resolved
@@ -336,12 +336,7 @@
   // returns the original result.
   track(method: string, fn: Function, args: any[], options: Options) {
     const storyId: StoryId =
-      args?.[0]?.__storyId__ ||
-<<<<<<< HEAD
-      global.window.__STORYBOOK_PREVIEW__.selectionStore?.selection?.storyId;
-=======
-      global.window.__STORYBOOK_PREVIEW__?.selectionStore?.selection?.storyId;
->>>>>>> 84dfd4fb
+      args?.[0]?.__storyId__ || global.__STORYBOOK_PREVIEW__?.selectionStore?.selection?.storyId;
     const { cursor, ancestors } = this.getState(storyId);
     this.setState(storyId, { cursor: cursor + 1 });
     const id = `${ancestors.slice(-1)[0] || storyId} [${cursor}] ${method}`;
