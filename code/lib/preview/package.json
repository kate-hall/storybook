--- conflicted
+++ resolved
@@ -55,19 +55,10 @@
     "prep": "../../../scripts/prepare/esm-bundle.ts"
   },
   "devDependencies": {
-<<<<<<< HEAD
-    "@storybook/channels": "7.1.0-alpha.31",
-    "@storybook/client-logger": "7.1.0-alpha.31",
-    "@storybook/core-events": "7.1.0-alpha.31",
-    "@storybook/preview-api": "7.1.0-alpha.31",
-=======
-    "@storybook/channel-postmessage": "7.1.0-alpha.32",
-    "@storybook/channel-websocket": "7.1.0-alpha.32",
     "@storybook/channels": "7.1.0-alpha.32",
     "@storybook/client-logger": "7.1.0-alpha.32",
     "@storybook/core-events": "7.1.0-alpha.32",
-    "@storybook/preview-api": "7.1.0-alpha.32",
->>>>>>> 421b066d
+    "@storybook/preview-api": "7.1.0-alpha.31",
     "typescript": "~4.9.3"
   },
   "publishConfig": {
