--- conflicted
+++ resolved
@@ -63,13 +63,7 @@
     "@storybook/global": "^5.0.0",
     "@storybook/preview-api": "workspace:*",
     "browser-dtector": "^3.4.0",
-<<<<<<< HEAD
     "typescript": "~5.2.2"
-=======
-    "fs-extra": "^11.1.0",
-    "ts-dedent": "^2.0.0",
-    "typescript": "~4.9.3"
->>>>>>> 9c6cc6d9
   },
   "publishConfig": {
     "access": "public"
