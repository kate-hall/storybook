--- conflicted
+++ resolved
@@ -55,20 +55,13 @@
     "prep": "../../../scripts/prepare/esm-bundle.ts"
   },
   "devDependencies": {
-<<<<<<< HEAD
     "@fal-works/esbuild-plugin-global-externals": "^2.1.2",
-    "@storybook/channels": "7.1.0-rc.2",
-    "@storybook/client-logger": "7.1.0-rc.2",
-    "@storybook/core-events": "7.1.0-rc.2",
-    "@storybook/preview-api": "7.1.0-rc.2",
-    "fs-extra": "^11.1.0",
-    "ts-dedent": "^2.0.0",
-=======
     "@storybook/channels": "7.1.0",
     "@storybook/client-logger": "7.1.0",
     "@storybook/core-events": "7.1.0",
     "@storybook/preview-api": "7.1.0",
->>>>>>> 224f4e30
+    "fs-extra": "^11.1.0",
+    "ts-dedent": "^2.0.0",
     "typescript": "~4.9.3"
   },
   "publishConfig": {
