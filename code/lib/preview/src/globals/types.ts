--- conflicted
+++ resolved
@@ -1,21 +1,11 @@
 // Here we map the name of a module to their NAME in the global scope.
-<<<<<<< HEAD
-export const globals = {
-=======
 // eslint-disable-next-line @typescript-eslint/naming-convention,no-underscore-dangle
 const _globals = {
-  '@storybook/addons': '__STORYBOOK_MODULE_ADDONS__',
->>>>>>> cc6d582a
   '@storybook/global': '__STORYBOOK_MODULE_GLOBAL__',
   '@storybook/channels': '__STORYBOOK_MODULE_CHANNELS__',
   '@storybook/client-logger': '__STORYBOOK_MODULE_CLIENT_LOGGER__',
   '@storybook/core-events': '__STORYBOOK_MODULE_CORE_EVENTS__',
   '@storybook/preview-api': '__STORYBOOK_MODULE_PREVIEW_API__',
-<<<<<<< HEAD
-};
-=======
-  '@storybook/store': '__STORYBOOK_MODULE_STORE__',
 };
 
-export const globals: typeof _globals & Record<string, string> = _globals;
->>>>>>> cc6d582a
+export const globals: typeof _globals & Record<string, string> = _globals;