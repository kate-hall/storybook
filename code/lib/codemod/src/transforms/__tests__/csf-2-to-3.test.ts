import { describe, it, expect } from 'vitest';
import { dedent } from 'ts-dedent';
import type { API } from 'jscodeshift';
import ansiRegex from 'ansi-regex';
import _transform from '../csf-2-to-3';

expect.addSnapshotSerializer({
  serialize: (val: any) => (typeof val === 'string' ? val : val.toString()),
  test: () => true,
});

const jsTransform = async (source: string) =>
  (await _transform({ source, path: 'Component.stories.js' }, {} as API, {})).trim();
const tsTransform = async (source: string) =>
  (
    await _transform({ source, path: 'Component.stories.ts' }, {} as API, {
      parser: 'tsx',
    })
  ).trim();

describe('csf-2-to-3', () => {
  describe('javascript', () => {
    it('should replace non-simple function exports with objects', async () => {
      await expect(
        jsTransform(dedent`
          export default { title: 'Cat' };
          export const A = () => <Cat />;
          export const B = (args) => <Button {...args} />;
        `)
      ).resolves.toMatchInlineSnapshot(`
        export default { title: 'Cat' };
        export const A = () => <Cat />;
        export const B = {
          render: (args) => <Button {...args} />
        };
      `);
    });

    it('should move annotations into story objects', async () => {
      await expect(
        jsTransform(dedent`
          export default { title: 'Cat' };

          export const A = () => <Cat />;
          A.storyName = 'foo';
          A.parameters = { bar: 2 };
          A.play = () => {};
        `)
      ).resolves.toMatchInlineSnapshot(`
        export default { title: 'Cat' };

        export const A = {
          render: () => <Cat />,
          name: 'foo',
          parameters: { bar: 2 },
          play: () => {}
        };
      `);
    });

    it('should ignore non-story exports, statements', async () => {
      await expect(
        jsTransform(dedent`
          export default { title: 'components/Fruit', includeStories: ['A'] };

          export const A = (args) => <Apple {...args} />;

          export const B = (args) => <Banana {...args} />;

          const C = (args) => <Cherry {...args} />;
        `)
      ).resolves.toMatchInlineSnapshot(`
        export default { title: 'components/Fruit', includeStories: ['A'] };

        export const A = {
          render: (args) => <Apple {...args} />
        };

        export const B = (args) => <Banana {...args} />;

        const C = (args) => <Cherry {...args} />;
      `);
    });

    it('should do nothing when there is no meta', async () => {
      await expect(
        jsTransform(dedent`
          export const A = () => <Apple />;

          export const B = (args) => <Banana {...args} />;
        `)
      ).resolves.toMatchInlineSnapshot(`
        export const A = () => <Apple />;

        export const B = (args) => <Banana {...args} />;
      `);
    });

    it('should remove implicit global render function (react)', async () => {
      await expect(
        jsTransform(dedent`
          export default { title: 'Cat', component: Cat };
          export const A = (args) => <Cat {...args} />;
          export const B = (args) => <Banana {...args} />;
        `)
      ).resolves.toMatchInlineSnapshot(`
        export default { title: 'Cat', component: Cat };
        export const A = {};
        export const B = {
          render: (args) => <Banana {...args} />
        };
      `);
    });

    it('should ignore object exports', async () => {
      await expect(
        jsTransform(dedent`
          export default { title: 'Cat', component: Cat };

          export const A = {
            render: (args) => <Cat {...args} />
          };
        `)
      ).resolves.toMatchInlineSnapshot(`
        export default { title: 'Cat', component: Cat };

        export const A = {
          render: (args) => <Cat {...args} />
        };
      `);
    });

    it('should hoist template.bind (if there is only one)', async () => {
      await expect(
        jsTransform(dedent`
          export default { title: 'Cat' };
          const Template = (args) => <Cat {...args} />;
          export const A = Template.bind({});
          A.args = { isPrimary: false };
        `)
      ).resolves.toMatchInlineSnapshot(`
        export default { title: 'Cat' };
        const Template = (args) => <Cat {...args} />;

        export const A = {
          render: Template,
          args: { isPrimary: false }
        };
      `);
    });

    it('should reuse the template when there are multiple Template.bind references but no component defined', async () => {
      await expect(
        jsTransform(dedent`
          export default { title: 'Cat' };
          const Template = (args) => <Cat {...args} />;

          export const A = Template.bind({});
          A.args = { isPrimary: false };
          
          export const B = Template.bind({});
          B.args = { isPrimary: true };
          
                    
          export const C = Template.bind({});
          C.args = { bla: true };
          
          export const D = Template.bind({});
          D.args = { bla: false };
        `)
      ).resolves.toMatchInlineSnapshot(`
        export default { title: 'Cat' };
        const Template = (args) => <Cat {...args} />;

        export const A = {
          render: Template,
          args: { isPrimary: false }
        };

        export const B = {
          render: Template,
          args: { isPrimary: true }
        };

        export const C = {
          render: Template,
          args: { bla: true }
        };

        export const D = {
          render: Template,
          args: { bla: false }
        };
      `);
    });

    it('should remove implicit global render for template.bind', async () => {
      await expect(
        jsTransform(dedent`
          export default { title: 'Cat', component: Cat };

          const Template = (args) => <Cat {...args} />;

          export const A = Template.bind({});
          A.args = { isPrimary: false };

          const Template2 = (args) => <Banana {...args} />;

          export const B = Template2.bind({});
          B.args = { isPrimary: true };
        `)
      ).resolves.toMatchInlineSnapshot(`
        export default { title: 'Cat', component: Cat };

        export const A = {
          args: { isPrimary: false }
        };

        const Template2 = (args) => <Banana {...args} />;

        export const B = {
          render: Template2,
          args: { isPrimary: true }
        };
      `);
    });

    it('should ignore no-arg stories without annotations', async () => {
      await expect(
        jsTransform(dedent`
          export default { title: 'Cat', component: Cat };

          export const A = (args) => <Cat {...args} />;
          export const B = () => <Cat name="frisky" />;
          export const C = () => <Cat name="fluffy" />;
          C.parameters = { foo: 2 };
        `)
      ).resolves.toMatchInlineSnapshot(`
        export default { title: 'Cat', component: Cat };

        export const A = {};
        export const B = () => <Cat name="frisky" />;

        export const C = {
          render: () => <Cat name="fluffy" />,
          parameters: { foo: 2 }
        };
      `);
    });

    it('should work for v1-style annotations', async () => {
      await expect(
        jsTransform(dedent`
          export default { title: 'Cat' };
          export const A = (args) => <Cat {...args} />;
          A.story = {
            parameters: { foo: 2 }
          };
        `)
      ).resolves.toMatchInlineSnapshot(`
        export default { title: 'Cat' };

        export const A = {
          render: (args) => <Cat {...args} />,
          parameters: { foo: 2 }
        };
      `);
    });
  });

  describe('typescript', () => {
<<<<<<< HEAD
    it('should error with namespace imports', async () => {
      await expect.addSnapshotSerializer({
        serialize: (value) => value.replace(ansiRegex(), ''),
=======
    it('should error with namespace imports', () => {
      expect.addSnapshotSerializer({
        serialize: (value) => {
          const stringVal = typeof value === 'string' ? value : value.toString();
          return stringVal.replace(ansiRegex(), '');
        },
>>>>>>> aa37ebd7
        test: () => true,
      });
      await expect(() =>
        tsTransform(dedent`
          import * as SB from '@storybook/react';
          import { CatProps } from './Cat';

          const meta = { title: 'Cat', component: Cat } as Meta<CatProps>
          export default meta;

          export const A: SB.StoryFn<CatProps> = () => <Cat />;
        `)
<<<<<<< HEAD
      ).rejects.toThrowErrorMatchingInlineSnapshot(`
        This codemod does not support namespace imports for a @storybook/react package.
=======
      ).toThrowErrorMatchingInlineSnapshot(dedent`
        Error: This codemod does not support namespace imports for a @storybook/react package.
>>>>>>> aa37ebd7
        Replace the namespace import with named imports and try again.
      `);
    });
    it('should keep local names', async () => {
      await expect(
        tsTransform(dedent`
          import { Meta, StoryObj as CSF3, StoryFn as CSF2 } from '@storybook/react';
          import { CatProps } from './Cat';

          const meta = { title: 'Cat', component: Cat } satisfies Meta<CatProps>
          export default meta;

          export const A: CSF2<CatProps> = () => <Cat />;
          
          export const B: CSF3<CatProps> = {
            args: { name: "already csf3" }
          };

          export const C: CSF2<CatProps> = (args) => <Cat {...args} />;
          C.args = { 
            name: "Fluffy"
          };
        `)
      ).resolves.toMatchInlineSnapshot(`
        import { Meta, StoryObj as CSF3, StoryFn as CSF2 } from '@storybook/react';
        import { CatProps } from './Cat';

        const meta = { title: 'Cat', component: Cat } satisfies Meta<CatProps>
        export default meta;

        export const A: CSF2<CatProps> = () => <Cat />;

        export const B: CSF3<CatProps> = {
          args: { name: "already csf3" }
        };

        export const C: CSF3<CatProps> = {
          args: { 
            name: "Fluffy"
          }
        };
      `);
    });

    it('should replace function exports with objects and update type', async () => {
      await expect(
        tsTransform(dedent`
          import { Story, StoryFn, ComponentStory, ComponentStoryObj } from '@storybook/react';

          // some extra whitespace to test

          export default { 
            title: 'Cat', 
            component: Cat,
          } as Meta<CatProps>;

          export const A: Story<CatProps> = (args) => <Cat {...args} />;
          A.args = { name: "Fluffy" };

          export const B: any = (args) => <Button {...args} />;

          export const C: Story<CatProps> = () => <Cat />;

          export const D: StoryFn<CatProps> = (args) => <Cat {...args} />;
          D.args = { 
            name: "Fluffy"
          };
          
          export const E: ComponentStory<Cat> = (args) => <Cat {...args} />;
          E.args = { name: "Fluffy" };
          
          export const F: Story = (args) => <Cat {...args} />;
          F.args = { 
            name: "Fluffy"
          };
          
          export const G: ComponentStoryObj<typeof Cat> = {
            args: {
              name: 'Fluffy',
            },
          };
        `)
      ).resolves.toMatchInlineSnapshot(`
        import { StoryObj, StoryFn } from '@storybook/react';

        // some extra whitespace to test

        export default { 
          title: 'Cat', 
          component: Cat,
        } as Meta<CatProps>;

        export const A: StoryObj<CatProps> = {
          args: { name: "Fluffy" }
        };

        export const B: any = {
          render: (args) => <Button {...args} />
        };

        export const C: StoryFn<CatProps> = () => <Cat />;

        export const D: StoryObj<CatProps> = {
          args: { 
            name: "Fluffy"
          }
        };

        export const E: StoryObj<Cat> = {
          args: { name: "Fluffy" }
        };

        export const F: StoryObj = {
          args: { 
            name: "Fluffy"
          }
        };

        export const G: StoryObj<typeof Cat> = {
          args: {
            name: 'Fluffy',
          },
        };
      `);
    });

    it('migrate Story type to StoryFn when used in an not exported Template function', async () => {
      await expect(
        tsTransform(dedent`
          import { Story, Meta } from '@storybook/react'
          
          export default {
            component: Cat,
          } satisfies Meta
          
          const Template: Story = () => <div>Hello World</div>;
          
          export const Default = Template.bind({})
        `)
      ).resolves.toMatchInlineSnapshot(`
        import { StoryFn, Meta } from '@storybook/react'

        export default {
          component: Cat,
        } satisfies Meta

        const Template: StoryFn = () => <div>Hello World</div>;

        export const Default = {
          render: Template
        };
      `);
    });
  });
});<|MERGE_RESOLUTION|>--- conflicted
+++ resolved
@@ -269,18 +269,12 @@
   });
 
   describe('typescript', () => {
-<<<<<<< HEAD
     it('should error with namespace imports', async () => {
       await expect.addSnapshotSerializer({
-        serialize: (value) => value.replace(ansiRegex(), ''),
-=======
-    it('should error with namespace imports', () => {
-      expect.addSnapshotSerializer({
         serialize: (value) => {
           const stringVal = typeof value === 'string' ? value : value.toString();
           return stringVal.replace(ansiRegex(), '');
         },
->>>>>>> aa37ebd7
         test: () => true,
       });
       await expect(() =>
@@ -293,13 +287,8 @@
 
           export const A: SB.StoryFn<CatProps> = () => <Cat />;
         `)
-<<<<<<< HEAD
-      ).rejects.toThrowErrorMatchingInlineSnapshot(`
-        This codemod does not support namespace imports for a @storybook/react package.
-=======
-      ).toThrowErrorMatchingInlineSnapshot(dedent`
+      ).rejects.toThrowErrorMatchingInlineSnapshot(dedent`
         Error: This codemod does not support namespace imports for a @storybook/react package.
->>>>>>> aa37ebd7
         Replace the namespace import with named imports and try again.
       `);
     });
