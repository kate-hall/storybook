--- conflicted
+++ resolved
@@ -54,17 +54,10 @@
     "prep": "node --loader ../../../scripts/node_modules/esbuild-register/loader.js -r ../../../scripts/node_modules/esbuild-register/register.js ../../../scripts/prepare/bundle.ts"
   },
   "dependencies": {
-<<<<<<< HEAD
     "@babel/core": "^7.24.4",
     "@babel/preset-env": "^7.24.4",
     "@babel/types": "^7.24.0",
-    "@storybook/csf": "^0.1.4",
-=======
-    "@babel/core": "^7.23.2",
-    "@babel/preset-env": "^7.23.2",
-    "@babel/types": "^7.23.0",
     "@storybook/csf": "^0.1.5",
->>>>>>> 16d5b72d
     "@storybook/csf-tools": "workspace:*",
     "@storybook/node-logger": "workspace:*",
     "@storybook/types": "workspace:*",
