--- conflicted
+++ resolved
@@ -39,14 +39,9 @@
   "dependencies": {
     "@babel/types": "^7.12.11",
     "@storybook/csf": "0.0.2--canary.49.258942b.0",
-<<<<<<< HEAD
-    "@storybook/csf-tools": "7.0.0-alpha.40",
-    "@storybook/node-logger": "7.0.0-alpha.40",
-    "@storybook/types": "7.0.0-alpha.40",
-=======
     "@storybook/csf-tools": "7.0.0-alpha.41",
     "@storybook/node-logger": "7.0.0-alpha.41",
->>>>>>> 42e1d5c4
+    "@storybook/types": "7.0.0-alpha.41",
     "cross-spawn": "^7.0.3",
     "globby": "^11.0.2",
     "jscodeshift": "^0.13.1",
