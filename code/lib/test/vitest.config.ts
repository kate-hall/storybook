--- conflicted
+++ resolved
@@ -4,12 +4,6 @@
 export default mergeConfig(
   vitestCommonConfig,
   defineConfig({
-<<<<<<< HEAD
-    test: {
-      environment: 'happy-dom',
-    },
-=======
     // Add custom config here
->>>>>>> bb3d8cc1
   })
 );