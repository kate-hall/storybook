{
  "name": "@storybook/test",
<<<<<<< HEAD
  "version": "7.6.17",
=======
  "version": "8.0.0-rc.5",
>>>>>>> 82e153f4
  "description": "",
  "keywords": [
    "storybook"
  ],
  "homepage": "https://github.com/storybookjs/storybook/tree/next/code/lib/test",
  "bugs": {
    "url": "https://github.com/storybookjs/storybook/issues"
  },
  "repository": {
    "type": "git",
    "url": "https://github.com/storybookjs/storybook.git",
    "directory": "code/lib/test"
  },
  "funding": {
    "type": "opencollective",
    "url": "https://opencollective.com/storybook"
  },
  "license": "MIT",
  "sideEffects": true,
  "exports": {
    ".": {
      "types": "./dist/index.d.ts",
      "node": "./dist/index.js",
      "require": "./dist/index.js",
      "import": "./dist/index.mjs"
    },
    "./package.json": "./package.json"
  },
  "main": "dist/index.js",
  "module": "dist/index.mjs",
  "types": "dist/index.d.ts",
  "files": [
    "dist/**/*",
    "README.md",
    "*.js",
    "*.d.ts"
  ],
  "scripts": {
    "check": "node --loader ../../../scripts/node_modules/esbuild-register/loader.js -r ../../../scripts/node_modules/esbuild-register/register.js ../../../scripts/prepare/check.ts",
    "prep": "node --loader ../../../scripts/node_modules/esbuild-register/loader.js -r ../../../scripts/node_modules/esbuild-register/register.js ../../../scripts/prepare/bundle.ts"
  },
  "dependencies": {
    "@storybook/client-logger": "workspace:*",
    "@storybook/core-events": "workspace:*",
    "@storybook/instrumenter": "workspace:*",
    "@storybook/preview-api": "workspace:*",
    "@testing-library/dom": "^9.3.1",
<<<<<<< HEAD
    "@testing-library/jest-dom": "^6.1.3",
    "@testing-library/user-event": "14.3.0",
    "@types/chai": "^4",
    "@vitest/expect": "^0.34.2",
    "@vitest/spy": "^0.34.1",
=======
    "@testing-library/jest-dom": "^6.4.0",
    "@testing-library/user-event": "^14.5.2",
    "@vitest/expect": "1.1.3",
    "@vitest/spy": "^1.1.3",
>>>>>>> 82e153f4
    "chai": "^4.3.7",
    "util": "^0.12.4"
  },
  "devDependencies": {
    "ts-dedent": "^2.2.0",
    "type-fest": "~2.19",
    "typescript": "^5.3.2"
  },
  "publishConfig": {
    "access": "public"
  },
  "bundler": {
    "entries": [
      "./src/index.ts"
    ],
    "noExternal": [
      "@testing-library/dom",
      "@testing-library/jest-dom",
      "@testing-library/user-event",
      "chai"
    ]
  },
  "gitHead": "e6a7fd8a655c69780bc20b9749c2699e44beae17"
}<|MERGE_RESOLUTION|>--- conflicted
+++ resolved
@@ -1,10 +1,6 @@
 {
   "name": "@storybook/test",
-<<<<<<< HEAD
-  "version": "7.6.17",
-=======
   "version": "8.0.0-rc.5",
->>>>>>> 82e153f4
   "description": "",
   "keywords": [
     "storybook"
@@ -52,18 +48,10 @@
     "@storybook/instrumenter": "workspace:*",
     "@storybook/preview-api": "workspace:*",
     "@testing-library/dom": "^9.3.1",
-<<<<<<< HEAD
-    "@testing-library/jest-dom": "^6.1.3",
-    "@testing-library/user-event": "14.3.0",
-    "@types/chai": "^4",
-    "@vitest/expect": "^0.34.2",
-    "@vitest/spy": "^0.34.1",
-=======
     "@testing-library/jest-dom": "^6.4.0",
     "@testing-library/user-event": "^14.5.2",
     "@vitest/expect": "1.1.3",
     "@vitest/spy": "^1.1.3",
->>>>>>> 82e153f4
     "chai": "^4.3.7",
     "util": "^0.12.4"
   },
