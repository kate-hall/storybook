--- conflicted
+++ resolved
@@ -42,13 +42,8 @@
     "prep": "../../../scripts/prepare/facade.ts"
   },
   "dependencies": {
-<<<<<<< HEAD
-    "@storybook/client-logger": "7.0.0-rc.3",
-    "@storybook/manager": "7.0.0-rc.3"
-=======
     "@storybook/client-logger": "7.0.0-rc.4",
-    "@storybook/manager-api": "7.0.0-rc.4"
->>>>>>> 073eae6d
+    "@storybook/manager": "7.0.0-rc.4"
   },
   "peerDependencies": {
     "react": "^16.8.0 || ^17.0.0 || ^18.0.0",
