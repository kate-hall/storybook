{
  "name": "@storybook/csf-tools",
  "version": "8.1.0-alpha.7",
  "description": "Parse and manipulate CSF and Storybook config files",
  "keywords": [
    "storybook"
  ],
  "homepage": "https://github.com/storybookjs/storybook/tree/next/code/lib/csf-tools",
  "bugs": {
    "url": "https://github.com/storybookjs/storybook/issues"
  },
  "repository": {
    "type": "git",
    "url": "https://github.com/storybookjs/storybook.git",
    "directory": "code/lib/csf-tools"
  },
  "funding": {
    "type": "opencollective",
    "url": "https://opencollective.com/storybook"
  },
  "license": "MIT",
  "sideEffects": false,
  "exports": {
    ".": {
      "types": "./dist/index.d.ts",
      "node": "./dist/index.js",
      "require": "./dist/index.js"
    },
    "./package.json": "./package.json"
  },
  "main": "dist/index.js",
  "types": "dist/index.d.ts",
  "files": [
    "dist/**/*",
    "README.md",
    "*.js",
    "*.d.ts",
    "!src/**/*"
  ],
  "scripts": {
    "check": "node --loader ../../../scripts/node_modules/esbuild-register/loader.js -r ../../../scripts/node_modules/esbuild-register/register.js ../../../scripts/prepare/check.ts",
    "prep": "node --loader ../../../scripts/node_modules/esbuild-register/loader.js -r ../../../scripts/node_modules/esbuild-register/register.js ../../../scripts/prepare/bundle.ts"
  },
  "dependencies": {
    "@babel/generator": "^7.23.0",
    "@babel/parser": "^7.23.0",
    "@babel/traverse": "^7.23.2",
    "@babel/types": "^7.23.0",
<<<<<<< HEAD
    "@storybook/csf": "0.1.4--canary.82.934057e.0",
=======
    "@storybook/csf": "^0.1.4",
>>>>>>> cf2e5b98
    "@storybook/types": "workspace:*",
    "fs-extra": "^11.1.0",
    "recast": "^0.23.5",
    "ts-dedent": "^2.0.0"
  },
  "devDependencies": {
    "@types/fs-extra": "^11.0.1",
    "@types/js-yaml": "^4.0.5",
    "js-yaml": "^4.1.0",
    "typescript": "^5.3.2"
  },
  "publishConfig": {
    "access": "public"
  },
  "bundler": {
    "entries": [
      "./src/index.ts"
    ],
    "formats": [
      "cjs"
    ]
  },
  "gitHead": "e6a7fd8a655c69780bc20b9749c2699e44beae17"
}<|MERGE_RESOLUTION|>--- conflicted
+++ resolved
@@ -46,11 +46,7 @@
     "@babel/parser": "^7.23.0",
     "@babel/traverse": "^7.23.2",
     "@babel/types": "^7.23.0",
-<<<<<<< HEAD
-    "@storybook/csf": "0.1.4--canary.82.934057e.0",
-=======
     "@storybook/csf": "^0.1.4",
->>>>>>> cf2e5b98
     "@storybook/types": "workspace:*",
     "fs-extra": "^11.1.0",
     "recast": "^0.23.5",
