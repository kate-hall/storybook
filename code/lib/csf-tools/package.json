{
  "name": "@storybook/csf-tools",
  "version": "8.1.0-alpha.7",
  "description": "Parse and manipulate CSF and Storybook config files",
  "keywords": [
    "storybook"
  ],
  "homepage": "https://github.com/storybookjs/storybook/tree/next/code/lib/csf-tools",
  "bugs": {
    "url": "https://github.com/storybookjs/storybook/issues"
  },
  "repository": {
    "type": "git",
    "url": "https://github.com/storybookjs/storybook.git",
    "directory": "code/lib/csf-tools"
  },
  "funding": {
    "type": "opencollective",
    "url": "https://opencollective.com/storybook"
  },
  "license": "MIT",
  "sideEffects": false,
  "exports": {
    ".": {
      "types": "./dist/index.d.ts",
      "node": "./dist/index.js",
      "require": "./dist/index.js"
    },
    "./package.json": "./package.json"
  },
  "main": "dist/index.js",
  "types": "dist/index.d.ts",
  "files": [
    "dist/**/*",
    "README.md",
    "*.js",
    "*.d.ts",
    "!src/**/*"
  ],
  "scripts": {
    "check": "node --loader ../../../scripts/node_modules/esbuild-register/loader.js -r ../../../scripts/node_modules/esbuild-register/register.js ../../../scripts/prepare/check.ts",
    "prep": "node --loader ../../../scripts/node_modules/esbuild-register/loader.js -r ../../../scripts/node_modules/esbuild-register/register.js ../../../scripts/prepare/bundle.ts"
  },
  "dependencies": {
    "@babel/generator": "^7.23.0",
    "@babel/parser": "^7.23.0",
    "@babel/traverse": "^7.23.2",
    "@babel/types": "^7.23.0",
<<<<<<< HEAD
    "@storybook/csf": "0.1.4--canary.80.ba37fd5.0",
=======
    "@storybook/csf": "^0.1.4",
>>>>>>> 7e1ee32d
    "@storybook/types": "workspace:*",
    "fs-extra": "^11.1.0",
    "recast": "^0.23.5",
    "ts-dedent": "^2.0.0"
  },
  "devDependencies": {
    "@types/fs-extra": "^11.0.1",
    "@types/js-yaml": "^4.0.5",
    "js-yaml": "^4.1.0",
    "typescript": "^5.3.2"
  },
  "publishConfig": {
    "access": "public"
  },
  "bundler": {
    "entries": [
      "./src/index.ts"
    ],
    "formats": [
      "cjs"
    ]
  },
  "gitHead": "e6a7fd8a655c69780bc20b9749c2699e44beae17"
}<|MERGE_RESOLUTION|>--- conflicted
+++ resolved
@@ -46,11 +46,7 @@
     "@babel/parser": "^7.23.0",
     "@babel/traverse": "^7.23.2",
     "@babel/types": "^7.23.0",
-<<<<<<< HEAD
     "@storybook/csf": "0.1.4--canary.80.ba37fd5.0",
-=======
-    "@storybook/csf": "^0.1.4",
->>>>>>> 7e1ee32d
     "@storybook/types": "workspace:*",
     "fs-extra": "^11.1.0",
     "recast": "^0.23.5",
