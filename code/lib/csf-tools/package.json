--- conflicted
+++ resolved
@@ -42,19 +42,11 @@
     "prep": "node --loader ../../../scripts/node_modules/esbuild-register/loader.js -r ../../../scripts/node_modules/esbuild-register/register.js ../../../scripts/prepare/bundle.ts"
   },
   "dependencies": {
-<<<<<<< HEAD
     "@babel/generator": "^7.24.4",
     "@babel/parser": "^7.24.4",
     "@babel/traverse": "^7.24.1",
     "@babel/types": "^7.24.0",
-    "@storybook/csf": "^0.1.5",
-=======
-    "@babel/generator": "^7.23.0",
-    "@babel/parser": "^7.23.0",
-    "@babel/traverse": "^7.23.2",
-    "@babel/types": "^7.23.0",
     "@storybook/csf": "^0.1.6",
->>>>>>> 1ef90504
     "@storybook/types": "workspace:*",
     "fs-extra": "^11.1.0",
     "recast": "^0.23.5",
