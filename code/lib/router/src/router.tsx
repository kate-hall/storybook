--- conflicted
+++ resolved
@@ -1,8 +1,3 @@
-<<<<<<< HEAD
-import type { ReactNode } from 'react';
-=======
-import global from 'global';
->>>>>>> 9ddc1cfa
 import React, { useCallback } from 'react';
 import type { ReactNode } from 'react';
 
