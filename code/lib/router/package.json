{
  "name": "@storybook/router",
<<<<<<< HEAD
  "version": "7.3.2",
=======
  "version": "7.4.0-alpha.2",
>>>>>>> aecfa179
  "description": "Core Storybook Router",
  "keywords": [
    "storybook"
  ],
  "homepage": "https://github.com/storybookjs/storybook/tree/next/code/lib/router",
  "bugs": {
    "url": "https://github.com/storybookjs/storybook/issues"
  },
  "repository": {
    "type": "git",
    "url": "https://github.com/storybookjs/storybook.git",
    "directory": "code/lib/router"
  },
  "funding": {
    "type": "opencollective",
    "url": "https://opencollective.com/storybook"
  },
  "license": "MIT",
  "sideEffects": false,
  "exports": {
    ".": {
      "types": "./dist/index.d.ts",
      "node": "./dist/index.js",
      "require": "./dist/index.js",
      "import": "./dist/index.mjs"
    },
    "./utils": {
      "types": "./dist/utils.d.ts",
      "require": "./dist/utils.js",
      "import": "./dist/utils.mjs"
    },
    "./package.json": "./package.json"
  },
  "main": "dist/index.js",
  "module": "dist/index.mjs",
  "types": "dist/index.d.ts",
  "files": [
    "dist/**/*",
    "README.md",
    "*.js",
    "*.d.ts"
  ],
  "scripts": {
    "check": "../../../scripts/prepare/check.ts",
    "prep": "../../../scripts/prepare/bundle.ts"
  },
  "dependencies": {
    "@storybook/client-logger": "workspace:*",
    "memoizerific": "^1.11.3",
    "qs": "^6.10.0"
  },
  "devDependencies": {
    "@storybook/global": "^5.0.0",
    "dequal": "^2.0.2",
    "lodash": "^4.17.21",
    "react-router-dom": "6.0.2",
    "ts-dedent": "^2.0.0",
    "typescript": "~4.9.3"
  },
  "peerDependencies": {
    "react": "^16.8.0 || ^17.0.0 || ^18.0.0",
    "react-dom": "^16.8.0 || ^17.0.0 || ^18.0.0"
  },
  "publishConfig": {
    "access": "public"
  },
  "bundler": {
    "platform": "browser",
    "entries": [
      "./src/index.ts",
      "./src/utils.ts"
    ]
  },
  "gitHead": "e6a7fd8a655c69780bc20b9749c2699e44beae17"
}<|MERGE_RESOLUTION|>--- conflicted
+++ resolved
@@ -1,10 +1,6 @@
 {
   "name": "@storybook/router",
-<<<<<<< HEAD
-  "version": "7.3.2",
-=======
   "version": "7.4.0-alpha.2",
->>>>>>> aecfa179
   "description": "Core Storybook Router",
   "keywords": [
     "storybook"
@@ -45,7 +41,8 @@
     "dist/**/*",
     "README.md",
     "*.js",
-    "*.d.ts"
+    "*.d.ts",
+    "!src/**/*"
   ],
   "scripts": {
     "check": "../../../scripts/prepare/check.ts",
