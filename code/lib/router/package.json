{
  "name": "@storybook/router",
  "version": "7.0.0-alpha.53",
  "description": "Core Storybook Router",
  "keywords": [
    "storybook"
  ],
  "homepage": "https://github.com/storybookjs/storybook/tree/main/lib/router",
  "bugs": {
    "url": "https://github.com/storybookjs/storybook/issues"
  },
  "repository": {
    "type": "git",
    "url": "https://github.com/storybookjs/storybook.git",
    "directory": "lib/router"
  },
  "funding": {
    "type": "opencollective",
    "url": "https://opencollective.com/storybook"
  },
  "license": "MIT",
  "sideEffects": false,
  "exports": {
    ".": {
      "require": "./dist/index.js",
      "import": "./dist/index.mjs",
      "types": "./dist/index.d.ts"
    },
    "./utils": {
      "require": "./dist/utils.js",
      "import": "./dist/utils.mjs",
      "types": "./dist/utils.d.ts"
    },
    "./package.json": "./package.json"
  },
  "main": "dist/index.js",
  "module": "dist/index.mjs",
  "types": "dist/index.d.ts",
  "files": [
    "dist/**/*",
    "README.md",
    "*.js",
    "*.d.ts"
  ],
  "scripts": {
    "check": "../../../scripts/node_modules/.bin/tsc --noEmit",
    "prep": "../../../scripts/prepare/bundle.ts"
  },
  "dependencies": {
    "@storybook/client-logger": "7.0.0-alpha.53",
    "memoizerific": "^1.11.3",
    "qs": "^6.10.0"
  },
  "devDependencies": {
    "dequal": "^2.0.2",
    "global": "^4.4.0",
    "lodash": "^4.17.21",
    "react-router-dom": "6.0.2",
    "ts-dedent": "^2.0.0",
    "ts-node": "^10.4.0",
<<<<<<< HEAD
    "typescript": "4.9.0-dev.20221026"
=======
    "typescript": "^4.9.3"
>>>>>>> 9cb8ba1f
  },
  "peerDependencies": {
    "react": "^16.8.0 || ^17.0.0 || ^18.0.0",
    "react-dom": "^16.8.0 || ^17.0.0 || ^18.0.0"
  },
  "publishConfig": {
    "access": "public"
  },
  "bundler": {
    "platform": "browser",
    "entries": [
      "./src/index.ts",
      "./src/utils.ts"
    ]
  },
  "gitHead": "fd1cf81615a5ddac3369e7bb567a1a43081fdc23"
}<|MERGE_RESOLUTION|>--- conflicted
+++ resolved
@@ -58,11 +58,7 @@
     "react-router-dom": "6.0.2",
     "ts-dedent": "^2.0.0",
     "ts-node": "^10.4.0",
-<<<<<<< HEAD
     "typescript": "4.9.0-dev.20221026"
-=======
-    "typescript": "^4.9.3"
->>>>>>> 9cb8ba1f
   },
   "peerDependencies": {
     "react": "^16.8.0 || ^17.0.0 || ^18.0.0",
