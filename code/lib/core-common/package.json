--- conflicted
+++ resolved
@@ -1,10 +1,6 @@
 {
   "name": "@storybook/core-common",
-<<<<<<< HEAD
-  "version": "7.1.1",
-=======
   "version": "7.2.0",
->>>>>>> d61d7c0a
   "description": "Storybook framework-agnostic API",
   "keywords": [
     "storybook"
@@ -47,13 +43,8 @@
     "prep": "../../../scripts/prepare/bundle.ts"
   },
   "dependencies": {
-<<<<<<< HEAD
-    "@storybook/node-logger": "7.1.1",
-    "@storybook/types": "7.1.1",
-=======
     "@storybook/node-logger": "workspace:*",
     "@storybook/types": "workspace:*",
->>>>>>> d61d7c0a
     "@types/find-cache-dir": "^3.2.1",
     "@types/node": "^16.0.0",
     "@types/node-fetch": "^2.6.4",
