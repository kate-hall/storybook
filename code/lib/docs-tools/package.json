--- conflicted
+++ resolved
@@ -1,10 +1,6 @@
 {
   "name": "@storybook/docs-tools",
-<<<<<<< HEAD
-  "version": "7.1.1",
-=======
   "version": "7.2.0",
->>>>>>> d61d7c0a
   "description": "Shared utility functions for frameworks to implement docs",
   "keywords": [
     "storybook"
@@ -47,15 +43,9 @@
     "prep": "../../../scripts/prepare/bundle.ts"
   },
   "dependencies": {
-<<<<<<< HEAD
-    "@storybook/core-common": "7.1.1",
-    "@storybook/preview-api": "7.1.1",
-    "@storybook/types": "7.1.1",
-=======
     "@storybook/core-common": "workspace:*",
     "@storybook/preview-api": "workspace:*",
     "@storybook/types": "workspace:*",
->>>>>>> d61d7c0a
     "@types/doctrine": "^0.0.3",
     "doctrine": "^3.0.0",
     "lodash": "^4.17.21"
