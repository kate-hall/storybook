--- conflicted
+++ resolved
@@ -9,13 +9,9 @@
   STORY_RENDER_PHASE_CHANGED,
   STORY_THREW_EXCEPTION,
 } from '@storybook/core-events';
-<<<<<<< HEAD
+
 import type { Store_StoryIndex, Store_TeardownRenderToDOM } from '@storybook/types';
 import type { RenderPhase } from './render/StoryRender';
-=======
-import type { StoryIndex, TeardownRenderToDOM } from '@storybook/store';
-import type { RenderPhase } from './PreviewWeb';
->>>>>>> 2ca9a5d0
 
 export const componentOneExports = {
   default: {
