import { CoreBuilder } from '../../project_types';
import { baseGenerator } from '../baseGenerator';
import type { Generator } from '../types';

const generator: Generator = async (packageManager, npmOptions, options) => {
  await baseGenerator(packageManager, npmOptions, options, 'react', {
<<<<<<< HEAD
    extraAddons: ['@storybook/addon-onboarding@^1.0.0'],
    useSWC: ({ builder }) => builder === CoreBuilder.Webpack5,
=======
    extraAddons: ['@storybook/addon-onboarding'],
    webpackCompiler: ({ builder }) => (builder === CoreBuilder.Webpack5 ? 'swc' : undefined),
>>>>>>> 0ba40c59
  });
};

export default generator;<|MERGE_RESOLUTION|>--- conflicted
+++ resolved
@@ -4,13 +4,8 @@
 
 const generator: Generator = async (packageManager, npmOptions, options) => {
   await baseGenerator(packageManager, npmOptions, options, 'react', {
-<<<<<<< HEAD
-    extraAddons: ['@storybook/addon-onboarding@^1.0.0'],
-    useSWC: ({ builder }) => builder === CoreBuilder.Webpack5,
-=======
-    extraAddons: ['@storybook/addon-onboarding'],
+    extraAddons: ['@storybook/addon-onboarding^1.0.0'],
     webpackCompiler: ({ builder }) => (builder === CoreBuilder.Webpack5 ? 'swc' : undefined),
->>>>>>> 0ba40c59
   });
 };
 
