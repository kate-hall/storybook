import { join } from 'path';
import semver from 'semver';
import { baseGenerator } from '../baseGenerator';
import type { Generator } from '../types';
import { CoreBuilder } from '../../project_types';
import { AngularJSON, compoDocPreviewPrefix, promptForCompoDocs } from './helpers';
import { getCliDir } from '../../dirs';
import { paddedLog, copyTemplate } from '../../helpers';

const generator: Generator<{ projectName: string }> = async (
  packageManager,
  npmOptions,
  options,
  commandOptions
) => {
<<<<<<< HEAD
  const angularVersionFromDependencies = semver.coerce(
    (await packageManager.retrievePackageJson()).dependencies['@angular/core']
  )?.version;

  const angularVersionFromDevDependencies = semver.coerce(
    (await packageManager.retrievePackageJson()).devDependencies['@angular/core']
  )?.version;

  const angularVersion = angularVersionFromDependencies || angularVersionFromDevDependencies;
  const isWebpack5 = semver.gte(angularVersion, '12.0.0');
=======
  const angularVersion = await packageManager.getPackageVersion('@angular/core');
  const isWebpack5 = angularVersion && semver.gte(angularVersion, '12.0.0');
>>>>>>> 51608c85
  const updatedOptions = isWebpack5 ? { ...options, builder: CoreBuilder.Webpack5 } : options;

  const angularJSON = new AngularJSON();

  if (
    !angularJSON.projects ||
    (angularJSON.projects && Object.keys(angularJSON.projects).length === 0)
  ) {
    throw new Error(
      'Storybook was not able to find any projects in your angular.json file. Are you sure this is an Angular CLI project?'
    );
  }

  if (angularJSON.projectsWithoutStorybook.length === 0) {
    throw new Error(
      'Every project in your workspace is already set up with Storybook. There is nothing to do!'
    );
  }

  const angularProjectName = await angularJSON.getProjectName();
  paddedLog(`Adding Storybook support to your "${angularProjectName}" project`);

  const angularProject = angularJSON.getProjectSettingsByName(angularProjectName);

  if (!angularProject) {
    throw new Error(
      `Somehow we were not able to retrieve the "${angularProjectName}" project in your angular.json file. This is likely a bug in Storybook, please file an issue.`
    );
  }

  const { root, projectType } = angularProject;
  const { projects } = angularJSON;
  const useCompodoc = commandOptions.yes ? true : await promptForCompoDocs();
  const storybookFolder = root ? `${root}/.storybook` : '.storybook';

  angularJSON.addStorybookEntries({
    angularProjectName,
    storybookFolder,
    useCompodoc,
    root,
  });
  angularJSON.write();

  await baseGenerator(
    packageManager,
    npmOptions,
    {
      ...updatedOptions,
      ...(useCompodoc && {
        frameworkPreviewParts: {
          prefix: compoDocPreviewPrefix,
        },
      }),
    },
    'angular',
    {
      ...(useCompodoc && { extraPackages: ['@compodoc/compodoc', '@storybook/addon-docs'] }),
      addScripts: false,
      componentsDestinationPath: root ? `${root}/src/stories` : undefined,
      storybookConfigFolder: storybookFolder,
    },
    'angular'
  );

  if (Object.keys(projects).length === 1) {
    packageManager.addScripts({
      storybook: `ng run ${angularProjectName}:storybook`,
      'build-storybook': `ng run ${angularProjectName}:build-storybook`,
    });
  }

  let projectTypeValue = projectType || 'application';
  if (projectTypeValue !== 'application' && projectTypeValue !== 'library') {
    projectTypeValue = 'application';
  }

  const templateDir = join(getCliDir(), 'templates', 'angular', projectTypeValue);
  if (templateDir) {
    copyTemplate(templateDir, root || undefined);
  }

  return {
    projectName: angularProjectName,
    configDir: storybookFolder,
  };
};

export default generator;<|MERGE_RESOLUTION|>--- conflicted
+++ resolved
@@ -13,21 +13,8 @@
   options,
   commandOptions
 ) => {
-<<<<<<< HEAD
-  const angularVersionFromDependencies = semver.coerce(
-    (await packageManager.retrievePackageJson()).dependencies['@angular/core']
-  )?.version;
-
-  const angularVersionFromDevDependencies = semver.coerce(
-    (await packageManager.retrievePackageJson()).devDependencies['@angular/core']
-  )?.version;
-
-  const angularVersion = angularVersionFromDependencies || angularVersionFromDevDependencies;
-  const isWebpack5 = semver.gte(angularVersion, '12.0.0');
-=======
   const angularVersion = await packageManager.getPackageVersion('@angular/core');
   const isWebpack5 = angularVersion && semver.gte(angularVersion, '12.0.0');
->>>>>>> 51608c85
   const updatedOptions = isWebpack5 ? { ...options, builder: CoreBuilder.Webpack5 } : options;
 
   const angularJSON = new AngularJSON();
