--- conflicted
+++ resolved
@@ -347,15 +347,8 @@
       );
 
       if (hasEslint && !isStorybookPluginInstalled) {
-<<<<<<< HEAD
-        if (skipPrompts || (await suggestESLintPlugin())) {
-          versionedPackages.push('eslint-plugin-storybook');
-          await configureEslintPlugin(eslintConfigFile ?? undefined, packageManager);
-        }
-=======
-        depsToInstall.push('eslint-plugin-storybook');
+        versionedPackages.push('eslint-plugin-storybook');
         await configureEslintPlugin(eslintConfigFile ?? undefined, packageManager);
->>>>>>> b023d3fe
       }
     }
   } catch (err) {
