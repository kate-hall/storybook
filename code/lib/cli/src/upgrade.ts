--- conflicted
+++ resolved
@@ -1,9 +1,5 @@
 import { sync as spawnSync } from 'cross-spawn';
-<<<<<<< HEAD
-import { telemetry, getStorybookCoreVersion } from '@storybook/core/dist/modules/telemetry/index';
-=======
-import { telemetry } from '@storybook/telemetry';
->>>>>>> f94366eb
+import { telemetry } from '@storybook/core/dist/modules/telemetry/index';
 import semver, { eq, lt, prerelease } from 'semver';
 import { logger } from '@storybook/core/dist/modules/node-logger/index';
 import { withTelemetry } from '@storybook/core/dist/modules/core-server/index';
@@ -53,7 +49,7 @@
   if (cliVersion) {
     return cliVersion;
   }
-  return installations.dependencies['storybook']?.[0].version;
+  return installations.dependencies.storybook?.[0].version;
 };
 
 const deprecatedPackages = [
