--- conflicted
+++ resolved
@@ -1,17 +1,8 @@
-<<<<<<< HEAD
-import { describe, it, expect, vi } from 'vitest';
+import { describe, expect, it, vi } from 'vitest';
 import * as sbcc from '@storybook/core/dist/common';
-import {
-  UpgradeStorybookToLowerVersionError,
-  UpgradeStorybookToSameVersionError,
-} from '@storybook/core/dist/server-errors';
-=======
-import { describe, expect, it, vi } from 'vitest';
-import * as sbcc from '@storybook/core-common';
-import { UpgradeStorybookToLowerVersionError } from '@storybook/core-events/server-errors';
->>>>>>> 68809b61
+import { UpgradeStorybookToLowerVersionError } from '@storybook/core/dist/server-errors';
 import { doUpgrade, getStorybookVersion } from './upgrade';
-import { logger } from '@storybook/node-logger';
+import { logger } from '@storybook/core/dist/node-logger';
 
 const findInstallationsMock = vi.fn<string[], Promise<sbcc.InstallationMetadata | undefined>>();
 
