import * as fs from 'fs';
import findUp from 'find-up';
import semver from 'semver';
import { logger } from '@storybook/node-logger';

import { resolve } from 'path';
import prompts from 'prompts';
import type { TemplateConfiguration, TemplateMatcher } from './project_types';
import {
  ProjectType,
  supportedTemplates,
  SupportedLanguage,
  unsupportedTemplate,
  CoreBuilder,
} from './project_types';
import { isNxProject } from './helpers';
import type { JsPackageManager, PackageJsonWithMaybeDeps } from '@storybook/core-common';
import { commandLog, HandledError } from '@storybook/core-common';

const viteConfigFiles = ['vite.config.ts', 'vite.config.js', 'vite.config.mjs'];
const webpackConfigFiles = ['webpack.config.js'];

const hasDependency = (
  packageJson: PackageJsonWithMaybeDeps,
  name: string,
  matcher?: (version: string) => boolean
) => {
  const version = packageJson.dependencies?.[name] || packageJson.devDependencies?.[name];
  if (version && typeof matcher === 'function') {
    return matcher(version);
  }
  return !!version;
};

const hasPeerDependency = (
  packageJson: PackageJsonWithMaybeDeps,
  name: string,
  matcher?: (version: string) => boolean
) => {
  const version = packageJson.peerDependencies?.[name];
  if (version && typeof matcher === 'function') {
    return matcher(version);
  }
  return !!version;
};

type SearchTuple = [string, ((version: string) => boolean) | undefined];

const getFrameworkPreset = (
  packageJson: PackageJsonWithMaybeDeps,
  framework: TemplateConfiguration
): ProjectType | null => {
  const matcher: TemplateMatcher = {
    dependencies: [false],
    peerDependencies: [false],
    files: [false],
  };

  const { preset, files, dependencies, peerDependencies, matcherFunction } = framework;

  let dependencySearches = [] as SearchTuple[];
  if (Array.isArray(dependencies)) {
    dependencySearches = dependencies.map((name) => [name, undefined]);
  } else if (typeof dependencies === 'object') {
    dependencySearches = Object.entries(dependencies);
  }

  // Must check the length so the `[false]` isn't overwritten if `{ dependencies: [] }`
  if (dependencySearches.length > 0) {
    matcher.dependencies = dependencySearches.map(([name, matchFn]) =>
      hasDependency(packageJson, name, matchFn)
    );
  }

  let peerDependencySearches = [] as SearchTuple[];
  if (Array.isArray(peerDependencies)) {
    peerDependencySearches = peerDependencies.map((name) => [name, undefined]);
  } else if (typeof peerDependencies === 'object') {
    peerDependencySearches = Object.entries(peerDependencies);
  }

  // Must check the length so the `[false]` isn't overwritten if `{ peerDependencies: [] }`
  if (peerDependencySearches.length > 0) {
    matcher.peerDependencies = peerDependencySearches.map(([name, matchFn]) =>
      hasPeerDependency(packageJson, name, matchFn)
    );
  }

  if (Array.isArray(files) && files.length > 0) {
    matcher.files = files.map((name) => fs.existsSync(name));
  }

  return matcherFunction(matcher) ? preset : null;
};

export function detectFrameworkPreset(
  packageJson = {} as PackageJsonWithMaybeDeps
): ProjectType | null {
  const result = [...supportedTemplates, unsupportedTemplate].find((framework) => {
    return getFrameworkPreset(packageJson, framework) !== null;
  });

  return result ? result.preset : ProjectType.UNDETECTED;
}

/**
 * Attempts to detect which builder to use, by searching for a vite config file or webpack installation.
 * If neither are found it will choose the default builder based on the project type.
 *
 * @returns CoreBuilder
 */
export async function detectBuilder(packageManager: JsPackageManager, projectType: ProjectType) {
  const viteConfig = findUp.sync(viteConfigFiles);
  const webpackConfig = findUp.sync(webpackConfigFiles);
  const dependencies = await packageManager.getAllDependencies();

  if (viteConfig || (dependencies.vite && dependencies.webpack === undefined)) {
    commandLog('Detected Vite project. Setting builder to Vite')();
    return CoreBuilder.Vite;
  }

  // REWORK
<<<<<<< HEAD
  if (
    webpackConfig ||
    ((dependencies['webpack'] || dependencies['@nuxt/webpack-builder']) &&
      dependencies['vite'] !== undefined)
  ) {
=======
  if (webpackConfig || (dependencies.webpack && dependencies.vite !== undefined)) {
>>>>>>> 1943ee6b
    commandLog('Detected webpack project. Setting builder to webpack')();
    return CoreBuilder.Webpack5;
  }

  // Fallback to Vite or Webpack based on project type
  switch (projectType) {
    case ProjectType.REACT_SCRIPTS:
    case ProjectType.ANGULAR:
    case ProjectType.REACT_NATIVE: // technically react native doesn't use webpack, we just want to set something
    case ProjectType.NEXTJS:
    case ProjectType.EMBER:
      return CoreBuilder.Webpack5;
    case ProjectType.NUXT:
      return CoreBuilder.Vite;
    default:
      const { builder } = await prompts(
        {
          type: 'select',
          name: 'builder',
          message:
            '\nWe were not able to detect the right builder for your project. Please select one:',
          choices: [
            { title: 'Vite', value: CoreBuilder.Vite },
            { title: 'Webpack 5', value: CoreBuilder.Webpack5 },
          ],
        },
        {
          onCancel: () => {
            throw new HandledError('Canceled by the user');
          },
        }
      );

      return builder;
  }
}

export function isStorybookInstantiated(configDir = resolve(process.cwd(), '.storybook')) {
  return fs.existsSync(configDir);
}

export async function detectPnp() {
  return !!findUp.sync(['.pnp.js', '.pnp.cjs']);
}

export async function detectLanguage(packageManager: JsPackageManager) {
  let language = SupportedLanguage.JAVASCRIPT;

  if (fs.existsSync('jsconfig.json')) {
    return language;
  }

  const isTypescriptDirectDependency = await packageManager
    .getAllDependencies()
    .then((deps) => Boolean(deps.typescript));

  const typescriptVersion = await packageManager.getPackageVersion('typescript');
  const prettierVersion = await packageManager.getPackageVersion('prettier');
  const babelPluginTransformTypescriptVersion = await packageManager.getPackageVersion(
    '@babel/plugin-transform-typescript'
  );
  const typescriptEslintParserVersion = await packageManager.getPackageVersion(
    '@typescript-eslint/parser'
  );

  const eslintPluginStorybookVersion =
    await packageManager.getPackageVersion('eslint-plugin-storybook');

  if (isTypescriptDirectDependency && typescriptVersion) {
    if (
      semver.gte(typescriptVersion, '4.9.0') &&
      (!prettierVersion || semver.gte(prettierVersion, '2.8.0')) &&
      (!babelPluginTransformTypescriptVersion ||
        semver.gte(babelPluginTransformTypescriptVersion, '7.20.0')) &&
      (!typescriptEslintParserVersion || semver.gte(typescriptEslintParserVersion, '5.44.0')) &&
      (!eslintPluginStorybookVersion || semver.gte(eslintPluginStorybookVersion, '0.6.8'))
    ) {
      language = SupportedLanguage.TYPESCRIPT_4_9;
    } else if (semver.gte(typescriptVersion, '3.8.0')) {
      language = SupportedLanguage.TYPESCRIPT_3_8;
    } else if (semver.lt(typescriptVersion, '3.8.0')) {
      logger.warn('Detected TypeScript < 3.8, populating with JavaScript examples');
    }
  } else {
    // No direct dependency on TypeScript, but could be a transitive dependency
    // This is eg the case for Nuxt projects, which support a recent version of TypeScript
    // Check for tsconfig.json (https://www.typescriptlang.org/docs/handbook/tsconfig-json.html)
    if (fs.existsSync('tsconfig.json')) {
      language = SupportedLanguage.TYPESCRIPT_4_9;
    }
  }

  return language;
}

export async function detect(
  packageManager: JsPackageManager,
  options: { force?: boolean; html?: boolean } = {}
) {
  const packageJson = await packageManager.retrievePackageJson();

  if (!packageJson) {
    return ProjectType.UNDETECTED;
  }

  if (await isNxProject()) {
    return ProjectType.NX;
  }

  if (options.html) {
    return ProjectType.HTML;
  }

  return detectFrameworkPreset(packageJson);
}<|MERGE_RESOLUTION|>--- conflicted
+++ resolved
@@ -120,15 +120,11 @@
   }
 
   // REWORK
-<<<<<<< HEAD
   if (
     webpackConfig ||
-    ((dependencies['webpack'] || dependencies['@nuxt/webpack-builder']) &&
-      dependencies['vite'] !== undefined)
+    ((dependencies.webpack || dependencies['@nuxt/webpack-builder']) &&
+      dependencies.vite !== undefined)
   ) {
-=======
-  if (webpackConfig || (dependencies.webpack && dependencies.vite !== undefined)) {
->>>>>>> 1943ee6b
     commandLog('Detected webpack project. Setting builder to webpack')();
     return CoreBuilder.Webpack5;
   }
