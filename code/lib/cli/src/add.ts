<<<<<<< HEAD
import { getStorybookInfo, serverRequire } from '@storybook/core/dist/modules/core-common/index';
import { readConfig, writeConfig } from '@storybook/core/dist/modules/csf-tools/index';
=======
import {
  getStorybookInfo,
  serverRequire,
  getCoercedStorybookVersion,
  isCorePackage,
  JsPackageManagerFactory,
  type PackageManagerName,
} from '@storybook/core-common';
import { readConfig, writeConfig } from '@storybook/csf-tools';
>>>>>>> f94366eb
import { isAbsolute, join } from 'path';
import SemVer from 'semver';
import dedent from 'ts-dedent';

const logger = console;

interface PostinstallOptions {
  packageManager: PackageManagerName;
}

const postinstallAddon = async (addonName: string, options: PostinstallOptions) => {
  try {
    const modulePath = require.resolve(`${addonName}/postinstall`, { paths: [process.cwd()] });

    const postinstall = require(modulePath);

    try {
      logger.log(`Running postinstall script for ${addonName}`);
      await postinstall(options);
    } catch (e) {
      logger.error(`Error running postinstall script for ${addonName}`);
      logger.error(e);
    }
  } catch (e) {
    // no postinstall script
  }
};

const getVersionSpecifier = (addon: string) => {
  const groups = /^(...*)@(.*)$/.exec(addon);
  if (groups) {
    return [groups[0], groups[2]] as const;
  }
  return [addon, undefined] as const;
};

const requireMain = (configDir: string) => {
  const absoluteConfigDir = isAbsolute(configDir) ? configDir : join(process.cwd(), configDir);
  const mainFile = join(absoluteConfigDir, 'main');

  return serverRequire(mainFile) ?? {};
};

const checkInstalled = (addonName: string, main: any) => {
  const existingAddon = main.addons?.find((entry: string | { name: string }) => {
    const name = typeof entry === 'string' ? entry : entry.name;
    return name?.endsWith(addonName);
  });
  return !!existingAddon;
};

/**
 * Install the given addon package and add it to main.js
 *
 * Usage:
 * - sb add @storybook/addon-docs
 * - sb add @storybook/addon-interactions@7.0.1
 *
 * If there is no version specifier and it's a storybook addon,
 * it will try to use the version specifier matching your current
 * Storybook install version.
 */
export async function add(
  addon: string,
  options: { packageManager: PackageManagerName; skipPostinstall: boolean }
) {
  const { packageManager: pkgMgr } = options;

  const packageManager = JsPackageManagerFactory.getPackageManager({ force: pkgMgr });
  const packageJson = await packageManager.retrievePackageJson();
  const { mainConfig, configDir } = getStorybookInfo(packageJson);

  if (typeof configDir === 'undefined') {
    throw new Error(dedent`
      Unable to find storybook config directory
    `);
  }

  if (checkInstalled(addon, requireMain(configDir))) {
    throw new Error(dedent`
      Addon ${addon} is already installed; we skipped adding it to your ${mainConfig}.
    `);
  }

  const [addonName, versionSpecifier] = getVersionSpecifier(addon);

  if (!mainConfig) {
    logger.error('Unable to find storybook main.js config');
    return;
  }
  const main = await readConfig(mainConfig);
  logger.log(`Verifying ${addonName}`);
  const latestVersion = await packageManager.latestVersion(addonName);
  if (!latestVersion) {
    logger.error(`Unknown addon ${addonName}`);
  }

  // add to package.json
  const isStorybookAddon = addonName.startsWith('@storybook/');
  const isAddonFromCore = isCorePackage(addonName);
  const storybookVersion = await getCoercedStorybookVersion(packageManager);
  const version = versionSpecifier || (isAddonFromCore ? storybookVersion : latestVersion);

  const addonWithVersion = SemVer.valid(version)
    ? `${addonName}@^${version}`
    : `${addonName}@${version}`;
  logger.log(`Installing ${addonWithVersion}`);
  await packageManager.addDependencies({ installAsDevDependencies: true }, [addonWithVersion]);

  // add to main.js
  logger.log(`Adding '${addon}' to main.js addons field.`);
  main.appendValueToArray(['addons'], addonName);
  await writeConfig(main);

  if (!options.skipPostinstall && isStorybookAddon) {
    await postinstallAddon(addonName, { packageManager: packageManager.type });
  }
}<|MERGE_RESOLUTION|>--- conflicted
+++ resolved
@@ -1,7 +1,3 @@
-<<<<<<< HEAD
-import { getStorybookInfo, serverRequire } from '@storybook/core/dist/modules/core-common/index';
-import { readConfig, writeConfig } from '@storybook/core/dist/modules/csf-tools/index';
-=======
 import {
   getStorybookInfo,
   serverRequire,
@@ -9,9 +5,8 @@
   isCorePackage,
   JsPackageManagerFactory,
   type PackageManagerName,
-} from '@storybook/core-common';
-import { readConfig, writeConfig } from '@storybook/csf-tools';
->>>>>>> f94366eb
+} from '@storybook/core/dist/modules/core-common/index';
+import { readConfig, writeConfig } from '@storybook/core/dist/modules/csf-tools/index';
 import { isAbsolute, join } from 'path';
 import SemVer from 'semver';
 import dedent from 'ts-dedent';
