import type { PackageJson } from 'read-pkg-up';
import chalk from 'chalk';
import prompts from 'prompts';
import { telemetry } from '@storybook/telemetry';
import { withTelemetry } from '@storybook/core-server';

import dedent from 'ts-dedent';
<<<<<<< HEAD
=======
import boxen from 'boxen';
>>>>>>> 51608c85
import { installableProjectTypes, ProjectType } from './project_types';
import {
  detect,
  isStorybookInstantiated,
  detectLanguage,
  detectBuilder,
  detectPnp,
} from './detect';
import { commandLog, codeLog, paddedLog } from './helpers';
import angularGenerator from './generators/ANGULAR';
import emberGenerator from './generators/EMBER';
import reactGenerator from './generators/REACT';
import reactNativeGenerator from './generators/REACT_NATIVE';
import reactScriptsGenerator from './generators/REACT_SCRIPTS';
import nextjsGenerator from './generators/NEXTJS';
import sfcVueGenerator from './generators/SFC_VUE';
import vueGenerator from './generators/VUE';
import vue3Generator from './generators/VUE3';
import webpackReactGenerator from './generators/WEBPACK_REACT';
import htmlGenerator from './generators/HTML';
import webComponentsGenerator from './generators/WEB-COMPONENTS';
import preactGenerator from './generators/PREACT';
import svelteGenerator from './generators/SVELTE';
import qwikGenerator from './generators/QWIK';
import svelteKitGenerator from './generators/SVELTEKIT';
import solidGenerator from './generators/SOLID';
import serverGenerator from './generators/SERVER';
import type { JsPackageManager } from './js-package-manager';
import { JsPackageManagerFactory, useNpmWarning } from './js-package-manager';
import type { NpmOptions } from './NpmOptions';
import type { CommandOptions } from './generators/types';
import { HandledError } from './HandledError';

const logger = console;

const installStorybook = async <Project extends ProjectType>(
  projectType: Project,
  packageManager: JsPackageManager,
  options: CommandOptions
): Promise<any> => {
  const npmOptions: NpmOptions = {
    installAsDevDependencies: true,
    skipInstall: options.skipInstall,
  };

<<<<<<< HEAD
  let packageJson;
  try {
    packageJson = await packageManager.readPackageJson();
  } catch (err) {
    //
  }

  const language = detectLanguage(packageJson);
  const pnp = detectPnp();
=======
  const language = await detectLanguage(packageManager);
  const pnp = await detectPnp();
>>>>>>> 51608c85

  const generatorOptions = {
    language,
    builder: options.builder || (await detectBuilder(packageManager, projectType)),
    linkable: !!options.linkable,
    pnp: pnp || options.usePnp,
    yes: options.yes,
  };

  const runGenerator: () => Promise<any> = async () => {
    switch (projectType) {
      case ProjectType.REACT_SCRIPTS:
        return reactScriptsGenerator(packageManager, npmOptions, generatorOptions).then(
          commandLog('Adding Storybook support to your "Create React App" based project')
        );

      case ProjectType.REACT:
        return reactGenerator(packageManager, npmOptions, generatorOptions).then(
          commandLog('Adding Storybook support to your "React" app')
        );

      case ProjectType.REACT_NATIVE: {
        return reactNativeGenerator(packageManager, npmOptions).then(
          commandLog('Adding Storybook support to your "React Native" app')
        );
      }

      case ProjectType.QWIK: {
        return qwikGenerator(packageManager, npmOptions, generatorOptions).then(
          commandLog('Adding Storybook support to your "Qwik" app')
        );
      }

      case ProjectType.WEBPACK_REACT:
        return webpackReactGenerator(packageManager, npmOptions, generatorOptions).then(
          commandLog('Adding Storybook support to your "Webpack React" app')
        );

      case ProjectType.REACT_PROJECT:
        return reactGenerator(packageManager, npmOptions, generatorOptions).then(
          commandLog('Adding Storybook support to your "React" library')
        );

      case ProjectType.NEXTJS:
        return nextjsGenerator(packageManager, npmOptions, generatorOptions).then(
          commandLog('Adding Storybook support to your "Next" app')
        );

      case ProjectType.SFC_VUE:
        return sfcVueGenerator(packageManager, npmOptions, generatorOptions).then(
          commandLog('Adding Storybook support to your "Single File Components Vue" app')
        );

      case ProjectType.VUE:
        return vueGenerator(packageManager, npmOptions, generatorOptions).then(
          commandLog('Adding Storybook support to your "Vue" app')
        );

      case ProjectType.VUE3:
        return vue3Generator(packageManager, npmOptions, generatorOptions).then(
          commandLog('Adding Storybook support to your "Vue 3" app')
        );

      case ProjectType.ANGULAR:
        commandLog('Adding Storybook support to your "Angular" app');
        return angularGenerator(packageManager, npmOptions, generatorOptions, options);

      case ProjectType.EMBER:
        return emberGenerator(packageManager, npmOptions, generatorOptions).then(
          commandLog('Adding Storybook support to your "Ember" app')
        );

      case ProjectType.HTML:
        return htmlGenerator(packageManager, npmOptions, generatorOptions).then(
          commandLog('Adding Storybook support to your "HTML" app')
        );

      case ProjectType.WEB_COMPONENTS:
        return webComponentsGenerator(packageManager, npmOptions, generatorOptions).then(
          commandLog('Adding Storybook support to your "web components" app')
        );

      case ProjectType.PREACT:
        return preactGenerator(packageManager, npmOptions, generatorOptions).then(
          commandLog('Adding Storybook support to your "Preact" app')
        );

      case ProjectType.SVELTE:
        return svelteGenerator(packageManager, npmOptions, generatorOptions).then(
          commandLog('Adding Storybook support to your "Svelte" app')
        );

      case ProjectType.SVELTEKIT:
        return svelteKitGenerator(packageManager, npmOptions, generatorOptions).then(
          commandLog('Adding Storybook support to your "SvelteKit" app')
        );

      case ProjectType.SERVER:
        return serverGenerator(packageManager, npmOptions, generatorOptions).then(
          commandLog('Adding Storybook support to your "Server" app')
        );

      case ProjectType.NX:
        throw new Error(dedent`
          We have detected Nx in your project. Please use "nx g @nrwl/storybook:configuration" to add Storybook to your project.
          
          For more information, please see https://nx.dev/packages/storybook
        `);

      case ProjectType.SOLID:
        return solidGenerator(packageManager, npmOptions, generatorOptions).then(
          commandLog('Adding Storybook support to your "SolidJS" app')
        );

      case ProjectType.UNSUPPORTED:
        paddedLog(`We detected a project type that we don't support yet.`);
        paddedLog(
          `If you'd like your framework to be supported, please let use know about it at https://github.com/storybookjs/storybook/issues`
        );

        // Add a new line for the clear visibility.
        logger.log();

        return Promise.resolve();

      default:
        paddedLog(`We couldn't detect your project type. (code: ${projectType})`);
        paddedLog(
          'You can specify a project type explicitly via `storybook init --type <type>`, see our docs on how to configure Storybook for your framework: https://storybook.js.org/docs/react/get-started/install'
        );

        // Add a new line for the clear visibility.
        logger.log();

        return projectTypeInquirer(options, packageManager);
    }
  };

  try {
    return await runGenerator();
  } catch (err) {
    if (err?.message !== 'Canceled by the user' && err?.stack) {
      logger.error(`\n     ${chalk.red(err.stack)}`);
    }
    throw new HandledError(err);
  }
};

const projectTypeInquirer = async (
  options: CommandOptions & { yes?: boolean },
  packageManager: JsPackageManager
  // eslint-disable-next-line consistent-return
) => {
  const manualAnswer = options.yes
    ? true
    : await prompts([
        {
          type: 'confirm',
          name: 'manual',
          message: 'Do you want to manually choose a Storybook project type to install?',
        },
      ]);

  if (manualAnswer !== true && manualAnswer.manual) {
    const { manualFramework } = await prompts([
      {
        type: 'select',
        name: 'manualFramework',
        message: 'Please choose a project type from the following list:',
        choices: installableProjectTypes.map((type) => ({
          title: type,
          value: type.toUpperCase(),
        })),
      },
    ]);

    if (manualFramework) {
      return installStorybook(manualFramework, packageManager, options);
    }
  }

  logger.log();
  logger.log('For more information about installing Storybook: https://storybook.js.org/docs');
  process.exit(0);
};

async function doInitiate(options: CommandOptions, pkg: PackageJson): Promise<void> {
  let { packageManager: pkgMgr } = options;
  if (options.useNpm) {
    useNpmWarning();

    pkgMgr = 'npm';
  }
  const packageManager = JsPackageManagerFactory.getPackageManager({ force: pkgMgr });
  const welcomeMessage = 'storybook init - the simplest way to add a Storybook to your project.';
  logger.log(chalk.inverse(`\n ${welcomeMessage} \n`));

  // Update notify code.
  const { default: updateNotifier } = await import('simple-update-notifier');
  await updateNotifier({
    pkg: pkg as any,
    updateCheckInterval: 1000 * 60 * 60, // every hour (we could increase this later on.)
  });

  let projectType: ProjectType;
  const projectTypeProvided = options.type;
  const infoText = projectTypeProvided
    ? `Installing Storybook for user specified project type: ${projectTypeProvided}`
    : 'Detecting project type';
  const done = commandLog(infoText);

<<<<<<< HEAD
  const packageJson = await packageManager.retrievePackageJson();

=======
>>>>>>> 51608c85
  if (projectTypeProvided) {
    if (installableProjectTypes.includes(projectTypeProvided)) {
      projectType = projectTypeProvided.toUpperCase() as ProjectType;
    } else {
      done(`The provided project type was not recognized by Storybook: ${projectTypeProvided}`);
      logger.log(`\nThe project types currently supported by Storybook are:\n`);
      installableProjectTypes.sort().forEach((framework) => paddedLog(`- ${framework}`));
      logger.log();
      throw new HandledError(`Unknown project type supplied: ${projectTypeProvided}`);
    }
  } else {
    try {
      projectType = await detect(packageManager, options);
    } catch (err) {
      done(err.message);
      throw new HandledError(err);
    }
  }
  done();

  const storybookInstantiated = isStorybookInstantiated();

  if (options.force === false && storybookInstantiated && projectType !== ProjectType.ANGULAR) {
    logger.log();
    const { force } = await prompts([
      {
        type: 'confirm',
        name: 'force',
        message:
          'We found a .storybook config directory in your project. Therefore we assume that Storybook is already instantiated for your project. Do you still want to continue and force the initialization?',
      },
    ]);
    logger.log();

    if (force) {
      // eslint-disable-next-line no-param-reassign
      options.force = true;
    } else {
      process.exit(0);
    }
<<<<<<< HEAD
=======
  }

  if (!options.skipInstall) {
    await packageManager.installDependencies();
>>>>>>> 51608c85
  }

  const installResult = await installStorybook(projectType as ProjectType, packageManager, options);

  if (!options.skipInstall) {
    await packageManager.installDependencies();
  }

  if (!options.disableTelemetry) {
    telemetry('init', { projectType });
  }

<<<<<<< HEAD
  logger.log('\nFor more information visit:', chalk.cyan('https://storybook.js.org'));

  if (projectType === ProjectType.ANGULAR) {
    logger.log('\nTo run your Storybook, type:\n');
    codeLog([`ng run ${installResult.projectName}:storybook`]);
  } else if (projectType === ProjectType.REACT_NATIVE) {
=======
  if (projectType === ProjectType.REACT_NATIVE) {
>>>>>>> 51608c85
    logger.log();
    logger.log(chalk.yellow('NOTE: installation is not 100% automated.\n'));
    logger.log(`To quickly run Storybook, replace contents of your app entry with:\n`);
    codeLog(["export {default} from './.storybook';"]);
    logger.log('\n Then to run your Storybook, type:\n');
    codeLog([packageManager.getRunCommand('start')]);
    logger.log('\n For more in information, see the github readme:\n');
    logger.log(chalk.cyan('https://github.com/storybookjs/react-native'));
    logger.log();
  } else {
    const storybookCommand =
      projectType === ProjectType.ANGULAR
        ? `ng run ${installResult.projectName}:storybook`
        : packageManager.getRunStorybookCommand();
    logger.log(
      boxen(
        dedent`
          Storybook was successfully installed in your project! 🎉
          To run Storybook manually, run ${chalk.yellow(
            chalk.bold(storybookCommand)
          )}. CTRL+C to stop.
          
          Wanna know more about Storybook? Check out ${chalk.cyan('https://storybook.js.org/')}
          Having trouble or want to chat? Join us at ${chalk.cyan('https://discord.gg/storybook/')}
        `,
        { borderStyle: 'round', padding: 1, borderColor: '#F1618C' }
      )
    );

    const shouldRunDev = process.env.CI !== 'true' && process.env.IN_STORYBOOK_SANDBOX !== 'true';
    if (shouldRunDev) {
      logger.log('\nRunning Storybook');

      try {
        const isReactWebProject =
          projectType === ProjectType.REACT_SCRIPTS ||
          projectType === ProjectType.REACT ||
          projectType === ProjectType.WEBPACK_REACT ||
          projectType === ProjectType.REACT_PROJECT ||
          projectType === ProjectType.NEXTJS;

        const flags = [];

        // npm needs extra -- to pass flags to the command
        if (packageManager.type === 'npm') {
          flags.push('--');
        }

        if (isReactWebProject) {
          flags.push('--initial-path=/onboarding');
        }

        flags.push('--quiet');

        // instead of calling 'dev' automatically, we spawn a subprocess so that it gets
        // executed directly in the user's project directory. This avoid potential issues
        // with packages running in npxs' node_modules
        packageManager.runPackageCommandSync(
          storybookCommand.replace(/^yarn /, ''),
          flags,
          undefined,
          'inherit'
        );
      } catch (e) {
        const isCtrlC =
          e.message.includes('Command failed with exit code 129') &&
          e.message.includes('CTRL+C') &&
          e.message.includes('SIGINT');
        if (!isCtrlC) {
          // only throw if it's not ctrl + c
          throw e;
        }
      }
    }
  }
}

export async function initiate(options: CommandOptions, pkg: PackageJson): Promise<void> {
  await withTelemetry(
    'init',
    {
      cliOptions: options,
      printError: (err) => !err.handled && logger.error(err),
    },
    () => doInitiate(options, pkg)
  );
}<|MERGE_RESOLUTION|>--- conflicted
+++ resolved
@@ -5,10 +5,7 @@
 import { withTelemetry } from '@storybook/core-server';
 
 import dedent from 'ts-dedent';
-<<<<<<< HEAD
-=======
 import boxen from 'boxen';
->>>>>>> 51608c85
 import { installableProjectTypes, ProjectType } from './project_types';
 import {
   detect,
@@ -54,20 +51,8 @@
     skipInstall: options.skipInstall,
   };
 
-<<<<<<< HEAD
-  let packageJson;
-  try {
-    packageJson = await packageManager.readPackageJson();
-  } catch (err) {
-    //
-  }
-
-  const language = detectLanguage(packageJson);
-  const pnp = detectPnp();
-=======
   const language = await detectLanguage(packageManager);
   const pnp = await detectPnp();
->>>>>>> 51608c85
 
   const generatorOptions = {
     language,
@@ -279,11 +264,6 @@
     : 'Detecting project type';
   const done = commandLog(infoText);
 
-<<<<<<< HEAD
-  const packageJson = await packageManager.retrievePackageJson();
-
-=======
->>>>>>> 51608c85
   if (projectTypeProvided) {
     if (installableProjectTypes.includes(projectTypeProvided)) {
       projectType = projectTypeProvided.toUpperCase() as ProjectType;
@@ -324,13 +304,10 @@
     } else {
       process.exit(0);
     }
-<<<<<<< HEAD
-=======
   }
 
   if (!options.skipInstall) {
     await packageManager.installDependencies();
->>>>>>> 51608c85
   }
 
   const installResult = await installStorybook(projectType as ProjectType, packageManager, options);
@@ -343,16 +320,7 @@
     telemetry('init', { projectType });
   }
 
-<<<<<<< HEAD
-  logger.log('\nFor more information visit:', chalk.cyan('https://storybook.js.org'));
-
-  if (projectType === ProjectType.ANGULAR) {
-    logger.log('\nTo run your Storybook, type:\n');
-    codeLog([`ng run ${installResult.projectName}:storybook`]);
-  } else if (projectType === ProjectType.REACT_NATIVE) {
-=======
   if (projectType === ProjectType.REACT_NATIVE) {
->>>>>>> 51608c85
     logger.log();
     logger.log(chalk.yellow('NOTE: installation is not 100% automated.\n'));
     logger.log(`To quickly run Storybook, replace contents of your app entry with:\n`);
