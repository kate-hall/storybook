--- conflicted
+++ resolved
@@ -4,10 +4,6 @@
 import { createWriteStream, move, remove } from 'fs-extra';
 import tempy from 'tempy';
 import { join } from 'path';
-<<<<<<< HEAD
-import { getStorybookInfo, loadMainConfig } from '@storybook/core/dist/modules/core-common/index';
-=======
->>>>>>> f94366eb
 import invariant from 'tiny-invariant';
 
 import {
@@ -15,7 +11,7 @@
   type JsPackageManager,
   getCoercedStorybookVersion,
   getStorybookInfo,
-} from '@storybook/core-common';
+} from '@storybook/core/dist/modules/core-common/index';
 
 import type {
   Fix,
