--- conflicted
+++ resolved
@@ -99,89 +99,4 @@
     title,
     borderColor: hasFailures ? 'red' : 'green',
   });
-<<<<<<< HEAD
-}
-
-// These packages are aliased by Storybook, so it doesn't matter if they're duplicated
-const allowList = [
-  '@storybook/csf',
-  // see this file for more info: code/lib/preview/src/globals/types.ts
-  '@storybook/channels',
-  '@storybook/client-logger',
-  '@storybook/core-events',
-  '@storybook/preview-api',
-
-  // see this file for more info: code/ui/manager/src/globals/types.ts
-  '@storybook/components',
-  '@storybook/router',
-  '@storybook/theming',
-  '@storybook/manager-api',
-];
-
-// These packages definitely will cause issues if they're duplicated
-const disallowList = [
-  Object.keys(rendererPackages),
-  Object.keys(frameworkPackages),
-  '@storybook/instrumenter',
-];
-
-function getWarnings(installationMetadata: InstallationMetadata) {
-  const messages = [];
-
-  const { critical, trivial } = Object.entries(
-    installationMetadata?.duplicatedDependencies
-  ).reduce<{
-    critical: string[];
-    trivial: string[];
-  }>(
-    (acc, [dep, versions]) => {
-      if (allowList.includes(dep)) {
-        return acc;
-      }
-
-      const hasMultipleMajorVersions = hasMultipleVersions(versions);
-
-      if (disallowList.includes(dep) && hasMultipleMajorVersions) {
-        acc.critical.push(`${chalk.redBright(dep)}:\n${versions.join(', ')}`);
-      } else {
-        acc.trivial.push(`${chalk.hex('#ff9800')(dep)}:\n${versions.join(', ')}`);
-      }
-
-      return acc;
-    },
-    { critical: [], trivial: [] }
-  );
-
-  if (critical.length > 0) {
-    messages.push(
-      `${chalk.bold(
-        'Critical:'
-      )} The following dependencies are duplicated and WILL cause unexpected behavior:`
-    );
-    messages.push(critical.join(messageDivider));
-  }
-
-  if (trivial.length > 0) {
-    messages.push(
-      `${chalk.bold(
-        'Attention:'
-      )} The following dependencies are duplicated which might cause unexpected behavior:`
-    );
-    messages.push(trivial.join(messageDivider));
-  }
-
-  messages.push(
-    `You can find more information for a given dependency by running ${chalk.cyan(
-      `${installationMetadata.infoCommand} <package-name>`
-    )}`
-  );
-  messages.push(
-    `Please try de-duplicating these dependencies by running ${chalk.cyan(
-      `${installationMetadata.dedupeCommand}`
-    )}`
-  );
-
-  return messages;
-=======
->>>>>>> bffa2dbb
 }