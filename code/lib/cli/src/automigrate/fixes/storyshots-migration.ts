--- conflicted
+++ resolved
@@ -4,12 +4,8 @@
 
 export const storyshotsMigration: Fix = {
   id: 'storyshots-migration',
-<<<<<<< HEAD
   versionRange: ['<8.0.0-alpha.0', '>=8.0.0-alpha.0'],
-  promptOnly: true,
-=======
   promptType: 'manual',
->>>>>>> 21ed4a32
 
   async check({ mainConfig, packageManager }) {
     const allDeps = await packageManager.getAllDependencies();
