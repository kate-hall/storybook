--- conflicted
+++ resolved
@@ -1,12 +1,8 @@
 import { describe, afterEach, it, expect, vi } from 'vitest';
 
-<<<<<<< HEAD
 import type { StorybookConfigRaw } from '@storybook/core/dist/modules/types/index';
-import type { PackageJson } from '../../js-package-manager';
-=======
-import type { StorybookConfigRaw } from '@storybook/types';
-import type { PackageJson } from '@storybook/core-common';
->>>>>>> f94366eb
+import type { PackageJson } from '@storybook/core/dist/modules/core-common/index';
+
 import { ansiRegex } from '../helpers/cleanLog';
 import { makePackageManager } from '../helpers/testing-helpers';
 import type { BareMdxStoriesGlobRunOptions } from './bare-mdx-stories-glob';
