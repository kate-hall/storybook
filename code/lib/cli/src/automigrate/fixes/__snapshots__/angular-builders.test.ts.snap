--- conflicted
+++ resolved
@@ -1,12 +1,6 @@
 // Vitest Snapshot v1, https://vitest.dev/guide/snapshot.html
 
-<<<<<<< HEAD
-exports[`is not Nx project > angular builders > Angular < 14.0.0 > should throw an Error 1`] = `
-"❌ Your project uses Angular < 14.0.0. Storybook 7.0 for Angular requires Angular 14.0.0 or higher. 
-Please upgrade your Angular version to at least version 14.0.0 to use Storybook 7.0 in your project."
-=======
-exports[`is not Nx project angular builders Angular < 15.0.0 should throw an Error 1`] = `
+exports[`is not Nx project > angular builders > Angular < 15.0.0 > should throw an Error 1`] = `
 "❌ Your project uses Angular < 15.0.0. Storybook 8.0 for Angular requires Angular 15.0.0 or higher. 
 Please upgrade your Angular version to at least version 15.0.0 to use Storybook 8.0 in your project."
->>>>>>> 8097dc7f
 `;