--- conflicted
+++ resolved
@@ -1,11 +1,8 @@
 import { describe, afterEach, it, expect, vi } from 'vitest';
-<<<<<<< HEAD
+
 import type { StorybookConfig } from '@storybook/core/dist/modules/types/index';
-import type { JsPackageManager } from '../../js-package-manager';
-=======
-import type { StorybookConfig } from '@storybook/types';
-import type { JsPackageManager } from '@storybook/core-common';
->>>>>>> f94366eb
+import type { JsPackageManager } from '@storybook/core/dist/modules/core-common/index';
+
 import { vue3 } from './vue3';
 
 const checkVue3 = async ({
