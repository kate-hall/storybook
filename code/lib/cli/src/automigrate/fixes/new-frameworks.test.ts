--- conflicted
+++ resolved
@@ -58,8 +58,6 @@
         '@storybook/vue': '6.2.0',
       });
 
-<<<<<<< HEAD
-=======
       await expect(
         checkNewFrameworks({
           packageManager,
@@ -68,7 +66,6 @@
       ).resolves.toBeFalsy();
     });
 
->>>>>>> 51608c85
     it('in sb 7 with correct structure already', async () => {
       const packageManager = getPackageManager({
         '@storybook/angular': '7.0.0',
