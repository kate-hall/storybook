import type {
  Renderer,
  RenderContext,
  RenderContextCallbacks,
  RenderToCanvas,
  PreparedStory,
  TeardownRenderToCanvas,
  StoryContext,
  StoryContextForLoaders,
  StoryId,
  StoryRenderOptions,
  ViewMode,
} from '@storybook/types';
import type { Channel } from '@storybook/channels';
import {
  STORY_RENDER_PHASE_CHANGED,
  STORY_RENDERED,
  PLAY_FUNCTION_THREW_EXCEPTION,
  UNHANDLED_ERRORS_WHILE_PLAYING,
} from '@storybook/core-events';
import type { StoryStore } from '../../store';
import type { Render, RenderType } from './Render';
import { PREPARE_ABORTED } from './Render';

const { AbortController } = globalThis;

export type RenderPhase =
  | 'preparing'
  | 'loading'
  | 'beforeEach'
  | 'rendering'
  | 'playing'
  | 'played'
  | 'completed'
  | 'aborted'
  | 'errored';

function serializeError(error: any) {
  try {
    const { name = 'Error', message = String(error), stack } = error;
    return { name, message, stack };
  } catch (e) {
    return { name: 'Error', message: String(error) };
  }
}

export class StoryRender<TRenderer extends Renderer> implements Render<TRenderer> {
  public type: RenderType = 'story';

  public story?: PreparedStory<TRenderer>;

  public phase?: RenderPhase;

  private abortController?: AbortController;

  private canvasElement?: TRenderer['canvasElement'];

  private notYetRendered = true;

  private rerenderEnqueued = false;

  public disableKeyListeners = false;

  private teardownRender: TeardownRenderToCanvas = () => {};

  public torndown = false;

  constructor(
    public channel: Channel,
    public store: StoryStore<TRenderer>,
    private renderToScreen: RenderToCanvas<TRenderer>,
    private callbacks: RenderContextCallbacks<TRenderer>,
    public id: StoryId,
    public viewMode: ViewMode,
    public renderOptions: StoryRenderOptions = { autoplay: true, forceInitialArgs: false },
    story?: PreparedStory<TRenderer>
  ) {
    this.abortController = new AbortController();

    // Allow short-circuiting preparing if we happen to already
    // have the story (this is used by docs mode)
    if (story) {
      this.story = story;
      // TODO -- what should the phase be now?
      // TODO -- should we emit the render phase changed event?
      this.phase = 'preparing';
    }
  }

  private async runPhase(signal: AbortSignal, phase: RenderPhase, phaseFn?: () => Promise<void>) {
    this.phase = phase;
    this.channel.emit(STORY_RENDER_PHASE_CHANGED, { newPhase: this.phase, storyId: this.id });
    if (phaseFn) await phaseFn();

    if (signal.aborted) {
      this.phase = 'aborted';
      this.channel.emit(STORY_RENDER_PHASE_CHANGED, { newPhase: this.phase, storyId: this.id });
    }
  }

  async prepare() {
    await this.runPhase((this.abortController as AbortController).signal, 'preparing', async () => {
      this.story = await this.store.loadStory({ storyId: this.id });
    });

    if ((this.abortController as AbortController).signal.aborted) {
      await this.store.cleanupStory(this.story as PreparedStory<TRenderer>);
      throw PREPARE_ABORTED;
    }
  }

  // The two story "renders" are equal and have both loaded the same story
  isEqual(other: Render<TRenderer>): boolean {
    return !!(
      this.id === other.id &&
      this.story &&
      this.story === (other as StoryRender<TRenderer>).story
    );
  }

  isPreparing() {
    return ['preparing'].includes(this.phase as RenderPhase);
  }

  isPending() {
<<<<<<< HEAD
    return ['loading', 'beforeEach', 'rendering', 'playing'].includes(this.phase as RenderPhase);
=======
    // TODO: add beforeRendering here when that is implemented
    return ['loading', 'rendering', 'playing'].includes(this.phase as RenderPhase);
>>>>>>> b69cfdb9
  }

  async renderToElement(canvasElement: TRenderer['canvasElement']) {
    this.canvasElement = canvasElement;

    // FIXME: this comment
    // Start the first (initial) render. We don't await here because we need to return the "cleanup"
    // function below right away, so if the user changes story during the first render we can cancel
    // it without having to first wait for it to finish.
    // Whenever the selection changes we want to force the component to be remounted.
    return this.render({ initial: true, forceRemount: true });
  }

  private storyContext() {
    if (!this.story) throw new Error(`Cannot call storyContext before preparing`);
    const { forceInitialArgs } = this.renderOptions;
    return this.store.getStoryContext(this.story, { forceInitialArgs });
  }

  async render({
    initial = false,
    forceRemount = false,
  }: {
    initial?: boolean;
    forceRemount?: boolean;
  } = {}) {
    const { canvasElement } = this;
    if (!this.story) throw new Error('cannot render when not prepared');
    const story = this.story;
    if (!canvasElement) throw new Error('cannot render when canvasElement is unset');

    const {
      id,
      componentId,
      title,
      name,
      tags,
      applyLoaders,
      applyBeforeEach,
      unboundStoryFn,
      playFunction,
    } = story;

    if (forceRemount && !initial) {
      // NOTE: we don't check the cancel actually worked here, so the previous
      // render could conceivably still be running after this call.
      // We might want to change that in the future.
      this.cancelRender();
      this.abortController = new AbortController();
    }

    // We need a stable reference to the signal -- if a re-mount happens the
    // abort controller may be torn down (above) before we actually check the signal.
    const abortSignal = (this.abortController as AbortController).signal;

    try {
      let loadedContext: Awaited<ReturnType<typeof applyLoaders>>;
      await this.runPhase(abortSignal, 'loading', async () => {
        loadedContext = await applyLoaders({
          ...this.storyContext(),
          viewMode: this.viewMode,
          // TODO add this to CSF
          canvasElement,
        } as unknown as StoryContextForLoaders<TRenderer>);
      });
      if (abortSignal.aborted) return;

      const renderStoryContext: StoryContext<TRenderer> = {
        ...loadedContext!,
        // By this stage, it is possible that new args/globals have been received for this story
        // and we need to ensure we render it with the new values
        ...this.storyContext(),
        abortSignal,
        // We should consider parameterizing the story types with TRenderer['canvasElement'] in the future
        canvasElement: canvasElement as any,
      };

      await this.runPhase(abortSignal, 'beforeEach', async () => {
        const cleanupCallbacks = await applyBeforeEach(renderStoryContext);
        this.store.addCleanupCallbacks(story, cleanupCallbacks);
      });

      if (abortSignal.aborted) return;

      const renderContext: RenderContext<TRenderer> = {
        componentId,
        title,
        kind: title,
        id,
        name,
        story: name,
        tags,
        ...this.callbacks,
        showError: (error) => {
          this.phase = 'errored';
          return this.callbacks.showError(error);
        },
        showException: (error) => {
          this.phase = 'errored';
          return this.callbacks.showException(error);
        },
        forceRemount: forceRemount || this.notYetRendered,
        storyContext: renderStoryContext,
        storyFn: () => unboundStoryFn(renderStoryContext),
        unboundStoryFn,
      };

      await this.runPhase(abortSignal, 'rendering', async () => {
        const teardown = await this.renderToScreen(renderContext, canvasElement);
        this.teardownRender = teardown || (() => {});
      });

      this.notYetRendered = false;
      if (abortSignal.aborted) return;

      const ignoreUnhandledErrors =
        this.story.parameters?.test?.dangerouslyIgnoreUnhandledErrors === true;

      const unhandledErrors: Set<unknown> = new Set();
      const onError = (event: ErrorEvent | PromiseRejectionEvent) =>
        unhandledErrors.add('error' in event ? event.error : event.reason);

      // The phase should be 'rendering' but it might be set to 'aborted' by another render cycle
      if (this.renderOptions.autoplay && forceRemount && playFunction && this.phase !== 'errored') {
        window.addEventListener('error', onError);
        window.addEventListener('unhandledrejection', onError);
        this.disableKeyListeners = true;
        try {
          await this.runPhase(abortSignal, 'playing', async () => {
            await playFunction(renderContext.storyContext);
          });
          if (!ignoreUnhandledErrors && unhandledErrors.size > 0) {
            await this.runPhase(abortSignal, 'errored');
          } else {
            await this.runPhase(abortSignal, 'played');
          }
        } catch (error) {
          await this.runPhase(abortSignal, 'errored', async () => {
            this.channel.emit(PLAY_FUNCTION_THREW_EXCEPTION, serializeError(error));
          });
          if (this.story.parameters.throwPlayFunctionExceptions !== false) throw error;
          console.error(error);
        }
        if (!ignoreUnhandledErrors && unhandledErrors.size > 0) {
          this.channel.emit(
            UNHANDLED_ERRORS_WHILE_PLAYING,
            Array.from(unhandledErrors).map(serializeError)
          );
        }
        this.disableKeyListeners = false;
        window.removeEventListener('unhandledrejection', onError);
        window.removeEventListener('error', onError);
        if (abortSignal.aborted) return;
      }

      await this.runPhase(abortSignal, 'completed', async () =>
        this.channel.emit(STORY_RENDERED, id)
      );
    } catch (err) {
      this.phase = 'errored';
      this.callbacks.showException(err as Error);
    }

    // If a rerender was enqueued during the render, clear the queue and render again
    if (this.rerenderEnqueued) {
      this.rerenderEnqueued = false;
      this.render();
    }
  }

  /**
   * Rerender the story.
   * If the story is currently pending (loading/rendering), the rerender will be enqueued,
   * and will be executed after the current render is completed.
   * Rerendering while playing will not be enqueued, and will be executed immediately, to support
   * rendering args changes while playing.
   */
  async rerender() {
    if (this.isPending() && this.phase !== 'playing') {
      this.rerenderEnqueued = true;
    } else {
      return this.render();
    }
  }

  async remount() {
    await this.teardown();
    return this.render({ forceRemount: true });
  }

  // If the story is torn down (either a new story is rendered or the docs page removes it)
  // we need to consider the fact that the initial render may not be finished
  // (possibly the loaders or the play function are still running). We use the controller
  // as a method to abort them, ASAP, but this is not foolproof as we cannot control what
  // happens inside the user's code.
  cancelRender() {
    this.abortController?.abort();
  }

  async teardown() {
    this.torndown = true;
    this.cancelRender();

    // If the story has loaded, we need to clean up
    if (this.story) {
      await this.store.cleanupStory(this.story);
    }

    // Check if we're done loading/rendering/playing. If not, we may have to reload the page.
    // Wait several ticks that may be needed to handle the abort, then try again.
    // Note that there's a max of 5 nested timeouts before they're no longer "instant".
    for (let i = 0; i < 3; i += 1) {
      if (!this.isPending()) {
        await this.teardownRender();
        return;
      }

      await new Promise((resolve) => setTimeout(resolve, 0));
    }

    // If we still haven't completed, reload the page (iframe) to ensure we have a clean slate
    // for the next render. Since the reload can take a brief moment to happen, we want to stop
    // further rendering by awaiting a never-resolving promise (which is destroyed on reload).
    window.location.reload();
    await new Promise(() => {});
  }
}<|MERGE_RESOLUTION|>--- conflicted
+++ resolved
@@ -123,12 +123,7 @@
   }
 
   isPending() {
-<<<<<<< HEAD
     return ['loading', 'beforeEach', 'rendering', 'playing'].includes(this.phase as RenderPhase);
-=======
-    // TODO: add beforeRendering here when that is implemented
-    return ['loading', 'rendering', 'playing'].includes(this.phase as RenderPhase);
->>>>>>> b69cfdb9
   }
 
   async renderToElement(canvasElement: TRenderer['canvasElement']) {
