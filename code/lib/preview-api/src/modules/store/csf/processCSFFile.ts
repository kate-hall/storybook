--- conflicted
+++ resolved
@@ -10,10 +10,6 @@
 import { isExportStory } from '@storybook/csf';
 import { logger } from '@storybook/client-logger';
 
-<<<<<<< HEAD
-import { dedent } from 'ts-dedent';
-=======
->>>>>>> b5491cdf
 import { normalizeStory } from './normalizeStory';
 import { normalizeComponentAnnotations } from './normalizeComponentAnnotations';
 
