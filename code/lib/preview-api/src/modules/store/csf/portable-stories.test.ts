// @vitest-environment node
import { describe, expect, vi, it } from 'vitest';
import type {
  ComponentAnnotations as Meta,
  StoryAnnotationsOrFn as Story,
  Store_CSFExports,
} from '@storybook/types';
<<<<<<< HEAD
import { composeStory, composeStories } from './portable-stories';
=======

import { composeStory, composeStories, setProjectAnnotations } from './portable-stories';

type StoriesModule = Store_CSFExports & Record<string, any>;
>>>>>>> d7900adb

type StoriesModule = Store_CSFExports & Record<string, any>;

// Most integration tests for this functionality are located under renderers/react
describe('composeStory', () => {
  const meta: Meta = {
    title: 'Button',
    parameters: {
      firstAddon: true,
    },
    args: {
      label: 'Hello World',
      primary: true,
    },
  };

<<<<<<< HEAD
  it('should call and compose loaders data', async () => {
    const loadSpy = vi.fn();
    const args = { story: 'story' };
    const LoaderStory: Story = {
      args,
      loaders: [
        async (context) => {
          loadSpy();
          expect(context.args).toEqual(args);
          return {
            foo: 'bar',
          };
        },
      ],
      render: (_args, { loaded }) => {
        expect(loaded).toEqual({ foo: 'bar' });
      },
    };

    const composedStory = composeStory(LoaderStory, {});
    await composedStory.load();
    expect(loadSpy).toHaveBeenCalled();
    composedStory();
  });

  it('should work with spies set up in loaders', async () => {
    const spyFn = vi.fn();

    const Story: Story = {
      args: {
        spyFn,
      },
      loaders: [
        async () => {
          spyFn.mockReturnValue('mockedData');
        },
      ],
      render: (args) => {
        const data = args.spyFn();
        expect(data).toBe('mockedData');
      },
    };

    const composedStory = composeStory(Story, {});
    await composedStory.load();
    composedStory();
    expect(spyFn).toHaveBeenCalled();
  });

  it('should return story with composed args and parameters', () => {
    const Story: Story = () => {};
    Story.args = { primary: true };
    Story.parameters = {
=======
  it('should return story with composed annotations from story, meta and project', () => {
    const decoratorFromProjectAnnotations = vi.fn((StoryFn) => StoryFn());
    const decoratorFromStoryAnnotations = vi.fn((StoryFn) => StoryFn());
    setProjectAnnotations([
      {
        parameters: { injected: true },
        globalTypes: {
          locale: { defaultValue: 'en' },
        },
        decorators: [decoratorFromProjectAnnotations],
      },
    ]);

    const Story: Story = {
      render: () => {},
      args: { primary: true },
>>>>>>> d7900adb
      parameters: {
        secondAddon: true,
      },
      decorators: [decoratorFromStoryAnnotations],
    };

    const composedStory = composeStory(Story, meta);
    expect(composedStory.args).toEqual({ ...Story.args, ...meta.args });
    expect(composedStory.parameters).toEqual(
      expect.objectContaining({ ...Story.parameters, ...meta.parameters })
    );

    composedStory();

    expect(decoratorFromProjectAnnotations).toHaveBeenCalledOnce();
    expect(decoratorFromStoryAnnotations).toHaveBeenCalledOnce();
  });

  it('should compose with a play function', async () => {
    const spy = vi.fn();
    const Story: Story = () => {};
    Story.args = {
      primary: true,
    };
    Story.play = async (context: any) => {
      spy(context);
    };

    const composedStory = composeStory(Story, meta);
    await composedStory.play!({ canvasElement: null });
    expect(spy).toHaveBeenCalledWith(
      expect.objectContaining({
        args: {
          ...Story.args,
          ...meta.args,
        },
      })
    );
  });

  it('should merge parameters with correct precedence in all combinations', async () => {
    const storyAnnotations = { render: () => {} };
    const metaAnnotations: Meta = { parameters: { label: 'meta' } };
    const projectAnnotations: Meta = { parameters: { label: 'projectOverrides' } };

    const storyPrecedence = composeStory(
      { ...storyAnnotations, parameters: { label: 'story' } },
      metaAnnotations,
      projectAnnotations
    );
    expect(storyPrecedence.parameters.label).toEqual('story');

    const metaPrecedence = composeStory(storyAnnotations, metaAnnotations, projectAnnotations);
    expect(metaPrecedence.parameters.label).toEqual('meta');

    const projectPrecedence = composeStory(storyAnnotations, {}, projectAnnotations);
    expect(projectPrecedence.parameters.label).toEqual('projectOverrides');

    setProjectAnnotations({ parameters: { label: 'setProjectAnnotationsOverrides' } });
    const setProjectAnnotationsPrecedence = composeStory(storyAnnotations, {}, {});
    expect(setProjectAnnotationsPrecedence.parameters.label).toEqual(
      'setProjectAnnotationsOverrides'
    );
  });

  it('should call and compose loaders data', async () => {
    const loadSpy = vi.fn();
    const args = { story: 'story' };
    const LoaderStory: Story = {
      args,
      loaders: [
        async (context) => {
          loadSpy();
          expect(context.args).toEqual(args);
          return {
            foo: 'bar',
          };
        },
      ],
      render: (_args, { loaded }) => {
        expect(loaded).toEqual({ foo: 'bar' });
      },
    };

    const composedStory = composeStory(LoaderStory, {});
    await composedStory.load();
    composedStory();
    expect(loadSpy).toHaveBeenCalled();
  });

  it('should work with spies set up in loaders', async () => {
    const spyFn = vi.fn();

    const Story: Story = {
      args: {
        spyFn,
      },
      loaders: [
        async () => {
          spyFn.mockReturnValue('mockedData');
        },
      ],
      render: (args) => {
        const data = args.spyFn();
        expect(data).toBe('mockedData');
      },
    };

    const composedStory = composeStory(Story, {});
    await composedStory.load();
    composedStory();
    expect(spyFn).toHaveBeenCalled();
  });

  it('should throw an error if Story is undefined', () => {
    expect(() => {
      // @ts-expect-error (invalid input)
      composeStory(undefined, meta);
    }).toThrow();
  });

  describe('Id of the story', () => {
    it('is exposed correctly when composeStories is used', () => {
      const module: StoriesModule = {
        default: {
          title: 'Example/Button',
        },
        CSF3Primary: () => {},
      };
      const Primary = composeStory(module.CSF3Primary, module.default, {});
      expect(Primary.id).toBe('example-button--csf-3-primary');
    });
    it('is exposed correctly when composeStory is used and exportsName is passed', () => {
      const module: StoriesModule = {
        default: {
          title: 'Example/Button',
        },
        CSF3Primary: () => {},
      };
      const Primary = composeStory(module.CSF3Primary, module.default, {}, {}, 'overwritten');
      expect(Primary.id).toBe('example-button--overwritten');
    });
    it("is not unique when composeStory is used and exportsName isn't passed", () => {
      const Primary = composeStory({ render: () => {} }, {});
      expect(Primary.id).toContain('composedstory--unnamed-story');
    });
  });
});

describe('composeStories', () => {
  const composeStoryFn = vi.fn((v) => v);
  const defaultAnnotations = { render: () => '' };
  it('should call composeStoryFn with stories', () => {
    const composeStorySpy = vi.fn((v) => v);
    const module: StoriesModule = {
      default: {
        title: 'Button',
      },
      StoryOne: () => {},
      StoryTwo: () => {},
    };
    const globalConfig = {};
    composeStories(module, globalConfig, composeStorySpy);
    expect(composeStorySpy).toHaveBeenCalledWith(
      module.StoryOne,
      module.default,
      globalConfig,
      'StoryOne'
    );
    expect(composeStorySpy).toHaveBeenCalledWith(
      module.StoryTwo,
      module.default,
      globalConfig,
      'StoryTwo'
    );
  });

  it('should not call composeStoryFn for non-story exports', () => {
    const composeStorySpy = vi.fn((v) => v);
    const module: StoriesModule = {
      default: {
        title: 'Button',
        excludeStories: /Data/,
      },
      mockData: {},
    };
    composeStories(module, defaultAnnotations, composeStoryFn);
    expect(composeStorySpy).not.toHaveBeenCalled();
  });

  describe('non-story exports', () => {
    it('should filter non-story exports with excludeStories', () => {
      const StoryModuleWithNonStoryExports: StoriesModule = {
        default: {
          title: 'Some/Component',
          excludeStories: /.*Data/,
        },
        LegitimateStory: () => 'hello world',
        mockData: {},
      };

      const result = composeStories(
        StoryModuleWithNonStoryExports,
        defaultAnnotations,
        composeStoryFn
      );
      expect(Object.keys(result)).not.toContain('mockData');
    });

    it('should filter non-story exports with includeStories', () => {
      const StoryModuleWithNonStoryExports: StoriesModule = {
        default: {
          title: 'Some/Component',
          includeStories: /.*Story/,
        },
        LegitimateStory: () => 'hello world',
        mockData: {},
      };

      const result = composeStories(
        StoryModuleWithNonStoryExports,
        defaultAnnotations,
        composeStoryFn
      );
      expect(Object.keys(result)).not.toContain('mockData');
    });
  });
});<|MERGE_RESOLUTION|>--- conflicted
+++ resolved
@@ -5,14 +5,8 @@
   StoryAnnotationsOrFn as Story,
   Store_CSFExports,
 } from '@storybook/types';
-<<<<<<< HEAD
-import { composeStory, composeStories } from './portable-stories';
-=======
 
 import { composeStory, composeStories, setProjectAnnotations } from './portable-stories';
-
-type StoriesModule = Store_CSFExports & Record<string, any>;
->>>>>>> d7900adb
 
 type StoriesModule = Store_CSFExports & Record<string, any>;
 
@@ -29,7 +23,87 @@
     },
   };
 
-<<<<<<< HEAD
+  it('should return story with composed annotations from story, meta and project', () => {
+    const decoratorFromProjectAnnotations = vi.fn((StoryFn) => StoryFn());
+    const decoratorFromStoryAnnotations = vi.fn((StoryFn) => StoryFn());
+    setProjectAnnotations([
+      {
+        parameters: { injected: true },
+        globalTypes: {
+          locale: { defaultValue: 'en' },
+        },
+        decorators: [decoratorFromProjectAnnotations],
+      },
+    ]);
+
+    const Story: Story = {
+      render: () => {},
+      args: { primary: true },
+      parameters: {
+        secondAddon: true,
+      },
+      decorators: [decoratorFromStoryAnnotations],
+    };
+
+    const composedStory = composeStory(Story, meta);
+    expect(composedStory.args).toEqual({ ...Story.args, ...meta.args });
+    expect(composedStory.parameters).toEqual(
+      expect.objectContaining({ ...Story.parameters, ...meta.parameters })
+    );
+
+    composedStory();
+
+    expect(decoratorFromProjectAnnotations).toHaveBeenCalledOnce();
+    expect(decoratorFromStoryAnnotations).toHaveBeenCalledOnce();
+  });
+
+  it('should compose with a play function', async () => {
+    const spy = vi.fn();
+    const Story: Story = () => {};
+    Story.args = {
+      primary: true,
+    };
+    Story.play = async (context: any) => {
+      spy(context);
+    };
+
+    const composedStory = composeStory(Story, meta);
+    await composedStory.play!({ canvasElement: null });
+    expect(spy).toHaveBeenCalledWith(
+      expect.objectContaining({
+        args: {
+          ...Story.args,
+          ...meta.args,
+        },
+      })
+    );
+  });
+
+  it('should merge parameters with correct precedence in all combinations', async () => {
+    const storyAnnotations = { render: () => {} };
+    const metaAnnotations: Meta = { parameters: { label: 'meta' } };
+    const projectAnnotations: Meta = { parameters: { label: 'projectOverrides' } };
+
+    const storyPrecedence = composeStory(
+      { ...storyAnnotations, parameters: { label: 'story' } },
+      metaAnnotations,
+      projectAnnotations
+    );
+    expect(storyPrecedence.parameters.label).toEqual('story');
+
+    const metaPrecedence = composeStory(storyAnnotations, metaAnnotations, projectAnnotations);
+    expect(metaPrecedence.parameters.label).toEqual('meta');
+
+    const projectPrecedence = composeStory(storyAnnotations, {}, projectAnnotations);
+    expect(projectPrecedence.parameters.label).toEqual('projectOverrides');
+
+    setProjectAnnotations({ parameters: { label: 'setProjectAnnotationsOverrides' } });
+    const setProjectAnnotationsPrecedence = composeStory(storyAnnotations, {}, {});
+    expect(setProjectAnnotationsPrecedence.parameters.label).toEqual(
+      'setProjectAnnotationsOverrides'
+    );
+  });
+
   it('should call and compose loaders data', async () => {
     const loadSpy = vi.fn();
     const args = { story: 'story' };
@@ -51,142 +125,6 @@
 
     const composedStory = composeStory(LoaderStory, {});
     await composedStory.load();
-    expect(loadSpy).toHaveBeenCalled();
-    composedStory();
-  });
-
-  it('should work with spies set up in loaders', async () => {
-    const spyFn = vi.fn();
-
-    const Story: Story = {
-      args: {
-        spyFn,
-      },
-      loaders: [
-        async () => {
-          spyFn.mockReturnValue('mockedData');
-        },
-      ],
-      render: (args) => {
-        const data = args.spyFn();
-        expect(data).toBe('mockedData');
-      },
-    };
-
-    const composedStory = composeStory(Story, {});
-    await composedStory.load();
-    composedStory();
-    expect(spyFn).toHaveBeenCalled();
-  });
-
-  it('should return story with composed args and parameters', () => {
-    const Story: Story = () => {};
-    Story.args = { primary: true };
-    Story.parameters = {
-=======
-  it('should return story with composed annotations from story, meta and project', () => {
-    const decoratorFromProjectAnnotations = vi.fn((StoryFn) => StoryFn());
-    const decoratorFromStoryAnnotations = vi.fn((StoryFn) => StoryFn());
-    setProjectAnnotations([
-      {
-        parameters: { injected: true },
-        globalTypes: {
-          locale: { defaultValue: 'en' },
-        },
-        decorators: [decoratorFromProjectAnnotations],
-      },
-    ]);
-
-    const Story: Story = {
-      render: () => {},
-      args: { primary: true },
->>>>>>> d7900adb
-      parameters: {
-        secondAddon: true,
-      },
-      decorators: [decoratorFromStoryAnnotations],
-    };
-
-    const composedStory = composeStory(Story, meta);
-    expect(composedStory.args).toEqual({ ...Story.args, ...meta.args });
-    expect(composedStory.parameters).toEqual(
-      expect.objectContaining({ ...Story.parameters, ...meta.parameters })
-    );
-
-    composedStory();
-
-    expect(decoratorFromProjectAnnotations).toHaveBeenCalledOnce();
-    expect(decoratorFromStoryAnnotations).toHaveBeenCalledOnce();
-  });
-
-  it('should compose with a play function', async () => {
-    const spy = vi.fn();
-    const Story: Story = () => {};
-    Story.args = {
-      primary: true,
-    };
-    Story.play = async (context: any) => {
-      spy(context);
-    };
-
-    const composedStory = composeStory(Story, meta);
-    await composedStory.play!({ canvasElement: null });
-    expect(spy).toHaveBeenCalledWith(
-      expect.objectContaining({
-        args: {
-          ...Story.args,
-          ...meta.args,
-        },
-      })
-    );
-  });
-
-  it('should merge parameters with correct precedence in all combinations', async () => {
-    const storyAnnotations = { render: () => {} };
-    const metaAnnotations: Meta = { parameters: { label: 'meta' } };
-    const projectAnnotations: Meta = { parameters: { label: 'projectOverrides' } };
-
-    const storyPrecedence = composeStory(
-      { ...storyAnnotations, parameters: { label: 'story' } },
-      metaAnnotations,
-      projectAnnotations
-    );
-    expect(storyPrecedence.parameters.label).toEqual('story');
-
-    const metaPrecedence = composeStory(storyAnnotations, metaAnnotations, projectAnnotations);
-    expect(metaPrecedence.parameters.label).toEqual('meta');
-
-    const projectPrecedence = composeStory(storyAnnotations, {}, projectAnnotations);
-    expect(projectPrecedence.parameters.label).toEqual('projectOverrides');
-
-    setProjectAnnotations({ parameters: { label: 'setProjectAnnotationsOverrides' } });
-    const setProjectAnnotationsPrecedence = composeStory(storyAnnotations, {}, {});
-    expect(setProjectAnnotationsPrecedence.parameters.label).toEqual(
-      'setProjectAnnotationsOverrides'
-    );
-  });
-
-  it('should call and compose loaders data', async () => {
-    const loadSpy = vi.fn();
-    const args = { story: 'story' };
-    const LoaderStory: Story = {
-      args,
-      loaders: [
-        async (context) => {
-          loadSpy();
-          expect(context.args).toEqual(args);
-          return {
-            foo: 'bar',
-          };
-        },
-      ],
-      render: (_args, { loaded }) => {
-        expect(loaded).toEqual({ foo: 'bar' });
-      },
-    };
-
-    const composedStory = composeStory(LoaderStory, {});
-    await composedStory.load();
     composedStory();
     expect(loadSpy).toHaveBeenCalled();
   });
