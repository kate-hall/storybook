--- conflicted
+++ resolved
@@ -1,10 +1,6 @@
 {
   "name": "@storybook/preview-api",
-<<<<<<< HEAD
-  "version": "7.3.2",
-=======
   "version": "7.4.0-alpha.2",
->>>>>>> aecfa179
   "description": "",
   "keywords": [
     "storybook"
@@ -64,7 +60,8 @@
     "dist/**/*",
     "README.md",
     "*.js",
-    "*.d.ts"
+    "*.d.ts",
+    "!src/**/*"
   ],
   "scripts": {
     "check": "../../../scripts/prepare/check.ts",
