{
  "name": "@storybook/manager-api",
<<<<<<< HEAD
  "version": "7.6.17",
=======
  "version": "8.0.0-rc.5",
>>>>>>> 82e153f4
  "description": "Core Storybook Manager API & Context",
  "keywords": [
    "storybook"
  ],
  "homepage": "https://github.com/storybookjs/storybook/tree/next/code/lib/manager-api",
  "bugs": {
    "url": "https://github.com/storybookjs/storybook/issues"
  },
  "repository": {
    "type": "git",
    "url": "https://github.com/storybookjs/storybook.git",
    "directory": "code/lib/manager-api"
  },
  "funding": {
    "type": "opencollective",
    "url": "https://opencollective.com/storybook"
  },
  "license": "MIT",
  "exports": {
    ".": {
      "types": "./dist/index.d.ts",
      "node": "./dist/index.js",
      "require": "./dist/index.js",
      "import": "./dist/index.mjs"
    },
    "./package.json": "./package.json"
  },
  "main": "dist/index.js",
  "module": "dist/index.mjs",
  "react-native": "dist/index.mjs",
  "types": "dist/index.d.ts",
  "files": [
    "dist/**/*",
    "README.md",
    "*.js",
    "*.d.ts",
    "!src/**/*"
  ],
  "scripts": {
    "check": "node --loader ../../../scripts/node_modules/esbuild-register/loader.js -r ../../../scripts/node_modules/esbuild-register/register.js ../../../scripts/prepare/check.ts",
    "prep": "node --loader ../../../scripts/node_modules/esbuild-register/loader.js -r ../../../scripts/node_modules/esbuild-register/register.js ../../../scripts/prepare/bundle.ts"
  },
  "dependencies": {
    "@storybook/channels": "workspace:*",
    "@storybook/client-logger": "workspace:*",
    "@storybook/core-events": "workspace:*",
    "@storybook/csf": "^0.1.2",
    "@storybook/global": "^5.0.0",
    "@storybook/router": "workspace:*",
    "@storybook/theming": "workspace:*",
    "@storybook/types": "workspace:*",
    "dequal": "^2.0.2",
    "lodash": "^4.17.21",
    "memoizerific": "^1.11.3",
    "store2": "^2.14.2",
    "telejson": "^7.2.0",
    "ts-dedent": "^2.0.0"
  },
  "devDependencies": {
    "@jest/globals": "^29.3.1",
    "@types/lodash": "^4.14.167",
    "@types/qs": "^6",
    "@types/semver": "^7.3.4",
    "flush-promises": "^1.0.2",
<<<<<<< HEAD
    "qs": "^6.10.0",
    "react": "^16.8.0",
    "react-dom": "^16.8.0",
    "semver": "^7.3.7",
    "typescript": "~4.9.3"
=======
    "react": "^18.2.0",
    "react-dom": "^18.2.0",
    "semver": "^7.3.7",
    "typescript": "^5.3.2"
>>>>>>> 82e153f4
  },
  "publishConfig": {
    "access": "public"
  },
  "bundler": {
    "entries": [
      "./src/index.tsx"
    ],
    "externals": [
      "react",
      "react-dom"
    ]
  },
  "gitHead": "e6a7fd8a655c69780bc20b9749c2699e44beae17"
}<|MERGE_RESOLUTION|>--- conflicted
+++ resolved
@@ -1,10 +1,6 @@
 {
   "name": "@storybook/manager-api",
-<<<<<<< HEAD
-  "version": "7.6.17",
-=======
   "version": "8.0.0-rc.5",
->>>>>>> 82e153f4
   "description": "Core Storybook Manager API & Context",
   "keywords": [
     "storybook"
@@ -69,18 +65,10 @@
     "@types/qs": "^6",
     "@types/semver": "^7.3.4",
     "flush-promises": "^1.0.2",
-<<<<<<< HEAD
-    "qs": "^6.10.0",
-    "react": "^16.8.0",
-    "react-dom": "^16.8.0",
-    "semver": "^7.3.7",
-    "typescript": "~4.9.3"
-=======
     "react": "^18.2.0",
     "react-dom": "^18.2.0",
     "semver": "^7.3.7",
     "typescript": "^5.3.2"
->>>>>>> 82e153f4
   },
   "publishConfig": {
     "access": "public"
