--- conflicted
+++ resolved
@@ -1,16 +1,15 @@
 import { describe, it, expect } from 'vitest';
-<<<<<<< HEAD
-import type { StoryIndexV2, StoryIndexV3 } from '@storybook/core/dist/types';
-import { transformStoryIndexV2toV3, transformStoryIndexV3toV4 } from './stories';
-=======
-import type { StoryIndexV2, StoryIndexV3, API_PreparedStoryIndex } from '@storybook/types';
+import type {
+  StoryIndexV2,
+  StoryIndexV3,
+  API_PreparedStoryIndex,
+} from '@storybook/core/dist/types';
 import {
   transformStoryIndexV2toV3,
   transformStoryIndexV3toV4,
   transformStoryIndexV4toV5,
 } from './stories';
 import { mockEntries } from '../tests/mockStoriesEntries';
->>>>>>> 183ac323
 
 const baseV2: StoryIndexV2['stories'][0] = {
   id: '1',
