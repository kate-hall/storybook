import { global } from '@storybook/global';
import pick from 'lodash/pick.js';
import { dequal as deepEqual } from 'dequal';
import { create } from '@storybook/theming/create';
import { SET_CONFIG } from '@storybook/core-events';
import type { ThemeVars } from '@storybook/theming';

import type { API_Layout, API_PanelPositions, API_UI } from '@storybook/types';
import merge from '../lib/merge';
import type { State } from '../index';
import type { ModuleFn } from '../lib/types';

const { document } = global;

export const ActiveTabs = {
  SIDEBAR: 'sidebar' as const,
  CANVAS: 'canvas' as const,
  ADDONS: 'addons' as const,
};

export interface SubState {
  layout: API_Layout;
  ui: API_UI;
  selectedPanel: string | undefined;
  theme: ThemeVars;
}

export interface SubAPI {
  /**
   * Toggles the fullscreen mode of the Storybook UI.
   * @param toggled - Optional boolean value to set the fullscreen mode to. If not provided, it will toggle the current state.
   */
  toggleFullscreen: (toggled?: boolean) => void;
  /**
   * Toggles the visibility of the panel in the Storybook UI.
   * @param toggled - Optional boolean value to set the panel visibility to. If not provided, it will toggle the current state.
   */
  togglePanel: (toggled?: boolean) => void;
  /**
   * Toggles the position of the panel in the Storybook UI.
   * @param position - Optional string value to set the panel position to. If not provided, it will toggle between 'bottom' and 'right'.
   */
  togglePanelPosition: (position?: API_PanelPositions) => void;
  /**
   * Toggles the visibility of the navigation bar in the Storybook UI.
   * @param toggled - Optional boolean value to set the navigation bar visibility to. If not provided, it will toggle the current state.
   */
  toggleNav: (toggled?: boolean) => void;
  /**
   * Toggles the visibility of the toolbar in the Storybook UI.
   * @param toggled - Optional boolean value to set the toolbar visibility to. If not provided, it will toggle the current state.
   */
  toggleToolbar: (toggled?: boolean) => void;
  /**
   * Sets the options for the Storybook UI.
   * @param options - An object containing the options to set.
   */
  setOptions: (options: any) => void;
  /**
   * Sets the sizes of the resizable elements in the layout.
   */
  setSizes: (
    options: Partial<Pick<API_Layout, 'navSize' | 'bottomPanelHeight' | 'rightPanelWidth'>>
  ) => void;
  /**
   * getIsFullscreen - Returns the current fullscreen mode of the Storybook UI.
   */
  getIsFullscreen: () => boolean;
  /**
   * getIsPanelShown - Returns the current visibility of the panel in the Storybook UI.
   */
  getIsPanelShown: () => boolean;
  /**
   * getIsNavShown - Returns the current visibility of the navigation bar in the Storybook UI.
   */
  getIsNavShown: () => boolean;
}

type PartialSubState = Partial<SubState>;

export const defaultLayoutState: SubState = {
  ui: {
    enableShortcuts: true,
  },
  layout: {
    initialActive: ActiveTabs.CANVAS,
    showToolbar: true,
    navSize: 300,
    bottomPanelHeight: 300,
    rightPanelWidth: 400,
    recentVisibleSizes: {
      navSize: 300,
      bottomPanelHeight: 300,
      rightPanelWidth: 400,
    },
    panelPosition: 'bottom',
    showTabs: true,
  },
  selectedPanel: undefined,
  theme: create(),
};

export const focusableUIElements = {
  storySearchField: 'storybook-explorer-searchfield',
  storyListMenu: 'storybook-explorer-menu',
  storyPanelRoot: 'storybook-panel-root',
};

const getIsNavShown = (state: State) => {
  return state.layout.navSize > 0;
};
const getIsPanelShown = (state: State) => {
  const { bottomPanelHeight, rightPanelWidth, panelPosition } = state.layout;

  return (
    (panelPosition === 'bottom' && bottomPanelHeight > 0) ||
    (panelPosition === 'right' && rightPanelWidth > 0)
  );
};
const getIsFullscreen = (state: State) => {
  return !getIsNavShown(state) && !getIsPanelShown(state);
};

const getRecentVisibleSizes = (layoutState: API_Layout) => {
  return {
    navSize: layoutState.navSize > 0 ? layoutState.navSize : layoutState.recentVisibleSizes.navSize,
    bottomPanelHeight:
      layoutState.bottomPanelHeight > 0
        ? layoutState.bottomPanelHeight
        : layoutState.recentVisibleSizes.bottomPanelHeight,
    rightPanelWidth:
      layoutState.rightPanelWidth > 0
        ? layoutState.rightPanelWidth
        : layoutState.recentVisibleSizes.rightPanelWidth,
  };
};

export const init: ModuleFn<SubAPI, SubState> = ({ store, provider, singleStory }) => {
  const api = {
    toggleFullscreen(nextState?: boolean) {
      return store.setState(
        (state: State) => {
          const isFullscreen = getIsFullscreen(state);
          const shouldFullscreen = typeof nextState === 'boolean' ? nextState : !isFullscreen;

          if (shouldFullscreen === isFullscreen) {
            return { layout: state.layout };
          }

          return shouldFullscreen
            ? {
                layout: {
                  ...state.layout,
                  navSize: 0,
                  bottomPanelHeight: 0,
                  rightPanelWidth: 0,
                  recentVisibleSizes: getRecentVisibleSizes(state.layout),
                },
              }
            : {
                layout: {
                  ...state.layout,
                  navSize: state.singleStory ? 0 : state.layout.recentVisibleSizes.navSize,
                  bottomPanelHeight: state.layout.recentVisibleSizes.bottomPanelHeight,
                  rightPanelWidth: state.layout.recentVisibleSizes.rightPanelWidth,
                },
              };
        },
        { persistence: 'session' }
      );
    },

    togglePanel(nextState?: boolean) {
      return store.setState(
        (state: State) => {
          const isPanelShown = getIsPanelShown(state);

          const shouldShowPanel = typeof nextState === 'boolean' ? nextState : !isPanelShown;

          if (shouldShowPanel === isPanelShown) {
            return { layout: state.layout };
          }

          return shouldShowPanel
            ? {
                layout: {
                  ...state.layout,
                  bottomPanelHeight: state.layout.recentVisibleSizes.bottomPanelHeight,
                  rightPanelWidth: state.layout.recentVisibleSizes.rightPanelWidth,
                },
              }
            : {
                layout: {
                  ...state.layout,
                  bottomPanelHeight: 0,
                  rightPanelWidth: 0,
                  recentVisibleSizes: getRecentVisibleSizes(state.layout),
                },
              };
        },
        { persistence: 'session' }
      );
    },

    togglePanelPosition(position?: 'bottom' | 'right') {
      return store.setState(
        (state: State) => {
          const nextPosition =
            position || (state.layout.panelPosition === 'right' ? 'bottom' : 'right');

          return {
            layout: {
              ...state.layout,
              panelPosition: nextPosition,
              bottomPanelHeight: state.layout.recentVisibleSizes.bottomPanelHeight,
              rightPanelWidth: state.layout.recentVisibleSizes.rightPanelWidth,
            },
          };
        },
        { persistence: 'permanent' }
      );
    },

    toggleNav(nextState?: boolean) {
      return store.setState(
        (state: State) => {
          if (state.singleStory) {
            return { layout: state.layout };
          }

          const isNavShown = getIsNavShown(state);

          const shouldShowNav = typeof nextState === 'boolean' ? nextState : !isNavShown;

          if (shouldShowNav === isNavShown) {
            return { layout: state.layout };
          }

          return shouldShowNav
            ? {
                layout: {
                  ...state.layout,
                  navSize: state.layout.recentVisibleSizes.navSize,
                },
              }
            : {
                layout: {
                  ...state.layout,
                  navSize: 0,
                  recentVisibleSizes: getRecentVisibleSizes(state.layout),
                },
              };
        },
        { persistence: 'session' }
      );
    },

    toggleToolbar(toggled?: boolean) {
      return store.setState(
        (state: State) => {
          const value = typeof toggled !== 'undefined' ? toggled : !state.layout.showToolbar;

          return {
            layout: {
              ...state.layout,
              showToolbar: value,
            },
          };
        },
        { persistence: 'session' }
      );
    },

    setSizes({
      navSize,
      bottomPanelHeight,
      rightPanelWidth,
    }: Partial<Pick<API_Layout, 'navSize' | 'bottomPanelHeight' | 'rightPanelWidth'>>) {
      return store.setState(
        (state: State) => {
          const nextLayoutState = {
            ...state.layout,
            navSize: navSize ?? state.layout.navSize,
            bottomPanelHeight: bottomPanelHeight ?? state.layout.bottomPanelHeight,
            rightPanelWidth: rightPanelWidth ?? state.layout.rightPanelWidth,
          };
          return {
            layout: {
              ...nextLayoutState,
              recentVisibleSizes: getRecentVisibleSizes(nextLayoutState),
            },
          };
        },
        { persistence: 'session' }
      );
    },

    focusOnUIElement(elementId?: string, select?: boolean) {
      if (!elementId) {
        return;
      }
      const element = document.getElementById(elementId);
      if (element) {
        element.focus();
        if (select) {
          (element as any).select();
        }
      }
    },

    getInitialOptions() {
      const { theme, selectedPanel, ...options } = provider.getConfig();

      return {
        ...defaultLayoutState,
        layout: {
          ...defaultLayoutState.layout,
          ...pick(options, Object.keys(defaultLayoutState.layout)),
          ...(singleStory && { navSize: 0 }),
        },
        ui: {
          ...defaultLayoutState.ui,
          ...pick(options, Object.keys(defaultLayoutState.ui)),
        },
        selectedPanel: selectedPanel || defaultLayoutState.selectedPanel,
        theme: theme || defaultLayoutState.theme,
      };
    },

    getIsFullscreen() {
      return getIsFullscreen(store.getState());
    },
    getIsPanelShown() {
      return getIsPanelShown(store.getState());
    },
    getIsNavShown() {
      return getIsNavShown(store.getState());
    },

    setOptions: (options: any) => {
      const { layout, ui, selectedPanel, theme } = store.getState();

      if (!options) {
        return;
      }

      const updatedLayout = {
        ...layout,
        ...options.layout,
        ...pick(options, Object.keys(layout)),
        ...(singleStory && { navSize: 0 }),
      };

      const updatedUi = {
        ...ui,
        ...options.ui,
        ...pick(options, Object.keys(ui)),
      };

      const updatedTheme = {
        ...theme,
        ...options.theme,
      };

      const modification: PartialSubState = {};

      if (!deepEqual(ui, updatedUi)) {
        modification.ui = updatedUi;
      }
      if (!deepEqual(layout, updatedLayout)) {
        modification.layout = updatedLayout;
      }
      if (options.selectedPanel && !deepEqual(selectedPanel, options.selectedPanel)) {
        modification.selectedPanel = options.selectedPanel;
      }

      if (Object.keys(modification).length) {
        store.setState(modification, { persistence: 'permanent' });
      }
      if (!deepEqual(theme, updatedTheme)) {
        store.setState({ theme: updatedTheme });
      }
    },
  };

  const persisted = pick(store.getState(), 'layout', 'selectedPanel');

  provider.channel.on(SET_CONFIG, () => {
    api.setOptions(merge(api.getInitialOptions(), persisted));
  });

  return {
    api,
    state: merge(api.getInitialOptions(), persisted),
<<<<<<< HEAD
    init: () => {
      provider.channel.on(SET_CONFIG, () => {
        api.setOptions(merge(api.getInitialOptions(), persisted));
      });
    },
=======
>>>>>>> 233a73a6
  };
};<|MERGE_RESOLUTION|>--- conflicted
+++ resolved
@@ -392,13 +392,5 @@
   return {
     api,
     state: merge(api.getInitialOptions(), persisted),
-<<<<<<< HEAD
-    init: () => {
-      provider.channel.on(SET_CONFIG, () => {
-        api.setOptions(merge(api.getInitialOptions(), persisted));
-      });
-    },
-=======
->>>>>>> 233a73a6
   };
 };