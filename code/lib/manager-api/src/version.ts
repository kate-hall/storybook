--- conflicted
+++ resolved
@@ -1,5 +1 @@
-<<<<<<< HEAD
-export const version = '7.6.17';
-=======
-export const version = '8.0.0-rc.5';
->>>>>>> 82e153f4
+export const version = '8.0.0-rc.5';