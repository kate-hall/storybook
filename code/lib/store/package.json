{
  "name": "@storybook/store",
  "version": "7.0.0-alpha.41",
  "description": "",
  "keywords": [
    "storybook"
  ],
  "homepage": "https://github.com/storybookjs/storybook/tree/main/lib/store",
  "bugs": {
    "url": "https://github.com/storybookjs/storybook/issues"
  },
  "repository": {
    "type": "git",
    "url": "https://github.com/storybookjs/storybook.git",
    "directory": "lib/store"
  },
  "funding": {
    "type": "opencollective",
    "url": "https://opencollective.com/storybook"
  },
  "license": "MIT",
  "sideEffects": false,
  "exports": {
    ".": {
      "require": "./dist/index.js",
      "import": "./dist/index.mjs",
      "types": "./dist/index.d.ts"
    },
    "./package.json": "./package.json"
  },
  "main": "dist/index.js",
  "module": "dist/index.mjs",
  "types": "dist/index.d.ts",
  "files": [
    "dist/**/*",
    "README.md",
    "*.js",
    "*.d.ts"
  ],
  "scripts": {
    "check": "../../../scripts/node_modules/.bin/tsc --noEmit",
    "prep": "../../../scripts/prepare/bundle.ts"
  },
  "dependencies": {
    "@storybook/addons": "7.0.0-alpha.41",
    "@storybook/client-logger": "7.0.0-alpha.41",
    "@storybook/core-events": "7.0.0-alpha.41",
<<<<<<< HEAD
    "@storybook/csf": "0.0.2--canary.49.258942b.0",
    "@storybook/types": "7.0.0-alpha.41",
=======
    "@storybook/csf": "next",
>>>>>>> 31c93aa1
    "dequal": "^2.0.2",
    "global": "^4.4.0",
    "lodash": "^4.17.21",
    "memoizerific": "^1.11.3",
    "slash": "^3.0.0",
    "synchronous-promise": "^2.0.15",
    "ts-dedent": "^2.0.0",
    "util-deprecate": "^1.0.2"
  },
  "devDependencies": {
    "typescript": "~4.6.3"
  },
  "peerDependencies": {
    "react": "^16.8.0 || ^17.0.0 || ^18.0.0",
    "react-dom": "^16.8.0 || ^17.0.0 || ^18.0.0"
  },
  "publishConfig": {
    "access": "public"
  },
  "bundler": {
    "entries": [
      "./src/index.ts"
    ],
    "platform": "node"
  },
  "gitHead": "7ec6f916eb875bd2e3cf3aa6b1afcd1fe25d1637"
}<|MERGE_RESOLUTION|>--- conflicted
+++ resolved
@@ -45,12 +45,8 @@
     "@storybook/addons": "7.0.0-alpha.41",
     "@storybook/client-logger": "7.0.0-alpha.41",
     "@storybook/core-events": "7.0.0-alpha.41",
-<<<<<<< HEAD
-    "@storybook/csf": "0.0.2--canary.49.258942b.0",
+    "@storybook/csf": "next",
     "@storybook/types": "7.0.0-alpha.41",
-=======
-    "@storybook/csf": "next",
->>>>>>> 31c93aa1
     "dequal": "^2.0.2",
     "global": "^4.4.0",
     "lodash": "^4.17.21",
