<<<<<<< HEAD
import { PlayFunctionContext } from '@storybook/csf';
=======
import globalThis from 'global';
import type { PlayFunctionContext } from '@storybook/types';
>>>>>>> 2283ebb2
import { within, waitFor } from '@storybook/testing-library';
import { expect } from '@storybook/jest';

export default {
  component: globalThis.Components.Button,
  args: {
    label: 'Click me',
  },
};

export const ForceReRender = {
  play: async ({ canvasElement }: PlayFunctionContext) => {
    const channel = globalThis.__STORYBOOK_ADDONS_CHANNEL__;
    const button = await within(canvasElement).findByRole('button');
    await button.focus();
    await expect(button).toHaveFocus();

    // By forcing the component to rerender, we reset the focus state
    await channel.emit('forceReRender');
    await waitFor(() => expect(button).not.toHaveFocus());
  },
};

export const ChangeArgs = {
  play: async ({ canvasElement, id }: PlayFunctionContext) => {
    const channel = globalThis.__STORYBOOK_ADDONS_CHANNEL__;
    const button = await within(canvasElement).findByRole('button');
    await button.focus();
    await expect(button).toHaveFocus();

    // Vue3: https://github.com/storybookjs/storybook/issues/13913
    // Web-components: https://github.com/storybookjs/storybook/issues/19415
    // Preact: https://github.com/storybookjs/storybook/issues/19504
    if (['vue3', 'web-components', 'html', 'preact'].includes(globalThis.storybookRenderer)) return;

    // When we change the args to the button, it should not rerender
    await channel.emit('updateStoryArgs', { storyId: id, updatedArgs: { label: 'New Text' } });
    await within(canvasElement).findByText(/New Text/);
    await expect(button).toHaveFocus();

    await channel.emit('resetStoryArgs', { storyId: id });
    await within(canvasElement).findByText(/Click me/);
    await expect(button).toHaveFocus();
  },
};<|MERGE_RESOLUTION|>--- conflicted
+++ resolved
@@ -1,9 +1,4 @@
-<<<<<<< HEAD
-import { PlayFunctionContext } from '@storybook/csf';
-=======
-import globalThis from 'global';
 import type { PlayFunctionContext } from '@storybook/types';
->>>>>>> 2283ebb2
 import { within, waitFor } from '@storybook/testing-library';
 import { expect } from '@storybook/jest';
 
