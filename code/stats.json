{
  "addons/a11y": 21992,
  "addons/actions": 8548,
  "addons/backgrounds": 9061,
  "addons/controls": 1749,
  "addons/docs": 5397,
  "addons/essentials": 948,
  "addons/highlight": 1678,
  "addons/interactions": 61536,
  "addons/jest": 13036,
  "addons/links": 3116,
  "addons/measure": 14281,
  "addons/outline": 10204,
  "addons/storyshots-core": 6573,
  "addons/storyshots-puppeteer": 6702,
  "addons/storysource": 4383,
  "addons/toolbars": 5664,
  "addons/viewport": 8573,
  "frameworks/angular": 1632,
  "frameworks/ember": 757,
  "frameworks/react-vite": 3473,
  "frameworks/vue-webpack5": 844,
  "lib/addons": 344,
  "lib/channel-postmessage": 4436,
  "lib/channel-websocket": 1193,
  "lib/channels": 1907,
  "lib/client-api": 69,
  "lib/client-logger": 1713,
  "lib/core-client": 70,
  "lib/core-common": 23545,
  "lib/core-events": 3151,
  "lib/csf-plugin": 719,
  "lib/docs-tools": 14515,
  "lib/instrumenter": 12426,
  "lib/manager-api-shim": 53,
  "lib/manager-api": 49953,
  "lib/node-logger": 1073,
  "lib/postinstall": 1488,
<<<<<<< HEAD
  "lib/preview-api": 157448,
  "lib/preview-web": 70,
  "lib/preview": 316674,
  "lib/router": 20141,
=======
  "lib/preview-api": 157624,
  "lib/preview-web": 70,
  "lib/preview": 345181,
  "lib/router": 24451,
>>>>>>> c7bdbf1d
  "lib/store": 64,
  "lib/theming": 75562,
  "lib/types": 318,
  "renderers/html": 3603,
  "renderers/preact": 1927,
<<<<<<< HEAD
  "renderers/react": 28158,
  "renderers/server": 2482,
  "renderers/svelte": 6952,
  "renderers/vue": 9649,
  "renderers/vue3": 172272,
  "renderers/web-components": 7502,
  "ui/blocks": 136062,
  "ui/components": 2941151,
  "ui/manager": 1944035
=======
  "renderers/react": 28262,
  "renderers/server": 2482,
  "renderers/svelte": 6982,
  "renderers/vue": 9674,
  "renderers/vue3": 171794,
  "renderers/web-components": 7522,
  "ui/blocks": 137124,
  "ui/components": 2941620,
  "ui/manager": 1979595
>>>>>>> c7bdbf1d
}<|MERGE_RESOLUTION|>--- conflicted
+++ resolved
@@ -36,41 +36,22 @@
   "lib/manager-api": 49953,
   "lib/node-logger": 1073,
   "lib/postinstall": 1488,
-<<<<<<< HEAD
-  "lib/preview-api": 157448,
+  "lib/preview-api": 157503,
   "lib/preview-web": 70,
-  "lib/preview": 316674,
-  "lib/router": 20141,
-=======
-  "lib/preview-api": 157624,
-  "lib/preview-web": 70,
-  "lib/preview": 345181,
-  "lib/router": 24451,
->>>>>>> c7bdbf1d
+  "lib/preview": 316729,
+  "lib/router": 20177,
   "lib/store": 64,
   "lib/theming": 75562,
   "lib/types": 318,
   "renderers/html": 3603,
   "renderers/preact": 1927,
-<<<<<<< HEAD
-  "renderers/react": 28158,
-  "renderers/server": 2482,
-  "renderers/svelte": 6952,
-  "renderers/vue": 9649,
-  "renderers/vue3": 172272,
-  "renderers/web-components": 7502,
-  "ui/blocks": 136062,
-  "ui/components": 2941151,
-  "ui/manager": 1944035
-=======
-  "renderers/react": 28262,
+  "renderers/react": 28184,
   "renderers/server": 2482,
   "renderers/svelte": 6982,
   "renderers/vue": 9674,
   "renderers/vue3": 171794,
   "renderers/web-components": 7522,
-  "ui/blocks": 137124,
+  "ui/blocks": 137019,
   "ui/components": 2941620,
-  "ui/manager": 1979595
->>>>>>> c7bdbf1d
+  "ui/manager": 1943637
 }