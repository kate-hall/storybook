{
  "name": "@storybook/addon-storyshots-puppeteer",
  "version": "7.0.0-alpha.50",
  "description": "Image snapshots addition to StoryShots based on puppeteer",
  "keywords": [
    "addon",
    "storybook"
  ],
  "homepage": "https://github.com/storybookjs/storybook/tree/main/addons/storyshots/storyshots-puppeteer",
  "bugs": {
    "url": "https://github.com/storybookjs/storybook/issues"
  },
  "repository": {
    "type": "git",
    "url": "https://github.com/storybookjs/storybook.git",
    "directory": "addons/storyshots/storyshots-puppeteer"
  },
  "funding": {
    "type": "opencollective",
    "url": "https://opencollective.com/storybook"
  },
  "license": "MIT",
  "main": "dist/types/index.js",
  "module": "dist/types/index.js",
  "types": "dist/types/index.d.ts",
  "files": [
    "dist/**/*",
    "README.md",
    "*.js",
    "*.d.ts"
  ],
  "scripts": {
    "prep": "node ../../../../scripts/prepare.js"
  },
  "dependencies": {
    "@axe-core/puppeteer": "^4.2.0",
    "@storybook/csf": "0.0.2-next.7",
<<<<<<< HEAD
    "@storybook/node-logger": "7.0.0-alpha.49",
    "@storybook/types": "7.0.0-alpha.49",
    "@types/jest-image-snapshot": "^5.1.0",
    "jest-image-snapshot": "^6.0.0"
=======
    "@storybook/node-logger": "7.0.0-alpha.50",
    "@storybook/types": "7.0.0-alpha.50",
    "@types/jest-image-snapshot": "^4.1.3",
    "jest-image-snapshot": "^4.3.0"
>>>>>>> c8e52a0f
  },
  "devDependencies": {
    "@types/puppeteer": "^5.4.0",
    "puppeteer": "^2.0.0 || ^3.0.0"
  },
  "peerDependencies": {
    "@storybook/addon-storyshots": "7.0.0-alpha.50",
    "puppeteer": ">=2.0.0"
  },
  "peerDependenciesMeta": {
    "puppeteer": {
      "optional": true
    }
  },
  "publishConfig": {
    "access": "public"
  },
  "gitHead": "77184d039091f4782dc4540df6d271a24fb3e242"
}<|MERGE_RESOLUTION|>--- conflicted
+++ resolved
@@ -35,17 +35,10 @@
   "dependencies": {
     "@axe-core/puppeteer": "^4.2.0",
     "@storybook/csf": "0.0.2-next.7",
-<<<<<<< HEAD
-    "@storybook/node-logger": "7.0.0-alpha.49",
-    "@storybook/types": "7.0.0-alpha.49",
+    "@storybook/node-logger": "7.0.0-alpha.50",
+    "@storybook/types": "7.0.0-alpha.50",
     "@types/jest-image-snapshot": "^5.1.0",
     "jest-image-snapshot": "^6.0.0"
-=======
-    "@storybook/node-logger": "7.0.0-alpha.50",
-    "@storybook/types": "7.0.0-alpha.50",
-    "@types/jest-image-snapshot": "^4.1.3",
-    "jest-image-snapshot": "^4.3.0"
->>>>>>> c8e52a0f
   },
   "devDependencies": {
     "@types/puppeteer": "^5.4.0",
