{
  "name": "@storybook/addon-mdx-gfm",
<<<<<<< HEAD
  "version": "7.1.1",
=======
  "version": "7.2.0",
>>>>>>> d61d7c0a
  "description": "GitHub Flavored Markdown in Storybook",
  "keywords": [
    "addon",
    "github",
    "markdown",
    "formatting",
    "tables",
    "links"
  ],
  "homepage": "https://github.com/storybookjs/storybook/tree/next/code/addons/gfm",
  "bugs": {
    "url": "https://github.com/storybookjs/storybook/issues"
  },
  "repository": {
    "type": "git",
    "url": "https://github.com/storybookjs/storybook.git",
    "directory": "code/addons/gfm"
  },
  "funding": {
    "type": "opencollective",
    "url": "https://opencollective.com/storybook"
  },
  "license": "MIT",
  "exports": {
    ".": {
      "types": "./dist/index.d.ts",
      "node": "./dist/index.js",
      "require": "./dist/index.js"
    },
    "./preset": {
      "types": "./dist/index.d.ts",
      "node": "./dist/index.js",
      "require": "./dist/index.js"
    },
    "./package.json": "./package.json"
  },
  "main": "dist/index.js",
  "module": "dist/index.mjs",
  "types": "dist/index.d.ts",
  "files": [
    "dist/**/*",
    "README.md",
    "*.js",
    "*.d.ts"
  ],
  "scripts": {
    "check": "../../../scripts/prepare/check.ts",
    "prep": "../../../scripts/prepare/bundle.ts"
  },
  "dependencies": {
<<<<<<< HEAD
    "@storybook/node-logger": "7.1.1",
=======
    "@storybook/node-logger": "workspace:*",
>>>>>>> d61d7c0a
    "remark-gfm": "^3.0.1",
    "ts-dedent": "^2.0.0"
  },
  "devDependencies": {
    "typescript": "~4.9.3"
  },
  "publishConfig": {
    "access": "public"
  },
  "bundler": {
    "entries": [
      "./src/index.ts"
    ],
    "formats": [
      "cjs"
    ]
  },
  "gitHead": "e6a7fd8a655c69780bc20b9749c2699e44beae17"
}<|MERGE_RESOLUTION|>--- conflicted
+++ resolved
@@ -1,10 +1,6 @@
 {
   "name": "@storybook/addon-mdx-gfm",
-<<<<<<< HEAD
-  "version": "7.1.1",
-=======
   "version": "7.2.0",
->>>>>>> d61d7c0a
   "description": "GitHub Flavored Markdown in Storybook",
   "keywords": [
     "addon",
@@ -55,11 +51,7 @@
     "prep": "../../../scripts/prepare/bundle.ts"
   },
   "dependencies": {
-<<<<<<< HEAD
-    "@storybook/node-logger": "7.1.1",
-=======
     "@storybook/node-logger": "workspace:*",
->>>>>>> d61d7c0a
     "remark-gfm": "^3.0.1",
     "ts-dedent": "^2.0.0"
   },
