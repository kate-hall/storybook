{
  "name": "@storybook/addon-jest",
  "version": "7.6.0-alpha.6",
  "description": "React storybook addon that show component jest report",
  "keywords": [
    "addon",
    "jest",
    "react",
    "report",
    "results",
    "storybook",
    "unit-testing",
    "test"
  ],
  "homepage": "https://github.com/storybookjs/storybook/tree/next/code/addons/jest",
  "bugs": {
    "url": "https://github.com/storybookjs/storybook/issues"
  },
  "repository": {
    "type": "git",
    "url": "https://github.com/storybookjs/storybook.git",
    "directory": "code/addons/jest"
  },
  "funding": {
    "type": "opencollective",
    "url": "https://opencollective.com/storybook"
  },
  "license": "MIT",
  "author": "Renaud Tertrais <renaud.tertrais@gmail.com> (https://github.com/renaudtertrais)",
  "exports": {
    ".": {
      "types": "./dist/index.d.ts",
      "node": "./dist/index.js",
      "require": "./dist/index.js",
      "import": "./dist/index.mjs"
    },
    "./manager": "./dist/manager.js",
    "./register": "./dist/manager.js",
    "./package.json": "./package.json"
  },
  "main": "dist/index.js",
  "module": "dist/index.mjs",
  "types": "dist/index.d.ts",
  "files": [
    "dist/**/*",
    "README.md",
    "*.js",
    "*.d.ts",
    "!src/**/*"
  ],
  "scripts": {
    "check": "node --loader ../../../scripts/node_modules/esbuild-register/loader.js -r ../../../scripts/node_modules/esbuild-register/register.js ../../../scripts/prepare/check.ts",
    "prep": "node --loader ../../../scripts/node_modules/esbuild-register/loader.js -r ../../../scripts/node_modules/esbuild-register/register.js ../../../scripts/prepare/addon-bundle.ts"
  },
  "dependencies": {
    "@storybook/global": "^5.0.0",
    "tiny-invariant": "^1.3.1",
    "ts-dedent": "^2.0.0",
    "upath": "^2.0.1"
  },
  "devDependencies": {
    "@storybook/client-logger": "workspace:*",
    "@storybook/components": "workspace:*",
    "@storybook/core-events": "workspace:*",
    "@storybook/manager-api": "workspace:*",
    "@storybook/preview-api": "workspace:*",
    "@storybook/theming": "workspace:*",
    "react": "^16.8.0",
    "react-dom": "^16.8.0",
    "react-resize-detector": "^7.1.2",
<<<<<<< HEAD
    "tiny-invariant": "^1.3.1",
    "upath": "^2.0.1"
  },
  "devDependencies": {
    "typescript": "~5.2.2"
=======
    "typescript": "~4.9.3"
>>>>>>> 9c6cc6d9
  },
  "publishConfig": {
    "access": "public"
  },
  "bundler": {
    "exportEntries": [
      "./src/index.ts"
    ],
    "managerEntries": [
      "./src/manager.tsx"
    ]
  },
  "gitHead": "e6a7fd8a655c69780bc20b9749c2699e44beae17",
  "storybook": {
    "displayName": "Jest",
    "icon": "https://pbs.twimg.com/profile_images/821713465245102080/mMtKIMax_400x400.jpg",
    "unsupportedFrameworks": [
      "react-native"
    ]
  }
}<|MERGE_RESOLUTION|>--- conflicted
+++ resolved
@@ -65,18 +65,10 @@
     "@storybook/manager-api": "workspace:*",
     "@storybook/preview-api": "workspace:*",
     "@storybook/theming": "workspace:*",
-    "react": "^16.8.0",
-    "react-dom": "^16.8.0",
+    "react": "^18.2.0",
+    "react-dom": "^18.2.0",
     "react-resize-detector": "^7.1.2",
-<<<<<<< HEAD
-    "tiny-invariant": "^1.3.1",
-    "upath": "^2.0.1"
-  },
-  "devDependencies": {
     "typescript": "~5.2.2"
-=======
-    "typescript": "~4.9.3"
->>>>>>> 9c6cc6d9
   },
   "publishConfig": {
     "access": "public"
