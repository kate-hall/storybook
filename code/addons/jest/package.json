{
  "name": "@storybook/addon-jest",
  "version": "8.0.0-beta.2",
  "description": "React storybook addon that show component jest report",
  "keywords": [
    "addon",
    "jest",
    "react",
    "report",
    "results",
    "storybook",
    "unit-testing",
    "test"
  ],
  "homepage": "https://github.com/storybookjs/storybook/tree/next/code/addons/jest",
  "bugs": {
    "url": "https://github.com/storybookjs/storybook/issues"
  },
  "repository": {
    "type": "git",
    "url": "https://github.com/storybookjs/storybook.git",
    "directory": "code/addons/jest"
  },
  "funding": {
    "type": "opencollective",
    "url": "https://opencollective.com/storybook"
  },
  "license": "MIT",
  "author": "Renaud Tertrais <renaud.tertrais@gmail.com> (https://github.com/renaudtertrais)",
  "exports": {
    ".": {
      "types": "./dist/index.d.ts",
      "node": "./dist/index.js",
      "require": "./dist/index.js",
      "import": "./dist/index.mjs"
    },
    "./manager": "./dist/manager.js",
    "./register": "./dist/manager.js",
    "./package.json": "./package.json"
  },
  "main": "dist/index.js",
  "module": "dist/index.mjs",
  "types": "dist/index.d.ts",
  "files": [
    "dist/**/*",
    "README.md",
    "*.js",
    "*.d.ts",
    "!src/**/*"
  ],
  "scripts": {
    "check": "node --loader ../../../scripts/node_modules/esbuild-register/loader.js -r ../../../scripts/node_modules/esbuild-register/register.js ../../../scripts/prepare/check.ts",
    "prep": "node --loader ../../../scripts/node_modules/esbuild-register/loader.js -r ../../../scripts/node_modules/esbuild-register/register.js ../../../scripts/prepare/addon-bundle.ts"
  },
  "dependencies": {
    "@storybook/global": "^5.0.0",
    "tiny-invariant": "^1.3.1",
    "ts-dedent": "^2.0.0",
    "upath": "^2.0.1"
  },
  "devDependencies": {
<<<<<<< HEAD
    "@storybook/core": "workspace:*",
=======
    "@storybook/client-logger": "workspace:*",
    "@storybook/components": "workspace:*",
    "@storybook/core-events": "workspace:*",
    "@storybook/icons": "^1.2.5",
    "@storybook/manager-api": "workspace:*",
    "@storybook/preview-api": "workspace:*",
    "@storybook/theming": "workspace:*",
>>>>>>> f94366eb
    "react": "^18.2.0",
    "react-dom": "^18.2.0",
    "react-resize-detector": "^7.1.2",
    "typescript": "^5.3.2"
  },
  "peerDependencies": {
    "@storybook/core": "*"
  },
  "publishConfig": {
    "access": "public"
  },
  "bundler": {
    "exportEntries": [
      "./src/index.ts"
    ],
    "managerEntries": [
      "./src/manager.tsx"
    ]
  },
  "gitHead": "e6a7fd8a655c69780bc20b9749c2699e44beae17",
  "storybook": {
    "displayName": "Jest",
    "icon": "https://pbs.twimg.com/profile_images/821713465245102080/mMtKIMax_400x400.jpg",
    "unsupportedFrameworks": [
      "react-native"
    ]
  }
}<|MERGE_RESOLUTION|>--- conflicted
+++ resolved
@@ -59,17 +59,8 @@
     "upath": "^2.0.1"
   },
   "devDependencies": {
-<<<<<<< HEAD
     "@storybook/core": "workspace:*",
-=======
-    "@storybook/client-logger": "workspace:*",
-    "@storybook/components": "workspace:*",
-    "@storybook/core-events": "workspace:*",
     "@storybook/icons": "^1.2.5",
-    "@storybook/manager-api": "workspace:*",
-    "@storybook/preview-api": "workspace:*",
-    "@storybook/theming": "workspace:*",
->>>>>>> f94366eb
     "react": "^18.2.0",
     "react-dom": "^18.2.0",
     "react-resize-detector": "^7.1.2",
