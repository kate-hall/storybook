{
  "name": "@storybook/addon-controls",
<<<<<<< HEAD
  "version": "7.0.0-alpha.21",
=======
  "version": "7.0.0-alpha.23",
>>>>>>> 9b71ead5
  "description": "Interact with component inputs dynamically in the Storybook UI",
  "keywords": [
    "addon",
    "storybook",
    "knobs",
    "controls",
    "properties",
    "essentials",
    "data-state"
  ],
  "homepage": "https://github.com/storybookjs/storybook/tree/next/addons/controls",
  "bugs": {
    "url": "https://github.com/storybookjs/storybook/issues"
  },
  "repository": {
    "type": "git",
    "url": "https://github.com/storybookjs/storybook.git",
    "directory": "addons/controls"
  },
  "funding": {
    "type": "opencollective",
    "url": "https://opencollective.com/storybook"
  },
  "license": "MIT",
  "exports": {
    ".": {
      "require": "./dist/index.js",
      "import": "./dist/index.mjs",
      "types": "./dist/index.d.ts"
    },
    "./manager.js": {
      "require": "./dist/manager.js",
      "import": "./dist/manager.mjs",
      "types": "./dist/manager.d.ts"
    },
    "./register.js": {
      "require": "./dist/manager.js",
      "import": "./dist/manager.mjs",
      "types": "./dist/manager.d.ts"
    },
    "./package.json": "./package.json"
  },
  "main": "dist/index.js",
  "module": "dist/index.mjs",
  "types": "dist/index.d.ts",
  "files": [
    "dist/**/*",
    "README.md",
    "*.js",
    "*.d.ts"
  ],
  "scripts": {
    "check": "tsc --noEmit",
    "prepare": "../../../scripts/prepare/bundle.ts"
  },
  "dependencies": {
<<<<<<< HEAD
    "@storybook/addons": "7.0.0-alpha.21",
    "@storybook/api": "7.0.0-alpha.21",
    "@storybook/blocks": "7.0.0-alpha.21",
    "@storybook/client-logger": "7.0.0-alpha.21",
    "@storybook/components": "7.0.0-alpha.21",
    "@storybook/core-common": "7.0.0-alpha.21",
    "@storybook/csf": "0.0.2--canary.0899bb7.0",
    "@storybook/node-logger": "7.0.0-alpha.21",
    "@storybook/store": "7.0.0-alpha.21",
    "@storybook/theming": "7.0.0-alpha.21",
=======
    "@storybook/addons": "7.0.0-alpha.23",
    "@storybook/api": "7.0.0-alpha.23",
    "@storybook/blocks": "7.0.0-alpha.23",
    "@storybook/client-logger": "7.0.0-alpha.23",
    "@storybook/components": "7.0.0-alpha.23",
    "@storybook/core-common": "7.0.0-alpha.23",
    "@storybook/csf": "0.0.2--canary.0899bb7.0",
    "@storybook/node-logger": "7.0.0-alpha.23",
    "@storybook/store": "7.0.0-alpha.23",
    "@storybook/theming": "7.0.0-alpha.23",
>>>>>>> 9b71ead5
    "core-js": "^3.8.2",
    "lodash": "^4.17.21",
    "ts-dedent": "^2.0.0"
  },
  "peerDependencies": {
    "react": "^16.8.0 || ^17.0.0 || ^18.0.0",
    "react-dom": "^16.8.0 || ^17.0.0 || ^18.0.0"
  },
  "peerDependenciesMeta": {
    "react": {
      "optional": true
    },
    "react-dom": {
      "optional": true
    }
  },
  "publishConfig": {
    "access": "public"
  },
  "bundler": {
    "entries": [
      "./src/index.ts",
      "./src/manager.tsx"
    ],
    "platform": "browser"
  },
<<<<<<< HEAD
  "gitHead": "d8cdc5b21af68e69c6eefeaae0e1efadd06947ea",
=======
  "gitHead": "0900e20acfbc12551c6a3f788b8de5dd6af5f80a",
>>>>>>> 9b71ead5
  "storybook": {
    "displayName": "Controls",
    "icon": "https://user-images.githubusercontent.com/263385/101991669-479cc600-3c7c-11eb-93d9-38b67e8371f2.png",
    "supportedFrameworks": [
      "react",
      "vue",
      "angular",
      "web-components",
      "ember"
    ]
  }
}<|MERGE_RESOLUTION|>--- conflicted
+++ resolved
@@ -1,10 +1,6 @@
 {
   "name": "@storybook/addon-controls",
-<<<<<<< HEAD
-  "version": "7.0.0-alpha.21",
-=======
   "version": "7.0.0-alpha.23",
->>>>>>> 9b71ead5
   "description": "Interact with component inputs dynamically in the Storybook UI",
   "keywords": [
     "addon",
@@ -61,18 +57,6 @@
     "prepare": "../../../scripts/prepare/bundle.ts"
   },
   "dependencies": {
-<<<<<<< HEAD
-    "@storybook/addons": "7.0.0-alpha.21",
-    "@storybook/api": "7.0.0-alpha.21",
-    "@storybook/blocks": "7.0.0-alpha.21",
-    "@storybook/client-logger": "7.0.0-alpha.21",
-    "@storybook/components": "7.0.0-alpha.21",
-    "@storybook/core-common": "7.0.0-alpha.21",
-    "@storybook/csf": "0.0.2--canary.0899bb7.0",
-    "@storybook/node-logger": "7.0.0-alpha.21",
-    "@storybook/store": "7.0.0-alpha.21",
-    "@storybook/theming": "7.0.0-alpha.21",
-=======
     "@storybook/addons": "7.0.0-alpha.23",
     "@storybook/api": "7.0.0-alpha.23",
     "@storybook/blocks": "7.0.0-alpha.23",
@@ -83,7 +67,6 @@
     "@storybook/node-logger": "7.0.0-alpha.23",
     "@storybook/store": "7.0.0-alpha.23",
     "@storybook/theming": "7.0.0-alpha.23",
->>>>>>> 9b71ead5
     "core-js": "^3.8.2",
     "lodash": "^4.17.21",
     "ts-dedent": "^2.0.0"
@@ -110,11 +93,7 @@
     ],
     "platform": "browser"
   },
-<<<<<<< HEAD
-  "gitHead": "d8cdc5b21af68e69c6eefeaae0e1efadd06947ea",
-=======
   "gitHead": "0900e20acfbc12551c6a3f788b8de5dd6af5f80a",
->>>>>>> 9b71ead5
   "storybook": {
     "displayName": "Controls",
     "icon": "https://user-images.githubusercontent.com/263385/101991669-479cc600-3c7c-11eb-93d9-38b67e8371f2.png",
