--- conflicted
+++ resolved
@@ -1,10 +1,6 @@
 {
   "name": "@storybook/addon-controls",
-<<<<<<< HEAD
-  "version": "7.3.2",
-=======
   "version": "7.4.0-alpha.2",
->>>>>>> aecfa179
   "description": "Interact with component inputs dynamically in the Storybook UI",
   "keywords": [
     "addon",
@@ -65,7 +61,8 @@
     "dist/**/*",
     "README.md",
     "*.js",
-    "*.d.ts"
+    "*.d.ts",
+    "!src/**/*"
   ],
   "scripts": {
     "check": "../../../scripts/prepare/check.ts",
