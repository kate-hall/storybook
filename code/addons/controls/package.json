--- conflicted
+++ resolved
@@ -67,26 +67,15 @@
     "prep": "../../../scripts/prepare/bundle.ts"
   },
   "dependencies": {
-<<<<<<< HEAD
-    "@storybook/blocks": "7.0.0-beta.8",
-    "@storybook/client-logger": "7.0.0-beta.8",
-    "@storybook/components": "7.0.0-beta.8",
-    "@storybook/core-common": "7.0.0-beta.8",
-    "@storybook/manager-api": "7.0.0-beta.8",
-    "@storybook/node-logger": "7.0.0-beta.8",
-    "@storybook/theming": "7.0.0-beta.8",
-    "@storybook/types": "7.0.0-beta.8",
-=======
     "@storybook/blocks": "7.0.0-beta.12",
     "@storybook/client-logger": "7.0.0-beta.12",
     "@storybook/components": "7.0.0-beta.12",
     "@storybook/core-common": "7.0.0-beta.12",
     "@storybook/manager-api": "7.0.0-beta.12",
     "@storybook/node-logger": "7.0.0-beta.12",
-    "@storybook/preview-api": "7.0.0-beta.12",
+    "@storybook/preview-api": "7.0.0-beta.8",
     "@storybook/theming": "7.0.0-beta.12",
     "@storybook/types": "7.0.0-beta.12",
->>>>>>> 0fb28561
     "lodash": "^4.17.21",
     "ts-dedent": "^2.0.0"
   },
