{
  "name": "@storybook/addon-viewport",
<<<<<<< HEAD
  "version": "7.0.0-alpha.21",
=======
  "version": "7.0.0-alpha.23",
>>>>>>> 9b71ead5
  "description": "Build responsive components by adjusting Storybook’s viewport size and orientation",
  "keywords": [
    "addon",
    "storybook",
    "style",
    "essentials"
  ],
  "homepage": "https://github.com/storybookjs/storybook/tree/main/addons/viewport",
  "bugs": {
    "url": "https://github.com/storybookjs/storybook/issues"
  },
  "repository": {
    "type": "git",
    "url": "https://github.com/storybookjs/storybook.git",
    "directory": "addons/viewport"
  },
  "funding": {
    "type": "opencollective",
    "url": "https://opencollective.com/storybook"
  },
  "license": "MIT",
  "main": "dist/cjs/preview.js",
  "module": "dist/esm/preview.js",
  "types": "dist/types/preview.d.ts",
  "files": [
    "dist/**/*",
    "README.md",
    "*.js",
    "*.d.ts"
  ],
  "scripts": {
    "check": "tsc --noEmit",
    "prepare": "node ../../../scripts/prepare.js"
  },
  "dependencies": {
<<<<<<< HEAD
    "@storybook/addons": "7.0.0-alpha.21",
    "@storybook/api": "7.0.0-alpha.21",
    "@storybook/client-logger": "7.0.0-alpha.21",
    "@storybook/components": "7.0.0-alpha.21",
    "@storybook/core-events": "7.0.0-alpha.21",
    "@storybook/theming": "7.0.0-alpha.21",
=======
    "@storybook/addons": "7.0.0-alpha.23",
    "@storybook/api": "7.0.0-alpha.23",
    "@storybook/client-logger": "7.0.0-alpha.23",
    "@storybook/components": "7.0.0-alpha.23",
    "@storybook/core-events": "7.0.0-alpha.23",
    "@storybook/theming": "7.0.0-alpha.23",
>>>>>>> 9b71ead5
    "core-js": "^3.8.2",
    "global": "^4.4.0",
    "memoizerific": "^1.11.3",
    "prop-types": "^15.7.2"
  },
  "devDependencies": {
    "typescript": "~4.6.3"
  },
  "peerDependencies": {
    "react": "^16.8.0 || ^17.0.0 || ^18.0.0",
    "react-dom": "^16.8.0 || ^17.0.0 || ^18.0.0"
  },
  "peerDependenciesMeta": {
    "react": {
      "optional": true
    },
    "react-dom": {
      "optional": true
    }
  },
  "publishConfig": {
    "access": "public"
  },
<<<<<<< HEAD
  "gitHead": "d8cdc5b21af68e69c6eefeaae0e1efadd06947ea",
=======
  "gitHead": "0900e20acfbc12551c6a3f788b8de5dd6af5f80a",
>>>>>>> 9b71ead5
  "storybook": {
    "displayName": "Viewport",
    "icon": "https://user-images.githubusercontent.com/263385/101991678-48cdf300-3c7c-11eb-9764-f8af293c1b28.png",
    "unsupportedFrameworks": [
      "react-native"
    ]
  }
}<|MERGE_RESOLUTION|>--- conflicted
+++ resolved
@@ -1,10 +1,6 @@
 {
   "name": "@storybook/addon-viewport",
-<<<<<<< HEAD
-  "version": "7.0.0-alpha.21",
-=======
   "version": "7.0.0-alpha.23",
->>>>>>> 9b71ead5
   "description": "Build responsive components by adjusting Storybook’s viewport size and orientation",
   "keywords": [
     "addon",
@@ -40,21 +36,12 @@
     "prepare": "node ../../../scripts/prepare.js"
   },
   "dependencies": {
-<<<<<<< HEAD
-    "@storybook/addons": "7.0.0-alpha.21",
-    "@storybook/api": "7.0.0-alpha.21",
-    "@storybook/client-logger": "7.0.0-alpha.21",
-    "@storybook/components": "7.0.0-alpha.21",
-    "@storybook/core-events": "7.0.0-alpha.21",
-    "@storybook/theming": "7.0.0-alpha.21",
-=======
     "@storybook/addons": "7.0.0-alpha.23",
     "@storybook/api": "7.0.0-alpha.23",
     "@storybook/client-logger": "7.0.0-alpha.23",
     "@storybook/components": "7.0.0-alpha.23",
     "@storybook/core-events": "7.0.0-alpha.23",
     "@storybook/theming": "7.0.0-alpha.23",
->>>>>>> 9b71ead5
     "core-js": "^3.8.2",
     "global": "^4.4.0",
     "memoizerific": "^1.11.3",
@@ -78,11 +65,7 @@
   "publishConfig": {
     "access": "public"
   },
-<<<<<<< HEAD
-  "gitHead": "d8cdc5b21af68e69c6eefeaae0e1efadd06947ea",
-=======
   "gitHead": "0900e20acfbc12551c6a3f788b8de5dd6af5f80a",
->>>>>>> 9b71ead5
   "storybook": {
     "displayName": "Viewport",
     "icon": "https://user-images.githubusercontent.com/263385/101991678-48cdf300-3c7c-11eb-9764-f8af293c1b28.png",
