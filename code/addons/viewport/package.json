{
  "name": "@storybook/addon-viewport",
  "version": "7.0.0-alpha.53",
  "description": "Build responsive components by adjusting Storybook’s viewport size and orientation",
  "keywords": [
    "addon",
    "storybook",
    "style",
    "essentials"
  ],
  "homepage": "https://github.com/storybookjs/storybook/tree/main/addons/viewport",
  "bugs": {
    "url": "https://github.com/storybookjs/storybook/issues"
  },
  "repository": {
    "type": "git",
    "url": "https://github.com/storybookjs/storybook.git",
    "directory": "addons/viewport"
  },
  "funding": {
    "type": "opencollective",
    "url": "https://opencollective.com/storybook"
  },
  "license": "MIT",
  "exports": {
    ".": {
      "require": "./dist/index.js",
      "import": "./dist/index.mjs",
      "types": "./dist/index.d.ts"
    },
    "./manager": {
      "require": "./dist/manager.js",
      "import": "./dist/manager.mjs",
      "types": "./dist/manager.d.ts"
    },
    "./preview": {
      "require": "./dist/preview.ts",
      "import": "./dist/preview.mjs",
      "types": "./dist/preview.d.ts"
    },
    "./register": {
      "require": "./dist/manager.js",
      "import": "./dist/manager.mjs",
      "types": "./dist/manager.d.ts"
    },
    "./package.json": "./package.json"
  },
  "main": "dist/index.js",
  "module": "dist/index.mjs",
  "types": "dist/index.d.ts",
  "typesVersions": {
    "*": {
      "*": [
        "dist/index.d.ts"
      ],
      "manager": [
        "dist/manager.d.ts"
      ],
      "preview": [
        "dist/preview.d.ts"
      ]
    }
  },
  "files": [
    "dist/**/*",
    "README.md",
    "*.js",
    "*.d.ts"
  ],
  "scripts": {
    "check": "../../../scripts/node_modules/.bin/tsc --noEmit",
    "prep": "../../../scripts/prepare/bundle.ts"
  },
  "dependencies": {
<<<<<<< HEAD
    "@storybook/addons": "7.0.0-alpha.52",
    "@storybook/api": "7.0.0-alpha.52",
    "@storybook/client-logger": "7.0.0-alpha.52",
    "@storybook/components": "7.0.0-alpha.52",
    "@storybook/core-events": "7.0.0-alpha.52",
    "@storybook/preview-api": "7.0.0-alpha.52",
    "@storybook/theming": "7.0.0-alpha.52",
=======
    "@storybook/addons": "7.0.0-alpha.53",
    "@storybook/api": "7.0.0-alpha.53",
    "@storybook/client-logger": "7.0.0-alpha.53",
    "@storybook/components": "7.0.0-alpha.53",
    "@storybook/core-events": "7.0.0-alpha.53",
    "@storybook/theming": "7.0.0-alpha.53",
>>>>>>> 7e73ff44
    "global": "^4.4.0",
    "memoizerific": "^1.11.3",
    "prop-types": "^15.7.2"
  },
  "devDependencies": {
    "typescript": "^4.9.3"
  },
  "peerDependencies": {
    "react": "^16.8.0 || ^17.0.0 || ^18.0.0",
    "react-dom": "^16.8.0 || ^17.0.0 || ^18.0.0"
  },
  "peerDependenciesMeta": {
    "react": {
      "optional": true
    },
    "react-dom": {
      "optional": true
    }
  },
  "publishConfig": {
    "access": "public"
  },
  "bundler": {
    "entries": [
      "./src/index.ts",
      "./src/models/index.ts",
      "./src/manager.tsx",
      "./src/preview.ts"
    ]
  },
  "gitHead": "fd1cf81615a5ddac3369e7bb567a1a43081fdc23",
  "storybook": {
    "displayName": "Viewport",
    "icon": "https://user-images.githubusercontent.com/263385/101991678-48cdf300-3c7c-11eb-9764-f8af293c1b28.png",
    "unsupportedFrameworks": [
      "react-native"
    ]
  }
}<|MERGE_RESOLUTION|>--- conflicted
+++ resolved
@@ -72,22 +72,13 @@
     "prep": "../../../scripts/prepare/bundle.ts"
   },
   "dependencies": {
-<<<<<<< HEAD
-    "@storybook/addons": "7.0.0-alpha.52",
-    "@storybook/api": "7.0.0-alpha.52",
-    "@storybook/client-logger": "7.0.0-alpha.52",
-    "@storybook/components": "7.0.0-alpha.52",
-    "@storybook/core-events": "7.0.0-alpha.52",
-    "@storybook/preview-api": "7.0.0-alpha.52",
-    "@storybook/theming": "7.0.0-alpha.52",
-=======
     "@storybook/addons": "7.0.0-alpha.53",
     "@storybook/api": "7.0.0-alpha.53",
     "@storybook/client-logger": "7.0.0-alpha.53",
     "@storybook/components": "7.0.0-alpha.53",
     "@storybook/core-events": "7.0.0-alpha.53",
+    "@storybook/preview-api": "7.0.0-alpha.53",
     "@storybook/theming": "7.0.0-alpha.53",
->>>>>>> 7e73ff44
     "global": "^4.4.0",
     "memoizerific": "^1.11.3",
     "prop-types": "^15.7.2"
