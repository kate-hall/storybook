{
  "name": "@storybook/addon-viewport",
<<<<<<< HEAD
  "version": "7.6.17",
=======
  "version": "8.0.0-rc.5",
>>>>>>> 82e153f4
  "description": "Build responsive components by adjusting Storybook’s viewport size and orientation",
  "keywords": [
    "addon",
    "storybook",
    "style",
    "essentials"
  ],
  "homepage": "https://github.com/storybookjs/storybook/tree/next/code/addons/viewport",
  "bugs": {
    "url": "https://github.com/storybookjs/storybook/issues"
  },
  "repository": {
    "type": "git",
    "url": "https://github.com/storybookjs/storybook.git",
    "directory": "code/addons/viewport"
  },
  "funding": {
    "type": "opencollective",
    "url": "https://opencollective.com/storybook"
  },
  "license": "MIT",
  "exports": {
    ".": {
      "types": "./dist/index.d.ts",
      "node": "./dist/index.js",
      "require": "./dist/index.js",
      "import": "./dist/index.mjs"
    },
    "./preview": "./dist/preview.js",
    "./manager": "./dist/manager.js",
    "./package.json": "./package.json"
  },
  "main": "dist/index.js",
  "module": "dist/index.mjs",
  "types": "dist/index.d.ts",
  "files": [
    "dist/**/*",
    "README.md",
    "*.js",
    "*.d.ts",
    "!src/**/*"
  ],
  "scripts": {
    "check": "node --loader ../../../scripts/node_modules/esbuild-register/loader.js -r ../../../scripts/node_modules/esbuild-register/register.js ../../../scripts/prepare/check.ts",
    "prep": "node --loader ../../../scripts/node_modules/esbuild-register/loader.js -r ../../../scripts/node_modules/esbuild-register/register.js ../../../scripts/prepare/addon-bundle.ts"
  },
  "dependencies": {
    "memoizerific": "^1.11.3"
  },
  "devDependencies": {
    "@storybook/client-logger": "workspace:*",
    "@storybook/components": "workspace:*",
    "@storybook/core-events": "workspace:*",
    "@storybook/global": "^5.0.0",
    "@storybook/icons": "^1.2.5",
    "@storybook/manager-api": "workspace:*",
    "@storybook/preview-api": "workspace:*",
    "@storybook/theming": "workspace:*",
    "react": "^18.2.0",
    "react-dom": "^18.2.0",
    "typescript": "^5.3.2"
  },
  "publishConfig": {
    "access": "public"
  },
  "bundler": {
    "exportEntries": [
      "./src/models/index.ts",
      "./src/index.ts"
    ],
    "managerEntries": [
      "./src/manager.tsx"
    ]
  },
  "gitHead": "e6a7fd8a655c69780bc20b9749c2699e44beae17",
  "storybook": {
    "displayName": "Viewport",
    "icon": "https://user-images.githubusercontent.com/263385/101991678-48cdf300-3c7c-11eb-9764-f8af293c1b28.png",
    "unsupportedFrameworks": [
      "react-native"
    ]
  }
}<|MERGE_RESOLUTION|>--- conflicted
+++ resolved
@@ -1,10 +1,6 @@
 {
   "name": "@storybook/addon-viewport",
-<<<<<<< HEAD
-  "version": "7.6.17",
-=======
   "version": "8.0.0-rc.5",
->>>>>>> 82e153f4
   "description": "Build responsive components by adjusting Storybook’s viewport size and orientation",
   "keywords": [
     "addon",
@@ -77,6 +73,9 @@
     ],
     "managerEntries": [
       "./src/manager.tsx"
+    ],
+    "previewEntries": [
+      "./src/preview.ts"
     ]
   },
   "gitHead": "e6a7fd8a655c69780bc20b9749c2699e44beae17",
