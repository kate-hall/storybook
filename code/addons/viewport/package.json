{
  "name": "@storybook/addon-viewport",
<<<<<<< HEAD
  "version": "7.3.2",
=======
  "version": "7.4.0-alpha.2",
>>>>>>> aecfa179
  "description": "Build responsive components by adjusting Storybook’s viewport size and orientation",
  "keywords": [
    "addon",
    "storybook",
    "style",
    "essentials"
  ],
  "homepage": "https://github.com/storybookjs/storybook/tree/next/code/addons/viewport",
  "bugs": {
    "url": "https://github.com/storybookjs/storybook/issues"
  },
  "repository": {
    "type": "git",
    "url": "https://github.com/storybookjs/storybook.git",
    "directory": "code/addons/viewport"
  },
  "funding": {
    "type": "opencollective",
    "url": "https://opencollective.com/storybook"
  },
  "license": "MIT",
  "exports": {
    ".": {
      "types": "./dist/index.d.ts",
      "node": "./dist/index.js",
      "require": "./dist/index.js",
      "import": "./dist/index.mjs"
    },
    "./manager": {
      "types": "./dist/manager.d.ts",
      "require": "./dist/manager.js",
      "import": "./dist/manager.mjs"
    },
    "./preview": {
      "types": "./dist/preview.d.ts",
      "require": "./dist/preview.ts",
      "import": "./dist/preview.mjs"
    },
    "./register": {
      "types": "./dist/manager.d.ts",
      "require": "./dist/manager.js",
      "import": "./dist/manager.mjs"
    },
    "./package.json": "./package.json"
  },
  "main": "dist/index.js",
  "module": "dist/index.mjs",
  "types": "dist/index.d.ts",
  "typesVersions": {
    "*": {
      "*": [
        "dist/index.d.ts"
      ],
      "manager": [
        "dist/manager.d.ts"
      ],
      "preview": [
        "dist/preview.d.ts"
      ]
    }
  },
  "files": [
    "dist/**/*",
    "README.md",
    "*.js",
    "*.d.ts"
  ],
  "scripts": {
    "check": "../../../scripts/prepare/check.ts",
    "prep": "../../../scripts/prepare/bundle.ts"
  },
  "dependencies": {
    "@storybook/client-logger": "workspace:*",
    "@storybook/components": "workspace:*",
    "@storybook/core-events": "workspace:*",
    "@storybook/global": "^5.0.0",
    "@storybook/manager-api": "workspace:*",
    "@storybook/preview-api": "workspace:*",
    "@storybook/theming": "workspace:*",
    "memoizerific": "^1.11.3",
    "prop-types": "^15.7.2"
  },
  "devDependencies": {
    "typescript": "~4.9.3"
  },
  "peerDependencies": {
    "react": "^16.8.0 || ^17.0.0 || ^18.0.0",
    "react-dom": "^16.8.0 || ^17.0.0 || ^18.0.0"
  },
  "peerDependenciesMeta": {
    "react": {
      "optional": true
    },
    "react-dom": {
      "optional": true
    }
  },
  "publishConfig": {
    "access": "public"
  },
  "bundler": {
    "entries": [
      "./src/index.ts",
      "./src/models/index.ts",
      "./src/manager.tsx",
      "./src/preview.ts"
    ]
  },
  "gitHead": "e6a7fd8a655c69780bc20b9749c2699e44beae17",
  "storybook": {
    "displayName": "Viewport",
    "icon": "https://user-images.githubusercontent.com/263385/101991678-48cdf300-3c7c-11eb-9764-f8af293c1b28.png",
    "unsupportedFrameworks": [
      "react-native"
    ]
  }
}<|MERGE_RESOLUTION|>--- conflicted
+++ resolved
@@ -1,10 +1,6 @@
 {
   "name": "@storybook/addon-viewport",
-<<<<<<< HEAD
-  "version": "7.3.2",
-=======
   "version": "7.4.0-alpha.2",
->>>>>>> aecfa179
   "description": "Build responsive components by adjusting Storybook’s viewport size and orientation",
   "keywords": [
     "addon",
@@ -70,7 +66,8 @@
     "dist/**/*",
     "README.md",
     "*.js",
-    "*.d.ts"
+    "*.d.ts",
+    "!src/**/*"
   ],
   "scripts": {
     "check": "../../../scripts/prepare/check.ts",
