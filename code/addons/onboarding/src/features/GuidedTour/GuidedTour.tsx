import React, { useEffect, useState } from 'react';
import type { CallBackProps } from 'react-joyride';
<<<<<<< HEAD
import Joyride, { STATUS } from 'react-joyride';
import type { API } from 'storybook/internal/manager-api';
import { UPDATE_STORY_ARGS } from 'storybook/internal/core-events';
import { useTheme } from 'storybook/internal/theming';
=======
import Joyride, { ACTIONS } from 'react-joyride';
import { useTheme } from '@storybook/theming';
>>>>>>> 6791856f

import { Tooltip } from './Tooltip';
import type { StepDefinition, StepKey } from '../../Onboarding';

export function GuidedTour({
  step,
  steps,
  onClose,
  onComplete,
}: {
  step: StepKey;
  steps: StepDefinition[];
  onClose: () => void;
  onComplete: () => void;
}) {
  const [stepIndex, setStepIndex] = useState<number | null>(null);
  const theme = useTheme();

  useEffect(() => {
    let timeout: NodeJS.Timeout;
    setStepIndex((current) => {
      const index = steps.findIndex(({ key }) => key === step);
      if (index === -1) return null;
      if (index === current) return current;
      timeout = setTimeout(setStepIndex, 500, index);
      return null;
    });
    return () => clearTimeout(timeout);
  }, [step, steps]);

  if (stepIndex === null) return null;

  return (
    <Joyride
      continuous
      steps={steps}
      stepIndex={stepIndex}
      spotlightPadding={0}
      disableCloseOnEsc
      disableOverlayClose
      disableScrolling
      callback={(data: CallBackProps) => {
        if (data.action === ACTIONS.CLOSE) onClose();
        if (data.action === ACTIONS.NEXT && data.index === data.size - 1) onComplete();
      }}
      floaterProps={{
        disableAnimation: true,
        styles: {
          arrow: {
            length: 20,
            spread: 2,
          },
          floater: {
            filter:
              theme.base === 'light'
                ? 'drop-shadow(0px 5px 5px rgba(0,0,0,0.05)) drop-shadow(0 1px 3px rgba(0,0,0,0.1))'
                : 'drop-shadow(#fff5 0px 0px 0.5px) drop-shadow(#fff5 0px 0px 0.5px)',
          },
        },
      }}
      tooltipComponent={Tooltip}
      styles={{
        overlay: {
          mixBlendMode: 'unset',
          backgroundColor: steps[stepIndex]?.target === 'body' ? 'rgba(27, 28, 29, 0.2)' : 'none',
        },
        spotlight: {
          backgroundColor: 'none',
          border: `solid 2px ${theme.color.secondary}`,
          boxShadow: '0px 0px 0px 9999px rgba(27, 28, 29, 0.2)',
        },
        tooltip: {
          width: 280,
          color: theme.color.lightest,
          background: theme.color.secondary,
        },
        options: {
          zIndex: 9998,
          primaryColor: theme.color.secondary,
          arrowColor: theme.color.secondary,
        },
      }}
    />
  );
}<|MERGE_RESOLUTION|>--- conflicted
+++ resolved
@@ -1,14 +1,7 @@
 import React, { useEffect, useState } from 'react';
 import type { CallBackProps } from 'react-joyride';
-<<<<<<< HEAD
-import Joyride, { STATUS } from 'react-joyride';
-import type { API } from 'storybook/internal/manager-api';
-import { UPDATE_STORY_ARGS } from 'storybook/internal/core-events';
+import Joyride, { ACTIONS } from 'react-joyride';
 import { useTheme } from 'storybook/internal/theming';
-=======
-import Joyride, { ACTIONS } from 'react-joyride';
-import { useTheme } from '@storybook/theming';
->>>>>>> 6791856f
 
 import { Tooltip } from './Tooltip';
 import type { StepDefinition, StepKey } from '../../Onboarding';
