--- conflicted
+++ resolved
@@ -1,8 +1,5 @@
 // @vitest-environment happy-dom
-<<<<<<< HEAD
-=======
 
->>>>>>> bb3d8cc1
 import { describe, beforeEach, afterEach, it, expect, vi } from 'vitest';
 import React from 'react';
 import { render, waitFor, fireEvent, act, cleanup } from '@testing-library/react';
