--- conflicted
+++ resolved
@@ -80,15 +80,9 @@
     "prep": "../../../scripts/prepare/bundle.ts"
   },
   "dependencies": {
-<<<<<<< HEAD
-    "@storybook/client-logger": "7.0.0-beta.48",
-    "@storybook/core-events": "7.0.0-beta.48",
-    "@storybook/csf": "0.0.2--canary.62.5777911.0",
-=======
     "@storybook/client-logger": "7.0.0-beta.54",
     "@storybook/core-events": "7.0.0-beta.54",
     "@storybook/csf": "next",
->>>>>>> b459178d
     "@storybook/global": "^5.0.0",
     "@storybook/manager-api": "7.0.0-beta.54",
     "@storybook/preview-api": "7.0.0-beta.54",
