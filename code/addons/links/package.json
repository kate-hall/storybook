--- conflicted
+++ resolved
@@ -1,10 +1,6 @@
 {
   "name": "@storybook/addon-links",
-<<<<<<< HEAD
-  "version": "7.5.0",
-=======
   "version": "7.6.0-alpha.0",
->>>>>>> 982210c0
   "description": "Link stories together to build demos and prototypes with your UI components",
   "keywords": [
     "addon",
