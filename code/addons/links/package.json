{
  "name": "@storybook/addon-links",
  "version": "8.1.0-alpha.7",
  "description": "Link stories together to build demos and prototypes with your UI components",
  "keywords": [
    "addon",
    "storybook",
    "organize"
  ],
  "homepage": "https://github.com/storybookjs/storybook/tree/next/code/addons/links",
  "bugs": {
    "url": "https://github.com/storybookjs/storybook/issues"
  },
  "repository": {
    "type": "git",
    "url": "https://github.com/storybookjs/storybook.git",
    "directory": "code/addons/links"
  },
  "funding": {
    "type": "opencollective",
    "url": "https://opencollective.com/storybook"
  },
  "license": "MIT",
  "exports": {
    ".": {
      "types": "./dist/index.d.ts",
      "node": "./dist/index.js",
      "require": "./dist/index.js",
      "import": "./dist/index.mjs"
    },
    "./react": {
      "types": "./dist/react/index.d.ts",
      "require": "./dist/react/index.js",
      "import": "./dist/react/index.mjs"
    },
    "./preview": {
      "types": "./dist/preview.d.ts",
      "require": "./dist/preview.js",
      "import": "./dist/preview.mjs"
    },
    "./manager": "./dist/manager.js",
    "./register": "./dist/manager.js",
    "./package.json": "./package.json"
  },
  "main": "dist/index.js",
  "module": "dist/index.mjs",
  "types": "dist/index.d.ts",
  "typesVersions": {
    "*": {
      "*": [
        "dist/index.d.ts"
      ],
      "react": [
        "dist/react/index.d.ts"
      ]
    }
  },
  "files": [
    "dist/**/*",
    "README.md",
    "*.js",
    "*.d.ts",
    "!src/**/*"
  ],
  "scripts": {
    "check": "node --loader ../../../scripts/node_modules/esbuild-register/loader.js -r ../../../scripts/node_modules/esbuild-register/register.js ../../../scripts/prepare/check.ts",
    "prep": "node --loader ../../../scripts/node_modules/esbuild-register/loader.js -r ../../../scripts/node_modules/esbuild-register/register.js ../../../scripts/prepare/addon-bundle.ts"
  },
  "dependencies": {
<<<<<<< HEAD
    "@storybook/csf": "0.1.4--canary.82.934057e.0",
=======
    "@storybook/csf": "^0.1.4",
>>>>>>> cf2e5b98
    "@storybook/global": "^5.0.0",
    "ts-dedent": "^2.0.0"
  },
  "devDependencies": {
    "@storybook/client-logger": "workspace:*",
    "@storybook/core-events": "workspace:*",
    "@storybook/manager-api": "workspace:*",
    "@storybook/preview-api": "workspace:*",
    "@storybook/router": "workspace:*",
    "@storybook/types": "workspace:*",
    "fs-extra": "^11.1.0",
    "typescript": "^5.3.2"
  },
  "peerDependencies": {
    "react": "^16.8.0 || ^17.0.0 || ^18.0.0"
  },
  "peerDependenciesMeta": {
    "react": {
      "optional": true
    }
  },
  "publishConfig": {
    "access": "public"
  },
  "bundler": {
    "exportEntries": [
      "./src/react/index.ts",
      "./src/index.ts"
    ],
    "managerEntries": [
      "./src/manager.ts"
    ],
    "previewEntries": [
      "./src/preview.ts"
    ],
    "post": "./scripts/fix-preview-api-reference.ts"
  },
  "gitHead": "e6a7fd8a655c69780bc20b9749c2699e44beae17",
  "storybook": {
    "displayName": "Links",
    "icon": "https://user-images.githubusercontent.com/263385/101991673-48355c80-3c7c-11eb-9b6e-b627c96a75f6.png",
    "unsupportedFrameworks": [
      "react-native"
    ]
  }
}<|MERGE_RESOLUTION|>--- conflicted
+++ resolved
@@ -67,11 +67,7 @@
     "prep": "node --loader ../../../scripts/node_modules/esbuild-register/loader.js -r ../../../scripts/node_modules/esbuild-register/register.js ../../../scripts/prepare/addon-bundle.ts"
   },
   "dependencies": {
-<<<<<<< HEAD
-    "@storybook/csf": "0.1.4--canary.82.934057e.0",
-=======
     "@storybook/csf": "^0.1.4",
->>>>>>> cf2e5b98
     "@storybook/global": "^5.0.0",
     "ts-dedent": "^2.0.0"
   },
