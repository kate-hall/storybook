{
  "name": "@storybook/addon-highlight",
  "version": "7.1.0",
  "description": "Highlight DOM nodes within your stories",
  "keywords": [
    "storybook-addons",
    "essentials",
    "style",
    "appearance"
  ],
  "homepage": "https://github.com/storybookjs/storybook/tree/next/code/addons/highlight",
  "bugs": {
    "url": "https://github.com/storybookjs/storybook/issues"
  },
  "repository": {
    "type": "git",
    "url": "https://github.com/storybookjs/storybook.git",
    "directory": "code/addons/highlight"
  },
  "funding": {
    "type": "opencollective",
    "url": "https://opencollective.com/storybook"
  },
  "license": "MIT",
  "author": "winkerVSbecks",
  "exports": {
    ".": {
      "types": "./dist/index.d.ts",
      "node": "./dist/index.js",
      "require": "./dist/index.js",
      "import": "./dist/index.mjs"
    },
    "./preview": "./dist/preview.js",
    "./package.json": "./package.json"
  },
  "main": "dist/index.js",
  "module": "dist/index.mjs",
  "types": "dist/index.d.ts",
  "files": [
    "dist/**/*",
    "README.md",
    "*.js",
    "*.d.ts"
  ],
  "scripts": {
    "check": "../../../scripts/node_modules/.bin/tsc --noEmit",
    "prep": "../../../scripts/prepare/addon-bundle.ts"
  },
  "dependencies": {
<<<<<<< HEAD
    "@storybook/global": "^5.0.0"
=======
    "@storybook/core-events": "7.1.0",
    "@storybook/global": "^5.0.0",
    "@storybook/preview-api": "7.1.0"
>>>>>>> 224f4e30
  },
  "devDependencies": {
    "@storybook/core-events": "7.1.0-rc.2",
    "@storybook/preview-api": "7.1.0-rc.2",
    "@types/webpack-env": "^1.16.0",
    "typescript": "~4.9.3"
  },
  "publishConfig": {
    "access": "public"
  },
  "bundler": {
    "interfaceEntries": [
      "./src/index.ts"
    ],
    "browserEntries": [
      "./src/preview.ts"
    ]
  },
  "gitHead": "e6a7fd8a655c69780bc20b9749c2699e44beae17",
  "sbmodern": "dist/modern/index.js",
  "storybook": {
    "displayName": "Highlight",
    "unsupportedFrameworks": [
      "react-native"
    ],
    "icon": "https://user-images.githubusercontent.com/42671/162045505-9d06fe2e-8fcb-4c41-9486-e0553bce10cc.png"
  }
}<|MERGE_RESOLUTION|>--- conflicted
+++ resolved
@@ -47,17 +47,11 @@
     "prep": "../../../scripts/prepare/addon-bundle.ts"
   },
   "dependencies": {
-<<<<<<< HEAD
     "@storybook/global": "^5.0.0"
-=======
-    "@storybook/core-events": "7.1.0",
-    "@storybook/global": "^5.0.0",
-    "@storybook/preview-api": "7.1.0"
->>>>>>> 224f4e30
   },
   "devDependencies": {
-    "@storybook/core-events": "7.1.0-rc.2",
-    "@storybook/preview-api": "7.1.0-rc.2",
+    "@storybook/core-events": "7.1.0",
+    "@storybook/preview-api": "7.1.0",
     "@types/webpack-env": "^1.16.0",
     "typescript": "~4.9.3"
   },
