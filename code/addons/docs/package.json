--- conflicted
+++ resolved
@@ -1,10 +1,6 @@
 {
   "name": "@storybook/addon-docs",
-<<<<<<< HEAD
-  "version": "7.1.1",
-=======
   "version": "7.2.0",
->>>>>>> d61d7c0a
   "description": "Document component usage and properties in Markdown",
   "keywords": [
     "addon",
@@ -103,21 +99,6 @@
   "dependencies": {
     "@jest/transform": "^29.3.1",
     "@mdx-js/react": "^2.1.5",
-<<<<<<< HEAD
-    "@storybook/blocks": "7.1.1",
-    "@storybook/client-logger": "7.1.1",
-    "@storybook/components": "7.1.1",
-    "@storybook/csf-plugin": "7.1.1",
-    "@storybook/csf-tools": "7.1.1",
-    "@storybook/global": "^5.0.0",
-    "@storybook/mdx2-csf": "^1.0.0",
-    "@storybook/node-logger": "7.1.1",
-    "@storybook/postinstall": "7.1.1",
-    "@storybook/preview-api": "7.1.1",
-    "@storybook/react-dom-shim": "7.1.1",
-    "@storybook/theming": "7.1.1",
-    "@storybook/types": "7.1.1",
-=======
     "@storybook/blocks": "workspace:*",
     "@storybook/client-logger": "workspace:*",
     "@storybook/components": "workspace:*",
@@ -131,7 +112,6 @@
     "@storybook/react-dom-shim": "workspace:*",
     "@storybook/theming": "workspace:*",
     "@storybook/types": "workspace:*",
->>>>>>> d61d7c0a
     "fs-extra": "^11.1.0",
     "remark-external-links": "^8.0.0",
     "remark-slug": "^6.0.0",
