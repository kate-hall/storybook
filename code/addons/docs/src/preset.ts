--- conflicted
+++ resolved
@@ -1,12 +1,6 @@
-<<<<<<< HEAD
 import { dirname, join } from 'node:path';
-import remarkSlug from 'remark-slug';
-import remarkExternalLinks from 'remark-external-links';
-=======
-import { dirname, join } from 'path';
 import rehypeSlug from 'rehype-slug';
 import rehypeExternalLinks from 'rehype-external-links';
->>>>>>> de9fb948
 
 import type { DocsOptions, Options, PresetProperty } from '@storybook/types';
 import type { CsfPluginOptions } from '@storybook/csf-plugin';
