--- conflicted
+++ resolved
@@ -3,13 +3,8 @@
 import rehypeSlug from 'rehype-slug';
 import rehypeExternalLinks from 'rehype-external-links';
 import { createFilter } from '@rollup/pluginutils';
-<<<<<<< HEAD
 import { dirname, join } from 'node:path';
-
-=======
-import { dirname, join } from 'path';
 import type { CompileOptions } from '../compiler';
->>>>>>> de9fb948
 import { compile } from '../compiler';
 
 /**
