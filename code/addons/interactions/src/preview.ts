<<<<<<< HEAD
import type { PlayFunction, PlayFunctionContext, StepLabel } from 'storybook/internal/types';
=======
import type { PlayFunction, StepLabel, StoryContext } from '@storybook/types';
>>>>>>> 6791856f
import { instrument } from '@storybook/instrumenter';

export const { step: runStep } = instrument(
  {
    // It seems like the label is unused, but the instrumenter has access to it
    // The context will be bounded later in StoryRender, so that the user can write just:
    // await step("label", (context) => {
    //   // labeled step
    // });
    step: (label: StepLabel, play: PlayFunction, context: StoryContext) => play(context),
  },
  { intercept: true }
);

export const parameters = {
  throwPlayFunctionExceptions: false,
};<|MERGE_RESOLUTION|>--- conflicted
+++ resolved
@@ -1,8 +1,4 @@
-<<<<<<< HEAD
-import type { PlayFunction, PlayFunctionContext, StepLabel } from 'storybook/internal/types';
-=======
-import type { PlayFunction, StepLabel, StoryContext } from '@storybook/types';
->>>>>>> 6791856f
+import type { PlayFunction, StepLabel, StoryContext } from 'storybook/internal/types';
 import { instrument } from '@storybook/instrumenter';
 
 export const { step: runStep } = instrument(
