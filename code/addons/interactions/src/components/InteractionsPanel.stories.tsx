import React from 'react';
import type { StoryObj, Meta } from '@storybook/react';
import { CallStates } from '@storybook/instrumenter';
import { styled } from '@storybook/theming';
<<<<<<< HEAD
import { userEvent, within, waitFor } from '@storybook/testing-library';
import { expect } from '@storybook/test';

// this os the best way to prevent a heavy dependency
// see: https://github.com/storybookjs/storybook/pull/26233#pullrequestreview-1910542379
import { isChromatic } from '../../../../ui/.storybook/isChromatic';
=======
import { userEvent, within, waitFor, expect } from '@storybook/test';
import isChromatic from 'chromatic/isChromatic';
>>>>>>> ec3f7cea

import { getCalls, getInteractions } from '../mocks';
import { InteractionsPanel } from './InteractionsPanel';
import SubnavStories from './Subnav.stories';

const StyledWrapper = styled.div(({ theme }) => ({
  backgroundColor: theme.background.content,
  color: theme.color.defaultText,
  display: 'block',
  height: '100%',
  position: 'absolute',
  left: 0,
  right: 0,
  bottom: 0,
  overflow: 'auto',
}));

const interactions = getInteractions(CallStates.DONE);

const meta = {
  title: 'Addons/Interactions/InteractionsPanel',
  component: InteractionsPanel,
  decorators: [
    (Story: any) => (
      <StyledWrapper id="panel-tab-content">
        <Story />
      </StyledWrapper>
    ),
  ],
  parameters: {
    layout: 'fullscreen',
    theme: 'light', // stacked will break interactions
  },
  args: {
    calls: new Map(getCalls(CallStates.DONE).map((call) => [call.id, call])),
    controls: SubnavStories.args.controls,
    controlStates: SubnavStories.args.controlStates,
    interactions,
    fileName: 'addon-interactions.stories.tsx',
    hasException: false,
    isPlaying: false,
    onScrollToEnd: () => {},
    endRef: null,
    // prop for the AddonPanel used as wrapper of Panel
    active: true,
  },
} as Meta<typeof InteractionsPanel>;

export default meta;

type Story = StoryObj<typeof meta>;

export const Passing: Story = {
  args: {
    interactions: getInteractions(CallStates.DONE),
  },
};
Passing.play = async ({ args, canvasElement }) => {
  if (isChromatic()) return;
  const canvas = within(canvasElement);

  await waitFor(async () => {
    await userEvent.click(canvas.getByLabelText('Go to start'));
    await expect(args.controls.start).toHaveBeenCalled();
  });

  await waitFor(async () => {
    await userEvent.click(canvas.getByLabelText('Go back'));
    await expect(args.controls.back).toHaveBeenCalled();
  });

  await waitFor(async () => {
    await userEvent.click(canvas.getByLabelText('Go forward'));
    await expect(args.controls.next).not.toHaveBeenCalled();
  });

  await waitFor(async () => {
    await userEvent.click(canvas.getByLabelText('Go to end'));
    await expect(args.controls.end).not.toHaveBeenCalled();
  });

  await waitFor(async () => {
    await userEvent.click(canvas.getByLabelText('Rerun'));
    await expect(args.controls.rerun).toHaveBeenCalled();
  });
};

export const Paused: Story = {
  args: {
    isPlaying: true,
    interactions: getInteractions(CallStates.WAITING),
    controlStates: {
      start: false,
      back: false,
      goto: true,
      next: true,
      end: true,
    },
    pausedAt: interactions[interactions.length - 1].id,
  },
};

export const Playing: Story = {
  args: {
    isPlaying: true,
    interactions: getInteractions(CallStates.ACTIVE),
  },
};

export const Failed: Story = {
  args: {
    hasException: true,
    interactions: getInteractions(CallStates.ERROR),
  },
};

export const NoInteractions: Story = {
  args: {
    interactions: [],
  },
};

export const CaughtException: Story = {
  args: {
    hasException: true,
    interactions: [],
    caughtException: new TypeError("Cannot read properties of undefined (reading 'args')"),
  },
};<|MERGE_RESOLUTION|>--- conflicted
+++ resolved
@@ -2,17 +2,8 @@
 import type { StoryObj, Meta } from '@storybook/react';
 import { CallStates } from '@storybook/instrumenter';
 import { styled } from '@storybook/theming';
-<<<<<<< HEAD
-import { userEvent, within, waitFor } from '@storybook/testing-library';
-import { expect } from '@storybook/test';
-
-// this os the best way to prevent a heavy dependency
-// see: https://github.com/storybookjs/storybook/pull/26233#pullrequestreview-1910542379
+import { userEvent, within, waitFor, expect } from '@storybook/test';
 import { isChromatic } from '../../../../ui/.storybook/isChromatic';
-=======
-import { userEvent, within, waitFor, expect } from '@storybook/test';
-import isChromatic from 'chromatic/isChromatic';
->>>>>>> ec3f7cea
 
 import { getCalls, getInteractions } from '../mocks';
 import { InteractionsPanel } from './InteractionsPanel';
