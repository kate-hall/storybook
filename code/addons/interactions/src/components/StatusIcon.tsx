import React from 'react';
<<<<<<< HEAD
import { Icons, type IconsProps } from '@storybook/core/dist/modules/components/index';
import { type Call, CallStates } from '@storybook/core/dist/modules/instrumenter/index';
import { styled } from '@storybook/core/dist/modules/theming/index';
=======
import { type Call, CallStates } from '@storybook/instrumenter';
import { styled, useTheme } from '@storybook/theming';
>>>>>>> f94366eb

import { transparentize } from 'polished';
import { CheckIcon, CircleIcon, PlayIcon, StopAltIcon } from '@storybook/icons';

export interface StatusIconProps {
  status: Call['status'];
}

const WarningContainer = styled.div({
  width: 14,
  height: 14,
  display: 'flex',
  alignItems: 'center',
  justifyContent: 'center',
});

export const StatusIcon: React.FC<StatusIconProps> = ({ status }) => {
  const theme = useTheme();

  switch (status) {
    case CallStates.DONE: {
      return <CheckIcon color={theme.color.positive} data-testid="icon-done" />;
    }
    case CallStates.ERROR: {
      return <StopAltIcon color={theme.color.negative} data-testid="icon-error" />;
    }
    case CallStates.ACTIVE: {
      return <PlayIcon color={theme.color.secondary} data-testid="icon-active" />;
    }
    case CallStates.WAITING: {
      return (
        <WarningContainer data-testid="icon-waiting">
          <CircleIcon color={transparentize(0.5, '#CCCCCC')} size={6} />
        </WarningContainer>
      );
    }
    default: {
      return null;
    }
  }
};<|MERGE_RESOLUTION|>--- conflicted
+++ resolved
@@ -1,12 +1,6 @@
 import React from 'react';
-<<<<<<< HEAD
-import { Icons, type IconsProps } from '@storybook/core/dist/modules/components/index';
 import { type Call, CallStates } from '@storybook/core/dist/modules/instrumenter/index';
 import { styled } from '@storybook/core/dist/modules/theming/index';
-=======
-import { type Call, CallStates } from '@storybook/instrumenter';
-import { styled, useTheme } from '@storybook/theming';
->>>>>>> f94366eb
 
 import { transparentize } from 'polished';
 import { CheckIcon, CircleIcon, PlayIcon, StopAltIcon } from '@storybook/icons';
