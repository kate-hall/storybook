import * as React from 'react';
<<<<<<< HEAD
import { Link, Placeholder } from '@storybook/core/dist/modules/components/index';
import {
  type Call,
  CallStates,
  type ControlStates,
} from '@storybook/core/dist/modules/instrumenter/index';
import { styled } from '@storybook/core/dist/modules/theming/index';
=======
import { type Call, CallStates, type ControlStates } from '@storybook/instrumenter';
import { styled } from '@storybook/theming';
>>>>>>> f94366eb
import { transparentize } from 'polished';

import { Subnav } from './Subnav';

import { Interaction } from './Interaction';
import { isTestAssertionError } from '../utils';
import { Empty } from './EmptyState';

export interface Controls {
  start: (args: any) => void;
  back: (args: any) => void;
  goto: (args: any) => void;
  next: (args: any) => void;
  end: (args: any) => void;
  rerun: (args: any) => void;
}

interface InteractionsPanelProps {
  controls: Controls;
  controlStates: ControlStates;
  interactions: (Call & {
    status?: CallStates;
    childCallIds: Call['id'][];
    isHidden: boolean;
    isCollapsed: boolean;
    toggleCollapsed: () => void;
  })[];
  fileName?: string;
  hasException?: boolean;
  caughtException?: Error;
  unhandledErrors?: SerializedError[];
  isPlaying?: boolean;
  pausedAt?: Call['id'];
  calls: Map<string, any>;
  endRef?: React.Ref<HTMLDivElement>;
  onScrollToEnd?: () => void;
}

const Container = styled.div(({ theme }) => ({
  height: '100%',
  background: theme.background.content,
}));

const CaughtException = styled.div(({ theme }) => ({
  borderBottom: `1px solid ${theme.appBorderColor}`,
  backgroundColor:
    theme.base === 'dark' ? transparentize(0.93, theme.color.negative) : theme.background.warning,
  padding: 15,
  fontSize: theme.typography.size.s2 - 1,
  lineHeight: '19px',
}));
const CaughtExceptionCode = styled.code(({ theme }) => ({
  margin: '0 1px',
  padding: 3,
  fontSize: theme.typography.size.s1 - 1,
  lineHeight: 1,
  verticalAlign: 'top',
  background: 'rgba(0, 0, 0, 0.05)',
  border: `1px solid ${theme.appBorderColor}`,
  borderRadius: 3,
}));
const CaughtExceptionTitle = styled.div({
  paddingBottom: 4,
  fontWeight: 'bold',
});
const CaughtExceptionDescription = styled.p({
  margin: 0,
  padding: '0 0 20px',
});

const CaughtExceptionStack = styled.pre(({ theme }) => ({
  margin: 0,
  padding: 0,
  '&:not(:last-child)': {
    paddingBottom: 16,
  },
  fontSize: theme.typography.size.s1 - 1,
}));

export const InteractionsPanel: React.FC<InteractionsPanelProps> = React.memo(
  function InteractionsPanel({
    calls,
    controls,
    controlStates,
    interactions,
    fileName,
    hasException,
    caughtException,
    unhandledErrors,
    isPlaying,
    pausedAt,
    onScrollToEnd,
    endRef,
  }) {
    return (
      <Container>
        {(interactions.length > 0 || hasException) && (
          <Subnav
            controls={controls}
            controlStates={controlStates}
            status={
              isPlaying ? CallStates.ACTIVE : hasException ? CallStates.ERROR : CallStates.DONE
            }
            storyFileName={fileName}
            onScrollToEnd={onScrollToEnd}
          />
        )}
        <div aria-label="Interactions list">
          {interactions.map((call) => (
            <Interaction
              key={call.id}
              call={call}
              callsById={calls}
              controls={controls}
              controlStates={controlStates}
              childCallIds={call.childCallIds}
              isHidden={call.isHidden}
              isCollapsed={call.isCollapsed}
              toggleCollapsed={call.toggleCollapsed}
              pausedAt={pausedAt}
            />
          ))}
        </div>
        {caughtException && !isTestAssertionError(caughtException) && (
          <CaughtException>
            <CaughtExceptionTitle>
              Caught exception in <CaughtExceptionCode>play</CaughtExceptionCode> function
            </CaughtExceptionTitle>
            <CaughtExceptionStack data-chromatic="ignore">
              {printSerializedError(caughtException)}
            </CaughtExceptionStack>
          </CaughtException>
        )}
        {unhandledErrors && (
          <CaughtException>
            <CaughtExceptionTitle>Unhandled Errors</CaughtExceptionTitle>
            <CaughtExceptionDescription>
              Found {unhandledErrors.length} unhandled error{unhandledErrors.length > 1 ? 's' : ''}{' '}
              while running the play function. This might cause false positive assertions. Resolve
              unhandled errors or ignore unhandled errors with setting the
              <CaughtExceptionCode>test.dangerouslyIgnoreUnhandledErrors</CaughtExceptionCode>{' '}
              parameter to <CaughtExceptionCode>true</CaughtExceptionCode>.
            </CaughtExceptionDescription>

            {unhandledErrors.map((error, i) => (
              <CaughtExceptionStack key={i} data-chromatic="ignore">
                {printSerializedError(error)}
              </CaughtExceptionStack>
            ))}
          </CaughtException>
        )}
        <div ref={endRef} />
        {!isPlaying && !caughtException && interactions.length === 0 && <Empty />}
      </Container>
    );
  }
);

interface SerializedError {
  name: string;
  stack?: string;
  message: string;
}

function printSerializedError(error: SerializedError) {
  return error.stack || `${error.name}: ${error.message}`;
}<|MERGE_RESOLUTION|>--- conflicted
+++ resolved
@@ -1,16 +1,10 @@
 import * as React from 'react';
-<<<<<<< HEAD
-import { Link, Placeholder } from '@storybook/core/dist/modules/components/index';
 import {
   type Call,
   CallStates,
   type ControlStates,
 } from '@storybook/core/dist/modules/instrumenter/index';
 import { styled } from '@storybook/core/dist/modules/theming/index';
-=======
-import { type Call, CallStates, type ControlStates } from '@storybook/instrumenter';
-import { styled } from '@storybook/theming';
->>>>>>> f94366eb
 import { transparentize } from 'polished';
 
 import { Subnav } from './Subnav';
