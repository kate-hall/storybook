--- conflicted
+++ resolved
@@ -72,18 +72,11 @@
     "prep": "../../../scripts/prepare/bundle.ts"
   },
   "dependencies": {
-<<<<<<< HEAD
     "@devtools-ds/object-inspector": "^1.1.2",
-    "@storybook/client-logger": "7.1.0-alpha.19",
-    "@storybook/components": "7.1.0-alpha.19",
-    "@storybook/core-common": "7.1.0-alpha.19",
-    "@storybook/core-events": "7.1.0-alpha.19",
-=======
     "@storybook/client-logger": "7.1.0-alpha.20",
     "@storybook/components": "7.1.0-alpha.20",
     "@storybook/core-common": "7.1.0-alpha.20",
     "@storybook/core-events": "7.1.0-alpha.20",
->>>>>>> c7e6c2ec
     "@storybook/global": "^5.0.0",
     "@storybook/instrumenter": "7.1.0-alpha.20",
     "@storybook/manager-api": "7.1.0-alpha.20",
