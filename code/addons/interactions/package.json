--- conflicted
+++ resolved
@@ -48,38 +48,21 @@
     "check": "node --loader ../../../scripts/node_modules/esbuild-register/loader.js -r ../../../scripts/node_modules/esbuild-register/register.js ../../../scripts/prepare/check.ts",
     "prep": "node --loader ../../../scripts/node_modules/esbuild-register/loader.js -r ../../../scripts/node_modules/esbuild-register/register.js ../../../scripts/prepare/addon-bundle.ts"
   },
-<<<<<<< HEAD
   "devDependencies": {
-    "@storybook/core": "workspace:*"
+    "@devtools-ds/object-inspector": "^1.1.2",
+    "@storybook/core": "workspace:*",
+    "@storybook/icons": "^1.2.5",
+    "@types/node": "^18.0.0",
+    "formik": "^2.2.9",
+    "jest-mock": "^27.0.6",
+    "polished": "^4.2.2",
+    "react": "^18.2.0",
+    "react-dom": "^18.2.0",
+    "ts-dedent": "^2.2.0",
+    "typescript": "^5.3.2"
   },
   "peerDependencies": {
     "@storybook/core": "*"
-=======
-  "dependencies": {
-    "@storybook/global": "^5.0.0",
-    "@storybook/types": "workspace:*",
-    "jest-mock": "^27.0.6",
-    "polished": "^4.2.2",
-    "ts-dedent": "^2.2.0"
-  },
-  "devDependencies": {
-    "@devtools-ds/object-inspector": "^1.1.2",
-    "@storybook/client-logger": "workspace:*",
-    "@storybook/components": "workspace:*",
-    "@storybook/core-common": "workspace:*",
-    "@storybook/core-events": "workspace:*",
-    "@storybook/icons": "^1.2.5",
-    "@storybook/instrumenter": "workspace:*",
-    "@storybook/manager-api": "workspace:*",
-    "@storybook/preview-api": "workspace:*",
-    "@storybook/testing-library": "next",
-    "@storybook/theming": "workspace:*",
-    "@types/node": "^18.0.0",
-    "formik": "^2.2.9",
-    "react": "^18.2.0",
-    "react-dom": "^18.2.0",
-    "typescript": "^5.3.2"
->>>>>>> f94366eb
   },
   "publishConfig": {
     "access": "public"
