{
  "name": "@storybook/addon-interactions",
  "version": "7.0.0-alpha.50",
  "description": "Automate, test and debug user interactions",
  "keywords": [
    "storybook-addons",
    "data-state",
    "test"
  ],
  "homepage": "https://github.com/storybookjs/storybook/tree/main/addons/interactions",
  "bugs": {
    "url": "https://github.com/storybookjs/storybook/issues"
  },
  "repository": {
    "type": "git",
    "url": "https://github.com/storybookjs/storybook.git",
    "directory": "addons/interactions"
  },
  "funding": {
    "type": "opencollective",
    "url": "https://opencollective.com/storybook"
  },
  "license": "MIT",
  "exports": {
    ".": {
      "require": "./dist/index.js",
      "import": "./dist/index.mjs",
      "types": "./dist/index.d.ts"
    },
    "./manager": {
      "require": "./dist/manager.js",
      "import": "./dist/manager.mjs",
      "types": "./dist/manager.d.ts"
    },
    "./preview": {
      "require": "./dist/preview.js",
      "import": "./dist/preview.mjs",
      "types": "./dist/preview.d.ts"
    },
    "./register.js": {
      "require": "./dist/manager.js",
      "import": "./dist/manager.mjs",
      "types": "./dist/manager.d.ts"
    },
    "./package.json": "./package.json"
  },
  "main": "dist/index.js",
  "module": "dist/index.mjs",
  "types": "dist/index.d.ts",
  "typesVersions": {
    "*": {
      "*": [
        "dist/index.d.ts"
      ],
      "manager": [
        "dist/manager.d.ts"
      ],
      "preview": [
        "dist/preview.d.ts"
      ]
    }
  },
  "files": [
    "dist/**/*",
    "README.md",
    "*.js",
    "*.d.ts"
  ],
  "scripts": {
    "check": "../../../scripts/node_modules/.bin/tsc --noEmit",
    "prep": "../../../scripts/prepare/bundle.ts"
  },
  "dependencies": {
    "@devtools-ds/object-inspector": "^1.1.2",
    "@storybook/addons": "7.0.0-alpha.50",
    "@storybook/api": "7.0.0-alpha.50",
    "@storybook/client-logger": "7.0.0-alpha.50",
    "@storybook/components": "7.0.0-alpha.50",
    "@storybook/core-common": "7.0.0-alpha.50",
    "@storybook/core-events": "7.0.0-alpha.50",
    "@storybook/instrumenter": "7.0.0-alpha.50",
    "@storybook/theming": "7.0.0-alpha.50",
    "@storybook/types": "7.0.0-alpha.50",
    "global": "^4.4.0",
    "jest-mock": "^27.0.6",
    "polished": "^4.2.2",
    "ts-dedent": "^2.2.0"
  },
  "devDependencies": {
    "@storybook/jest": "^0.0.10",
    "@storybook/testing-library": "0.0.14-next.0",
<<<<<<< HEAD
    "@types/node": "^16.0.0 || ^18.0.0",
=======
    "@types/node": "^16.18.3",
>>>>>>> d49761bb
    "formik": "^2.2.9",
    "typescript": "^4.9.3"
  },
  "peerDependencies": {
    "react": "^16.8.0 || ^17.0.0 || ^18.0.0",
    "react-dom": "^16.8.0 || ^17.0.0 || ^18.0.0"
  },
  "peerDependenciesMeta": {
    "react": {
      "optional": true
    },
    "react-dom": {
      "optional": true
    }
  },
  "publishConfig": {
    "access": "public"
  },
  "bundler": {
    "entries": [
      "./src/index.ts",
      "./src/manager.tsx",
      "./src/preview.ts",
      "./src/preset/checkActionsLoaded.ts"
    ],
    "platform": "node"
  },
  "gitHead": "77184d039091f4782dc4540df6d271a24fb3e242",
  "storybook": {
    "displayName": "Interactions",
    "unsupportedFrameworks": [
      "react-native"
    ],
    "icon": "https://user-images.githubusercontent.com/263385/101991666-479cc600-3c7c-11eb-837b-be4e5ffa1bb8.png"
  }
}<|MERGE_RESOLUTION|>--- conflicted
+++ resolved
@@ -89,11 +89,7 @@
   "devDependencies": {
     "@storybook/jest": "^0.0.10",
     "@storybook/testing-library": "0.0.14-next.0",
-<<<<<<< HEAD
     "@types/node": "^16.0.0 || ^18.0.0",
-=======
-    "@types/node": "^16.18.3",
->>>>>>> d49761bb
     "formik": "^2.2.9",
     "typescript": "^4.9.3"
   },
