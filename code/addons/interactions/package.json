{
  "name": "@storybook/addon-interactions",
  "version": "7.2.0-rc.0",
  "description": "Automate, test and debug user interactions",
  "keywords": [
    "storybook-addons",
    "data-state",
    "test"
  ],
  "homepage": "https://github.com/storybookjs/storybook/tree/next/code/addons/interactions",
  "bugs": {
    "url": "https://github.com/storybookjs/storybook/issues"
  },
  "repository": {
    "type": "git",
    "url": "https://github.com/storybookjs/storybook.git",
    "directory": "code/addons/interactions"
  },
  "funding": {
    "type": "opencollective",
    "url": "https://opencollective.com/storybook"
  },
  "license": "MIT",
  "exports": {
    ".": {
      "types": "./dist/index.d.ts",
      "node": "./dist/index.js",
      "require": "./dist/index.js",
      "import": "./dist/index.mjs"
    },
    "./manager": {
      "types": "./dist/manager.d.ts",
      "require": "./dist/manager.js",
      "import": "./dist/manager.mjs"
    },
    "./preview": {
      "types": "./dist/preview.d.ts",
      "require": "./dist/preview.js",
      "import": "./dist/preview.mjs"
    },
    "./register.js": {
      "types": "./dist/manager.d.ts",
      "require": "./dist/manager.js",
      "import": "./dist/manager.mjs"
    },
    "./package.json": "./package.json"
  },
  "main": "dist/index.js",
  "module": "dist/index.mjs",
  "types": "dist/index.d.ts",
  "typesVersions": {
    "*": {
      "*": [
        "dist/index.d.ts"
      ],
      "manager": [
        "dist/manager.d.ts"
      ],
      "preview": [
        "dist/preview.d.ts"
      ]
    }
  },
  "files": [
    "dist/**/*",
    "README.md",
    "*.js",
    "*.d.ts"
  ],
  "scripts": {
    "check": "../../../scripts/prepare/check.ts",
    "prep": "../../../scripts/prepare/bundle.ts"
  },
  "dependencies": {
<<<<<<< HEAD
    "@storybook/client-logger": "workspace:*",
    "@storybook/components": "workspace:*",
    "@storybook/core-common": "workspace:*",
    "@storybook/core-events": "workspace:*",
    "@storybook/global": "^5.0.0",
    "@storybook/instrumenter": "workspace:*",
    "@storybook/manager-api": "workspace:*",
    "@storybook/preview-api": "workspace:*",
    "@storybook/theming": "workspace:*",
    "@storybook/types": "workspace:*",
=======
    "@storybook/client-logger": "7.2.0-rc.0",
    "@storybook/components": "7.2.0-rc.0",
    "@storybook/core-common": "7.2.0-rc.0",
    "@storybook/core-events": "7.2.0-rc.0",
    "@storybook/global": "^5.0.0",
    "@storybook/instrumenter": "7.2.0-rc.0",
    "@storybook/manager-api": "7.2.0-rc.0",
    "@storybook/preview-api": "7.2.0-rc.0",
    "@storybook/theming": "7.2.0-rc.0",
    "@storybook/types": "7.2.0-rc.0",
>>>>>>> 5bcced29
    "jest-mock": "^27.0.6",
    "polished": "^4.2.2",
    "ts-dedent": "^2.2.0"
  },
  "devDependencies": {
    "@devtools-ds/object-inspector": "^1.1.2",
    "@storybook/jest": "next",
    "@storybook/testing-library": "next",
    "@types/node": "^16.0.0",
    "formik": "^2.2.9",
    "typescript": "~4.9.3"
  },
  "peerDependencies": {
    "react": "^16.8.0 || ^17.0.0 || ^18.0.0",
    "react-dom": "^16.8.0 || ^17.0.0 || ^18.0.0"
  },
  "peerDependenciesMeta": {
    "react": {
      "optional": true
    },
    "react-dom": {
      "optional": true
    }
  },
  "publishConfig": {
    "access": "public"
  },
  "bundler": {
    "entries": [
      "./src/index.ts",
      "./src/manager.tsx",
      "./src/preview.ts",
      "./src/preset.ts"
    ]
  },
  "gitHead": "e6a7fd8a655c69780bc20b9749c2699e44beae17",
  "storybook": {
    "displayName": "Interactions",
    "unsupportedFrameworks": [
      "react-native"
    ],
    "icon": "https://user-images.githubusercontent.com/263385/101991666-479cc600-3c7c-11eb-837b-be4e5ffa1bb8.png"
  }
}<|MERGE_RESOLUTION|>--- conflicted
+++ resolved
@@ -72,7 +72,6 @@
     "prep": "../../../scripts/prepare/bundle.ts"
   },
   "dependencies": {
-<<<<<<< HEAD
     "@storybook/client-logger": "workspace:*",
     "@storybook/components": "workspace:*",
     "@storybook/core-common": "workspace:*",
@@ -83,18 +82,6 @@
     "@storybook/preview-api": "workspace:*",
     "@storybook/theming": "workspace:*",
     "@storybook/types": "workspace:*",
-=======
-    "@storybook/client-logger": "7.2.0-rc.0",
-    "@storybook/components": "7.2.0-rc.0",
-    "@storybook/core-common": "7.2.0-rc.0",
-    "@storybook/core-events": "7.2.0-rc.0",
-    "@storybook/global": "^5.0.0",
-    "@storybook/instrumenter": "7.2.0-rc.0",
-    "@storybook/manager-api": "7.2.0-rc.0",
-    "@storybook/preview-api": "7.2.0-rc.0",
-    "@storybook/theming": "7.2.0-rc.0",
-    "@storybook/types": "7.2.0-rc.0",
->>>>>>> 5bcced29
     "jest-mock": "^27.0.6",
     "polished": "^4.2.2",
     "ts-dedent": "^2.2.0"
