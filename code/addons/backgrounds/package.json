--- conflicted
+++ resolved
@@ -1,10 +1,6 @@
 {
   "name": "@storybook/addon-backgrounds",
-<<<<<<< HEAD
-  "version": "7.3.2",
-=======
   "version": "7.4.0",
->>>>>>> 6a18e927
   "description": "Switch backgrounds to view components in different settings",
   "keywords": [
     "addon",
