{
  "name": "@storybook/addon-backgrounds",
<<<<<<< HEAD
  "version": "7.1.1",
=======
  "version": "7.2.0",
>>>>>>> d61d7c0a
  "description": "Switch backgrounds to view components in different settings",
  "keywords": [
    "addon",
    "background",
    "react",
    "storybook",
    "essentials",
    "design"
  ],
  "homepage": "https://github.com/storybookjs/storybook/tree/next/code/addons/backgrounds",
  "bugs": {
    "url": "https://github.com/storybookjs/storybook/issues"
  },
  "repository": {
    "type": "git",
    "url": "https://github.com/storybookjs/storybook.git",
    "directory": "code/addons/backgrounds"
  },
  "funding": {
    "type": "opencollective",
    "url": "https://opencollective.com/storybook"
  },
  "license": "MIT",
  "author": "jbaxleyiii",
  "exports": {
    ".": {
      "types": "./dist/index.d.ts",
      "node": "./dist/index.js",
      "require": "./dist/index.js",
      "import": "./dist/index.mjs"
    },
    "./manager": {
      "types": "./dist/manager.d.ts",
      "require": "./dist/manager.js",
      "import": "./dist/manager.mjs"
    },
    "./preview": {
      "types": "./dist/preview.d.ts",
      "require": "./dist/preview.js",
      "import": "./dist/preview.mjs"
    },
    "./register": {
      "types": "./dist/manager.d.ts",
      "require": "./dist/manager.js",
      "import": "./dist/manager.mjs"
    },
    "./package.json": "./package.json"
  },
  "main": "dist/index.js",
  "module": "dist/index.mjs",
  "types": "dist/index.d.ts",
  "typesVersions": {
    "*": {
      "*": [
        "dist/index.d.ts"
      ],
      "manager": [
        "dist/manager.d.ts"
      ],
      "preview": [
        "dist/preview.d.ts"
      ]
    }
  },
  "files": [
    "dist/**/*",
    "README.md",
    "*.js",
    "*.d.ts"
  ],
  "scripts": {
    "check": "../../../scripts/prepare/check.ts",
    "prep": "../../../scripts/prepare/bundle.ts"
  },
  "dependencies": {
<<<<<<< HEAD
    "@storybook/client-logger": "7.1.1",
    "@storybook/components": "7.1.1",
    "@storybook/core-events": "7.1.1",
    "@storybook/global": "^5.0.0",
    "@storybook/manager-api": "7.1.1",
    "@storybook/preview-api": "7.1.1",
    "@storybook/theming": "7.1.1",
    "@storybook/types": "7.1.1",
=======
    "@storybook/client-logger": "workspace:*",
    "@storybook/components": "workspace:*",
    "@storybook/core-events": "workspace:*",
    "@storybook/global": "^5.0.0",
    "@storybook/manager-api": "workspace:*",
    "@storybook/preview-api": "workspace:*",
    "@storybook/theming": "workspace:*",
    "@storybook/types": "workspace:*",
>>>>>>> d61d7c0a
    "memoizerific": "^1.11.3",
    "ts-dedent": "^2.0.0"
  },
  "devDependencies": {
    "typescript": "~4.9.3"
  },
  "peerDependencies": {
    "react": "^16.8.0 || ^17.0.0 || ^18.0.0",
    "react-dom": "^16.8.0 || ^17.0.0 || ^18.0.0"
  },
  "peerDependenciesMeta": {
    "react": {
      "optional": true
    },
    "react-dom": {
      "optional": true
    }
  },
  "publishConfig": {
    "access": "public"
  },
  "bundler": {
    "entries": [
      "./src/index.ts",
      "./src/manager.tsx",
      "./src/preview.tsx"
    ]
  },
  "gitHead": "e6a7fd8a655c69780bc20b9749c2699e44beae17",
  "storybook": {
    "displayName": "Backgrounds",
    "icon": "https://user-images.githubusercontent.com/263385/101991667-479cc600-3c7c-11eb-96d3-410e936252e7.png",
    "unsupportedFrameworks": [
      "react-native"
    ]
  }
}<|MERGE_RESOLUTION|>--- conflicted
+++ resolved
@@ -1,10 +1,6 @@
 {
   "name": "@storybook/addon-backgrounds",
-<<<<<<< HEAD
-  "version": "7.1.1",
-=======
   "version": "7.2.0",
->>>>>>> d61d7c0a
   "description": "Switch backgrounds to view components in different settings",
   "keywords": [
     "addon",
@@ -80,16 +76,6 @@
     "prep": "../../../scripts/prepare/bundle.ts"
   },
   "dependencies": {
-<<<<<<< HEAD
-    "@storybook/client-logger": "7.1.1",
-    "@storybook/components": "7.1.1",
-    "@storybook/core-events": "7.1.1",
-    "@storybook/global": "^5.0.0",
-    "@storybook/manager-api": "7.1.1",
-    "@storybook/preview-api": "7.1.1",
-    "@storybook/theming": "7.1.1",
-    "@storybook/types": "7.1.1",
-=======
     "@storybook/client-logger": "workspace:*",
     "@storybook/components": "workspace:*",
     "@storybook/core-events": "workspace:*",
@@ -98,7 +84,6 @@
     "@storybook/preview-api": "workspace:*",
     "@storybook/theming": "workspace:*",
     "@storybook/types": "workspace:*",
->>>>>>> d61d7c0a
     "memoizerific": "^1.11.3",
     "ts-dedent": "^2.0.0"
   },
