{
  "name": "@storybook/addon-backgrounds",
<<<<<<< HEAD
  "version": "7.0.27",
=======
  "version": "7.1.0",
>>>>>>> 51608c85
  "description": "Switch backgrounds to view components in different settings",
  "keywords": [
    "addon",
    "background",
    "react",
    "storybook",
    "essentials",
    "design"
  ],
  "homepage": "https://github.com/storybookjs/storybook/tree/next/code/addons/backgrounds",
  "bugs": {
    "url": "https://github.com/storybookjs/storybook/issues"
  },
  "repository": {
    "type": "git",
    "url": "https://github.com/storybookjs/storybook.git",
    "directory": "code/addons/backgrounds"
  },
  "funding": {
    "type": "opencollective",
    "url": "https://opencollective.com/storybook"
  },
  "license": "MIT",
  "author": "jbaxleyiii",
  "exports": {
    ".": {
      "types": "./dist/index.d.ts",
      "node": "./dist/index.js",
      "require": "./dist/index.js",
      "import": "./dist/index.mjs"
    },
    "./manager": {
      "types": "./dist/manager.d.ts",
      "require": "./dist/manager.js",
      "import": "./dist/manager.mjs"
    },
    "./preview": {
      "types": "./dist/preview.d.ts",
      "require": "./dist/preview.js",
      "import": "./dist/preview.mjs"
    },
    "./register": {
      "types": "./dist/manager.d.ts",
      "require": "./dist/manager.js",
      "import": "./dist/manager.mjs"
    },
    "./package.json": "./package.json"
  },
  "main": "dist/index.js",
  "module": "dist/index.mjs",
  "types": "dist/index.d.ts",
  "typesVersions": {
    "*": {
      "*": [
        "dist/index.d.ts"
      ],
      "manager": [
        "dist/manager.d.ts"
      ],
      "preview": [
        "dist/preview.d.ts"
      ]
    }
  },
  "files": [
    "dist/**/*",
    "README.md",
    "*.js",
    "*.d.ts"
  ],
  "scripts": {
    "check": "../../../scripts/node_modules/.bin/tsc --noEmit",
    "prep": "../../../scripts/prepare/bundle.ts"
  },
  "dependencies": {
<<<<<<< HEAD
    "@storybook/client-logger": "7.0.27",
    "@storybook/components": "7.0.27",
    "@storybook/core-events": "7.0.27",
    "@storybook/global": "^5.0.0",
    "@storybook/manager-api": "7.0.27",
    "@storybook/preview-api": "7.0.27",
    "@storybook/theming": "7.0.27",
    "@storybook/types": "7.0.27",
=======
    "@storybook/client-logger": "7.1.0",
    "@storybook/components": "7.1.0",
    "@storybook/core-events": "7.1.0",
    "@storybook/global": "^5.0.0",
    "@storybook/manager-api": "7.1.0",
    "@storybook/preview-api": "7.1.0",
    "@storybook/theming": "7.1.0",
    "@storybook/types": "7.1.0",
>>>>>>> 51608c85
    "memoizerific": "^1.11.3",
    "ts-dedent": "^2.0.0"
  },
  "devDependencies": {
    "typescript": "~4.9.3"
  },
  "peerDependencies": {
    "react": "^16.8.0 || ^17.0.0 || ^18.0.0",
    "react-dom": "^16.8.0 || ^17.0.0 || ^18.0.0"
  },
  "peerDependenciesMeta": {
    "react": {
      "optional": true
    },
    "react-dom": {
      "optional": true
    }
  },
  "publishConfig": {
    "access": "public"
  },
  "bundler": {
    "entries": [
      "./src/index.ts",
      "./src/manager.tsx",
      "./src/preview.tsx"
    ]
  },
<<<<<<< HEAD
  "gitHead": "9fb2573aa274f3f69d3358050e8df9c903e8245f",
=======
  "gitHead": "e6a7fd8a655c69780bc20b9749c2699e44beae17",
>>>>>>> 51608c85
  "storybook": {
    "displayName": "Backgrounds",
    "icon": "https://user-images.githubusercontent.com/263385/101991667-479cc600-3c7c-11eb-96d3-410e936252e7.png",
    "unsupportedFrameworks": [
      "react-native"
    ]
  }
}<|MERGE_RESOLUTION|>--- conflicted
+++ resolved
@@ -1,10 +1,6 @@
 {
   "name": "@storybook/addon-backgrounds",
-<<<<<<< HEAD
-  "version": "7.0.27",
-=======
   "version": "7.1.0",
->>>>>>> 51608c85
   "description": "Switch backgrounds to view components in different settings",
   "keywords": [
     "addon",
@@ -80,16 +76,6 @@
     "prep": "../../../scripts/prepare/bundle.ts"
   },
   "dependencies": {
-<<<<<<< HEAD
-    "@storybook/client-logger": "7.0.27",
-    "@storybook/components": "7.0.27",
-    "@storybook/core-events": "7.0.27",
-    "@storybook/global": "^5.0.0",
-    "@storybook/manager-api": "7.0.27",
-    "@storybook/preview-api": "7.0.27",
-    "@storybook/theming": "7.0.27",
-    "@storybook/types": "7.0.27",
-=======
     "@storybook/client-logger": "7.1.0",
     "@storybook/components": "7.1.0",
     "@storybook/core-events": "7.1.0",
@@ -98,7 +84,6 @@
     "@storybook/preview-api": "7.1.0",
     "@storybook/theming": "7.1.0",
     "@storybook/types": "7.1.0",
->>>>>>> 51608c85
     "memoizerific": "^1.11.3",
     "ts-dedent": "^2.0.0"
   },
@@ -127,11 +112,7 @@
       "./src/preview.tsx"
     ]
   },
-<<<<<<< HEAD
-  "gitHead": "9fb2573aa274f3f69d3358050e8df9c903e8245f",
-=======
   "gitHead": "e6a7fd8a655c69780bc20b9749c2699e44beae17",
->>>>>>> 51608c85
   "storybook": {
     "displayName": "Backgrounds",
     "icon": "https://user-images.githubusercontent.com/263385/101991667-479cc600-3c7c-11eb-96d3-410e936252e7.png",
