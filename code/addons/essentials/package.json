--- conflicted
+++ resolved
@@ -128,16 +128,9 @@
     "ts-dedent": "^2.0.0"
   },
   "devDependencies": {
-<<<<<<< HEAD
-    "@babel/core": "^7.12.10",
-    "@storybook/vue": "7.0.0-alpha.47",
-    "@types/jest": "^26.0.16",
-    "typescript": "4.9.0-dev.20221026"
-=======
     "@babel/core": "^7.20.2",
     "@storybook/vue": "7.0.0-alpha.53",
-    "typescript": "^4.9.3"
->>>>>>> 9cb8ba1f
+    "typescript": "4.9.0-dev.20221026"
   },
   "peerDependencies": {
     "@babel/core": "^7.9.6"
