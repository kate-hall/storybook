{
  "name": "@storybook/addon-essentials",
  "version": "8.0.0-alpha.0",
  "description": "Curated addons to bring out the best of Storybook",
  "keywords": [
    "addon",
    "essentials",
    "storybook"
  ],
  "homepage": "https://github.com/storybookjs/storybook/tree/next/code/addons/essentials",
  "bugs": {
    "url": "https://github.com/storybookjs/storybook/issues"
  },
  "repository": {
    "type": "git",
    "url": "https://github.com/storybookjs/storybook.git",
    "directory": "code/addons/essentials"
  },
  "funding": {
    "type": "opencollective",
    "url": "https://opencollective.com/storybook"
  },
  "license": "MIT",
  "exports": {
    ".": {
      "node": "./dist/index.js",
      "types": "./dist/index.d.ts",
      "require": "./dist/index.js",
      "import": "./dist/index.mjs"
    },
<<<<<<< HEAD
    "./actions/preview": {
      "types": "./dist/actions/preview.d.ts",
      "require": "./dist/actions/preview.js",
      "import": "./dist/actions/preview.mjs"
    },
    "./actions/manager": {
      "types": "./dist/actions/manager.d.ts",
      "require": "./dist/actions/manager.js",
      "import": "./dist/actions/manager.mjs"
    },
    "./backgrounds/preview": {
      "types": "./dist/backgrounds/preview.d.ts",
      "require": "./dist/backgrounds/preview.js",
      "import": "./dist/backgrounds/preview.mjs"
    },
    "./backgrounds/manager": {
      "types": "./dist/backgrounds/manager.d.ts",
      "require": "./dist/backgrounds/manager.js",
      "import": "./dist/backgrounds/manager.mjs"
    },
    "./controls/manager": {
      "types": "./dist/controls/manager.d.ts",
      "require": "./dist/controls/manager.js",
      "import": "./dist/controls/manager.mjs"
    },
    "./docs/preview": {
      "types": "./dist/docs/preview.d.ts",
      "require": "./dist/docs/preview.js",
      "import": "./dist/docs/preview.mjs"
    },
    "./docs/preset": {
      "types": "./dist/docs/preset.d.ts",
      "require": "./dist/docs/preset.js",
      "import": "./dist/docs/preset.mjs"
    },
    "./docs/mdx-react-shim": {
      "types": "./dist/docs/mdx-react-shim.d.ts",
      "require": "./dist/docs/mdx-react-shim.js",
      "import": "./dist/docs/mdx-react-shim.mjs"
    },
    "./highlight/preview": {
      "types": "./dist/highlight/preview.d.ts",
      "require": "./dist/highlight/preview.js",
      "import": "./dist/highlight/preview.mjs"
    },
    "./measure/preview": {
      "types": "./dist/measure/preview.d.ts",
      "require": "./dist/measure/preview.js",
      "import": "./dist/measure/preview.mjs"
    },
    "./measure/manager": {
      "types": "./dist/measure/manager.d.ts",
      "require": "./dist/measure/manager.js",
      "import": "./dist/measure/manager.mjs"
    },
    "./outline/preview": {
      "types": "./dist/outline/preview.d.ts",
      "require": "./dist/outline/preview.js",
      "import": "./dist/outline/preview.mjs"
    },
    "./outline/manager": {
      "types": "./dist/outline/manager.d.ts",
      "require": "./dist/outline/manager.js",
      "import": "./dist/outline/manager.mjs"
    },
    "./toolbars/manager": {
      "types": "./dist/toolbars/manager.d.ts",
      "require": "./dist/toolbars/manager.js",
      "import": "./dist/toolbars/manager.mjs"
    },
    "./viewport/manager": {
      "types": "./dist/viewport/manager.d.ts",
      "require": "./dist/viewport/manager.js",
      "import": "./dist/viewport/manager.mjs"
    },
    "./viewport/preview": {
      "types": "./dist/viewport/preview.d.ts",
      "require": "./dist/viewport/preview.js",
      "import": "./dist/viewport/preview.mjs"
    },
=======
    "./actions/preview": "./dist/actions/preview.js",
    "./actions/manager": "./dist/actions/manager.js",
    "./backgrounds/preview": "./dist/backgrounds/preview.js",
    "./backgrounds/manager": "./dist/backgrounds/manager.js",
    "./controls/manager": "./dist/controls/manager.js",
    "./docs/preview": "./dist/docs/preview.js",
    "./docs/preset": "./dist/docs/preset.js",
    "./docs/mdx-react-shim": "./dist/docs/mdx-react-shim.js",
    "./highlight/preview": "./dist/highlight/preview.js",
    "./measure/preview": "./dist/measure/preview.js",
    "./measure/manager": "./dist/measure/manager.js",
    "./outline/preview": "./dist/outline/preview.js",
    "./outline/manager": "./dist/outline/manager.js",
    "./toolbars/manager": "./dist/toolbars/manager.js",
    "./viewport/manager": "./dist/viewport/manager.js",
>>>>>>> 9fecce26
    "./package.json": "./package.json"
  },
  "main": "dist/index.js",
  "module": "dist/index.mjs",
  "types": "dist/index.d.ts",
  "files": [
    "dist/**/*",
    "README.md",
    "*.js",
    "*.d.ts",
    "!src/**/*"
  ],
  "scripts": {
    "check": "node --loader ../../../scripts/node_modules/esbuild-register/loader.js -r ../../../scripts/node_modules/esbuild-register/register.js ../../../scripts/prepare/check.ts",
    "prep": "node --loader ../../../scripts/node_modules/esbuild-register/loader.js -r ../../../scripts/node_modules/esbuild-register/register.js ../../../scripts/prepare/addon-bundle.ts"
  },
  "dependencies": {
    "@storybook/addon-actions": "workspace:*",
    "@storybook/addon-backgrounds": "workspace:*",
    "@storybook/addon-controls": "workspace:*",
    "@storybook/addon-docs": "workspace:*",
    "@storybook/addon-highlight": "workspace:*",
    "@storybook/addon-measure": "workspace:*",
    "@storybook/addon-outline": "workspace:*",
    "@storybook/addon-toolbars": "workspace:*",
    "@storybook/addon-viewport": "workspace:*",
    "@storybook/core-common": "workspace:*",
    "@storybook/manager-api": "workspace:*",
    "@storybook/node-logger": "workspace:*",
    "@storybook/preview-api": "workspace:*",
    "ts-dedent": "^2.0.0"
  },
  "devDependencies": {
    "@storybook/vue": "workspace:*",
    "typescript": "^5.3.2"
  },
  "peerDependencies": {
    "react": "^16.8.0 || ^17.0.0 || ^18.0.0",
    "react-dom": "^16.8.0 || ^17.0.0 || ^18.0.0"
  },
  "publishConfig": {
    "access": "public"
  },
  "bundler": {
    "nodeEntries": [
      "./src/index.ts",
      "./src/docs/preset.ts",
      "./src/docs/mdx-react-shim.ts"
    ],
    "managerEntries": [
      "./src/actions/manager.ts",
      "./src/backgrounds/manager.ts",
      "./src/controls/manager.ts",
      "./src/measure/manager.ts",
      "./src/outline/manager.ts",
      "./src/toolbars/manager.ts",
      "./src/viewport/manager.ts",
      "./src/viewport/preview.ts"
    ],
    "previewEntries": [
      "./src/actions/preview.ts",
      "./src/backgrounds/preview.ts",
      "./src/docs/preview.ts",
      "./src/highlight/preview.ts",
      "./src/measure/preview.ts",
      "./src/outline/preview.ts"
    ]
  },
  "gitHead": "e6a7fd8a655c69780bc20b9749c2699e44beae17"
}<|MERGE_RESOLUTION|>--- conflicted
+++ resolved
@@ -28,88 +28,6 @@
       "require": "./dist/index.js",
       "import": "./dist/index.mjs"
     },
-<<<<<<< HEAD
-    "./actions/preview": {
-      "types": "./dist/actions/preview.d.ts",
-      "require": "./dist/actions/preview.js",
-      "import": "./dist/actions/preview.mjs"
-    },
-    "./actions/manager": {
-      "types": "./dist/actions/manager.d.ts",
-      "require": "./dist/actions/manager.js",
-      "import": "./dist/actions/manager.mjs"
-    },
-    "./backgrounds/preview": {
-      "types": "./dist/backgrounds/preview.d.ts",
-      "require": "./dist/backgrounds/preview.js",
-      "import": "./dist/backgrounds/preview.mjs"
-    },
-    "./backgrounds/manager": {
-      "types": "./dist/backgrounds/manager.d.ts",
-      "require": "./dist/backgrounds/manager.js",
-      "import": "./dist/backgrounds/manager.mjs"
-    },
-    "./controls/manager": {
-      "types": "./dist/controls/manager.d.ts",
-      "require": "./dist/controls/manager.js",
-      "import": "./dist/controls/manager.mjs"
-    },
-    "./docs/preview": {
-      "types": "./dist/docs/preview.d.ts",
-      "require": "./dist/docs/preview.js",
-      "import": "./dist/docs/preview.mjs"
-    },
-    "./docs/preset": {
-      "types": "./dist/docs/preset.d.ts",
-      "require": "./dist/docs/preset.js",
-      "import": "./dist/docs/preset.mjs"
-    },
-    "./docs/mdx-react-shim": {
-      "types": "./dist/docs/mdx-react-shim.d.ts",
-      "require": "./dist/docs/mdx-react-shim.js",
-      "import": "./dist/docs/mdx-react-shim.mjs"
-    },
-    "./highlight/preview": {
-      "types": "./dist/highlight/preview.d.ts",
-      "require": "./dist/highlight/preview.js",
-      "import": "./dist/highlight/preview.mjs"
-    },
-    "./measure/preview": {
-      "types": "./dist/measure/preview.d.ts",
-      "require": "./dist/measure/preview.js",
-      "import": "./dist/measure/preview.mjs"
-    },
-    "./measure/manager": {
-      "types": "./dist/measure/manager.d.ts",
-      "require": "./dist/measure/manager.js",
-      "import": "./dist/measure/manager.mjs"
-    },
-    "./outline/preview": {
-      "types": "./dist/outline/preview.d.ts",
-      "require": "./dist/outline/preview.js",
-      "import": "./dist/outline/preview.mjs"
-    },
-    "./outline/manager": {
-      "types": "./dist/outline/manager.d.ts",
-      "require": "./dist/outline/manager.js",
-      "import": "./dist/outline/manager.mjs"
-    },
-    "./toolbars/manager": {
-      "types": "./dist/toolbars/manager.d.ts",
-      "require": "./dist/toolbars/manager.js",
-      "import": "./dist/toolbars/manager.mjs"
-    },
-    "./viewport/manager": {
-      "types": "./dist/viewport/manager.d.ts",
-      "require": "./dist/viewport/manager.js",
-      "import": "./dist/viewport/manager.mjs"
-    },
-    "./viewport/preview": {
-      "types": "./dist/viewport/preview.d.ts",
-      "require": "./dist/viewport/preview.js",
-      "import": "./dist/viewport/preview.mjs"
-    },
-=======
     "./actions/preview": "./dist/actions/preview.js",
     "./actions/manager": "./dist/actions/manager.js",
     "./backgrounds/preview": "./dist/backgrounds/preview.js",
@@ -125,7 +43,6 @@
     "./outline/manager": "./dist/outline/manager.js",
     "./toolbars/manager": "./dist/toolbars/manager.js",
     "./viewport/manager": "./dist/viewport/manager.js",
->>>>>>> 9fecce26
     "./package.json": "./package.json"
   },
   "main": "dist/index.js",
