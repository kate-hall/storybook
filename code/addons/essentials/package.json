--- conflicted
+++ resolved
@@ -1,10 +1,6 @@
 {
   "name": "@storybook/addon-essentials",
-<<<<<<< HEAD
-  "version": "7.0.0-alpha.21",
-=======
   "version": "7.0.0-alpha.23",
->>>>>>> 9b71ead5
   "description": "Curated addons to bring out the best of Storybook",
   "keywords": [
     "addon",
@@ -37,21 +33,6 @@
     "prepare": "node ../../../scripts/prepare.js"
   },
   "dependencies": {
-<<<<<<< HEAD
-    "@storybook/addon-actions": "7.0.0-alpha.21",
-    "@storybook/addon-backgrounds": "7.0.0-alpha.21",
-    "@storybook/addon-controls": "7.0.0-alpha.21",
-    "@storybook/addon-docs": "7.0.0-alpha.21",
-    "@storybook/addon-highlight": "7.0.0-alpha.21",
-    "@storybook/addon-measure": "7.0.0-alpha.21",
-    "@storybook/addon-outline": "7.0.0-alpha.21",
-    "@storybook/addon-toolbars": "7.0.0-alpha.21",
-    "@storybook/addon-viewport": "7.0.0-alpha.21",
-    "@storybook/addons": "7.0.0-alpha.21",
-    "@storybook/api": "7.0.0-alpha.21",
-    "@storybook/core-common": "7.0.0-alpha.21",
-    "@storybook/node-logger": "7.0.0-alpha.21",
-=======
     "@storybook/addon-actions": "7.0.0-alpha.23",
     "@storybook/addon-backgrounds": "7.0.0-alpha.23",
     "@storybook/addon-controls": "7.0.0-alpha.23",
@@ -65,17 +46,12 @@
     "@storybook/api": "7.0.0-alpha.23",
     "@storybook/core-common": "7.0.0-alpha.23",
     "@storybook/node-logger": "7.0.0-alpha.23",
->>>>>>> 9b71ead5
     "core-js": "^3.8.2",
     "ts-dedent": "^2.0.0"
   },
   "devDependencies": {
     "@babel/core": "^7.12.10",
-<<<<<<< HEAD
-    "@storybook/vue": "7.0.0-alpha.21",
-=======
     "@storybook/vue": "7.0.0-alpha.23",
->>>>>>> 9b71ead5
     "@types/jest": "^26.0.16",
     "typescript": "~4.6.3"
   },
@@ -123,9 +99,5 @@
   "publishConfig": {
     "access": "public"
   },
-<<<<<<< HEAD
-  "gitHead": "d8cdc5b21af68e69c6eefeaae0e1efadd06947ea"
-=======
   "gitHead": "0900e20acfbc12551c6a3f788b8de5dd6af5f80a"
->>>>>>> 9b71ead5
 }