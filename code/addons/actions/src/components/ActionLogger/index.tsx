import type { ElementRef, ReactNode } from 'react';
import React, { forwardRef, Fragment, useEffect, useRef } from 'react';
import type { Theme } from '@storybook/theming';
import { styled, withTheme } from '@storybook/theming';

import { Inspector } from 'react-inspector';
import { ActionBar, ScrollArea } from '@storybook/components';

import { Action, Counter, InspectorContainer } from './style';
import type { ActionDisplay } from '../../models';

const UnstyledWrapped = forwardRef<HTMLDivElement, { children: ReactNode; className?: string }>(
  ({ children, className }, ref) => (
    <ScrollArea ref={ref} horizontal vertical className={className}>
      {children}
    </ScrollArea>
  )
);
UnstyledWrapped.displayName = 'UnstyledWrapped';

export const Wrapper = styled(UnstyledWrapped)({
  margin: 0,
  padding: '10px 5px 20px',
});

interface InspectorProps {
  theme: Theme & { addonActionsTheme?: string };
  sortObjectKeys: boolean;
  showNonenumerable: boolean;
  name: any;
  data: any;
}

const ThemedInspector = withTheme(({ theme, ...props }: InspectorProps) => (
  <Inspector theme={theme.addonActionsTheme || 'chromeLight'} table={false} {...props} />
));

interface ActionLoggerProps {
  actions: ActionDisplay[];
  onClear: () => void;
}

export const ActionLogger = ({ actions, onClear }: ActionLoggerProps) => {
  const wrapperRef = useRef<ElementRef<typeof Wrapper>>(null);
  const wrapper = wrapperRef.current;
  const wasAtBottom = wrapper && wrapper.scrollHeight - wrapper.scrollTop === wrapper.clientHeight;

  useEffect(() => {
    // Scroll to bottom, when the action panel was already scrolled down
    if (wasAtBottom) wrapperRef.current.scrollTop = wrapperRef.current.scrollHeight;
  }, [wasAtBottom, actions.length]);

  return (
    <Fragment>
      <Wrapper ref={wrapperRef}>
        {actions.map((action: ActionDisplay) => (
          <Action key={action.id}>
            {action.count > 1 && <Counter>{action.count}</Counter>}
            <InspectorContainer>
              <ThemedInspector
                sortObjectKeys
                showNonenumerable={false}
                name={action.data.name}
<<<<<<< HEAD
                data={action.data.args || action.data}
=======
                data={action.data.args ?? action.data}
>>>>>>> fd1b05b0
              />
            </InspectorContainer>
          </Action>
        ))}
      </Wrapper>
      <ActionBar actionItems={[{ title: 'Clear', onClick: onClear }]} />
    </Fragment>
  );
};<|MERGE_RESOLUTION|>--- conflicted
+++ resolved
@@ -61,11 +61,7 @@
                 sortObjectKeys
                 showNonenumerable={false}
                 name={action.data.name}
-<<<<<<< HEAD
-                data={action.data.args || action.data}
-=======
                 data={action.data.args ?? action.data}
->>>>>>> fd1b05b0
               />
             </InspectorContainer>
           </Action>
