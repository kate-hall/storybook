--- conflicted
+++ resolved
@@ -1,9 +1,5 @@
-<<<<<<< HEAD
-=======
-import globalThis from 'global';
 import { withActions } from '@storybook/addon-actions/decorator';
 
->>>>>>> 2283ebb2
 export default {
   component: globalThis.Components.Button,
   args: {
