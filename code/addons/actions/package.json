--- conflicted
+++ resolved
@@ -1,10 +1,6 @@
 {
   "name": "@storybook/addon-actions",
-<<<<<<< HEAD
-  "version": "7.1.1",
-=======
   "version": "7.2.0",
->>>>>>> d61d7c0a
   "description": "Get UI feedback when an action is performed on an interactive element",
   "keywords": [
     "storybook",
@@ -84,16 +80,6 @@
     "prep": "../../../scripts/prepare/bundle.ts"
   },
   "dependencies": {
-<<<<<<< HEAD
-    "@storybook/client-logger": "7.1.1",
-    "@storybook/components": "7.1.1",
-    "@storybook/core-events": "7.1.1",
-    "@storybook/global": "^5.0.0",
-    "@storybook/manager-api": "7.1.1",
-    "@storybook/preview-api": "7.1.1",
-    "@storybook/theming": "7.1.1",
-    "@storybook/types": "7.1.1",
-=======
     "@storybook/client-logger": "workspace:*",
     "@storybook/components": "workspace:*",
     "@storybook/core-events": "workspace:*",
@@ -102,7 +88,6 @@
     "@storybook/preview-api": "workspace:*",
     "@storybook/theming": "workspace:*",
     "@storybook/types": "workspace:*",
->>>>>>> d61d7c0a
     "dequal": "^2.0.2",
     "lodash": "^4.17.21",
     "polished": "^4.2.2",
