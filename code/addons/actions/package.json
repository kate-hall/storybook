{
  "name": "@storybook/addon-actions",
  "version": "7.0.0-alpha.34",
  "description": "Get UI feedback when an action is performed on an interactive element",
  "keywords": [
    "storybook",
    "essentials",
    "data-state"
  ],
  "homepage": "https://github.com/storybookjs/storybook/tree/main/addons/actions",
  "bugs": {
    "url": "https://github.com/storybookjs/storybook/issues"
  },
  "repository": {
    "type": "git",
    "url": "https://github.com/storybookjs/storybook.git",
    "directory": "addons/actions"
  },
  "funding": {
    "type": "opencollective",
    "url": "https://opencollective.com/storybook"
  },
  "license": "MIT",
  "exports": {
    ".": {
      "require": "./dist/index.js",
      "import": "./dist/index.mjs",
      "types": "./dist/index.d.ts"
    },
    "./manager": {
      "require": "./dist/manager.js",
      "import": "./dist/manager.mjs",
      "types": "./dist/manager.d.ts"
    },
    "./preview": {
      "require": "./dist/preview.js",
      "import": "./dist/preview.mjs",
      "types": "./dist/preview.d.ts"
    },
    "./register.js": {
      "require": "./dist/manager.js",
      "import": "./dist/manager.mjs",
      "types": "./dist/manager.d.ts"
    },
    "./package.json": "./package.json"
  },
  "main": "dist/index.js",
  "module": "dist/index.mjs",
  "types": "dist/index.d.ts",
  "files": [
    "dist/**/*",
    "README.md",
    "*.js",
    "*.d.ts"
  ],
  "scripts": {
<<<<<<< HEAD
    "check": "tsc --noEmit",
    "prep": "../../../scripts/prepare/bundle.ts"
=======
    "check": "../../../scripts/node_modules/.bin/tsc --noEmit",
    "prep": "node ../../../scripts/prepare.js"
>>>>>>> ddd00f2e
  },
  "dependencies": {
    "@storybook/addons": "7.0.0-alpha.34",
    "@storybook/api": "7.0.0-alpha.34",
    "@storybook/client-logger": "7.0.0-alpha.34",
    "@storybook/components": "7.0.0-alpha.34",
    "@storybook/core-events": "7.0.0-alpha.34",
    "@storybook/csf": "0.0.2--canary.0899bb7.0",
    "@storybook/theming": "7.0.0-alpha.34",
    "dequal": "^2.0.2",
    "global": "^4.4.0",
    "lodash": "^4.17.21",
    "polished": "^4.2.2",
    "prop-types": "^15.7.2",
    "react-inspector": "^6.0.0",
    "telejson": "^6.0.8",
    "ts-dedent": "^2.0.0",
    "util-deprecate": "^1.0.2",
    "uuid-browser": "^3.1.0"
  },
  "devDependencies": {
    "@types/lodash": "^4.14.167",
    "typescript": "~4.6.3"
  },
  "peerDependencies": {
    "react": "^16.8.0 || ^17.0.0 || ^18.0.0",
    "react-dom": "^16.8.0 || ^17.0.0 || ^18.0.0"
  },
  "peerDependenciesMeta": {
    "react": {
      "optional": true
    },
    "react-dom": {
      "optional": true
    }
  },
  "publishConfig": {
    "access": "public"
  },
<<<<<<< HEAD
  "bundler": {
    "entries": [
      "./src/index.ts",
      "./src/manager.tsx",
      "./src/preview.ts"
    ]
  },
  "gitHead": "02c013c33186479017098d532a18ff8654b91f1f",
=======
  "gitHead": "fc90fc875462421c1faa35862ac4bc436de8e75f",
>>>>>>> ddd00f2e
  "storybook": {
    "displayName": "Actions",
    "unsupportedFrameworks": [
      "react-native"
    ],
    "icon": "https://user-images.githubusercontent.com/263385/101991666-479cc600-3c7c-11eb-837b-be4e5ffa1bb8.png"
  }
}<|MERGE_RESOLUTION|>--- conflicted
+++ resolved
@@ -54,13 +54,8 @@
     "*.d.ts"
   ],
   "scripts": {
-<<<<<<< HEAD
-    "check": "tsc --noEmit",
+    "check": "../../../scripts/node_modules/.bin/tsc --noEmit",
     "prep": "../../../scripts/prepare/bundle.ts"
-=======
-    "check": "../../../scripts/node_modules/.bin/tsc --noEmit",
-    "prep": "node ../../../scripts/prepare.js"
->>>>>>> ddd00f2e
   },
   "dependencies": {
     "@storybook/addons": "7.0.0-alpha.34",
@@ -100,7 +95,6 @@
   "publishConfig": {
     "access": "public"
   },
-<<<<<<< HEAD
   "bundler": {
     "entries": [
       "./src/index.ts",
@@ -108,10 +102,7 @@
       "./src/preview.ts"
     ]
   },
-  "gitHead": "02c013c33186479017098d532a18ff8654b91f1f",
-=======
   "gitHead": "fc90fc875462421c1faa35862ac4bc436de8e75f",
->>>>>>> ddd00f2e
   "storybook": {
     "displayName": "Actions",
     "unsupportedFrameworks": [
