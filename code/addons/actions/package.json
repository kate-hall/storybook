{
  "name": "@storybook/addon-actions",
  "version": "8.0.0-alpha.10",
  "description": "Get UI feedback when an action is performed on an interactive element",
  "keywords": [
    "storybook",
    "essentials",
    "data-state"
  ],
  "homepage": "https://github.com/storybookjs/storybook/tree/next/code/addons/actions",
  "bugs": {
    "url": "https://github.com/storybookjs/storybook/issues"
  },
  "repository": {
    "type": "git",
    "url": "https://github.com/storybookjs/storybook.git",
    "directory": "code/addons/actions"
  },
  "funding": {
    "type": "opencollective",
    "url": "https://opencollective.com/storybook"
  },
  "license": "MIT",
  "type": "module",
  "exports": {
    ".": {
      "types": "./dist/index.d.ts",
      "require": "./dist/index.cjs",
      "import": "./dist/index.js"
    },
    "./decorator": {
      "types": "./dist/decorator.d.ts",
      "require": "./dist/decorator.cjs",
      "import": "./dist/decorator.js"
    },
    "./manager": "./dist/manager.js",
    "./preview": "./dist/preview.js",
    "./register.js": "./dist/manager.js",
    "./package.json": "./package.json"
  },
<<<<<<< HEAD
  "main": "dist/index.cjs",
  "module": "dist/index.js",
=======
  "main": "dist/index.js",
  "module": "dist/index.mjs",
  "react-native": "dist/index.mjs",
>>>>>>> f0913477
  "types": "dist/index.d.ts",
  "typesVersions": {
    "*": {
      "*": [
        "dist/index.d.ts"
      ],
      "decorator": [
        "dist/decorator.d.ts"
      ]
    }
  },
  "files": [
    "dist/**/*",
    "README.md",
    "*.js",
    "*.d.ts",
    "!src/**/*"
  ],
  "scripts": {
    "check": "node --loader ../../../scripts/node_modules/esbuild-register/loader.js -r ../../../scripts/node_modules/esbuild-register/register.js ../../../scripts/prepare/check.ts",
    "prep": "node --loader ../../../scripts/node_modules/esbuild-register/loader.js -r ../../../scripts/node_modules/esbuild-register/register.js ../../../scripts/prepare/addon-bundle.ts"
  },
  "dependencies": {
    "@storybook/core-events": "workspace:*",
    "@storybook/global": "^5.0.0",
    "@types/uuid": "^9.0.1",
    "dequal": "^2.0.2",
    "polished": "^4.2.2",
    "uuid": "^9.0.0"
  },
  "devDependencies": {
    "@storybook/client-logger": "workspace:*",
    "@storybook/components": "workspace:*",
    "@storybook/manager-api": "workspace:*",
    "@storybook/preview-api": "workspace:*",
    "@storybook/theming": "workspace:*",
    "@storybook/types": "workspace:*",
    "react": "^18.2.0",
    "react-dom": "^18.2.0",
    "react-inspector": "^6.0.0",
    "telejson": "^7.2.0",
    "typescript": "^5.3.2"
  },
  "publishConfig": {
    "access": "public"
  },
  "bundler": {
    "exportEntries": [
      "./src/decorator.ts",
      "./src/index.ts"
    ],
    "managerEntries": [
      "./src/manager.tsx"
    ],
    "previewEntries": [
      "./src/preview.ts"
    ]
  },
  "gitHead": "e6a7fd8a655c69780bc20b9749c2699e44beae17",
  "storybook": {
    "displayName": "Actions",
    "unsupportedFrameworks": [
      "react-native"
    ],
    "icon": "https://user-images.githubusercontent.com/263385/101991666-479cc600-3c7c-11eb-837b-be4e5ffa1bb8.png"
  }
}<|MERGE_RESOLUTION|>--- conflicted
+++ resolved
@@ -38,14 +38,9 @@
     "./register.js": "./dist/manager.js",
     "./package.json": "./package.json"
   },
-<<<<<<< HEAD
   "main": "dist/index.cjs",
   "module": "dist/index.js",
-=======
-  "main": "dist/index.js",
-  "module": "dist/index.mjs",
-  "react-native": "dist/index.mjs",
->>>>>>> f0913477
+  "react-native": "dist/index.js",
   "types": "dist/index.d.ts",
   "typesVersions": {
     "*": {
