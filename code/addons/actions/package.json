{
  "name": "@storybook/addon-actions",
  "version": "7.0.0-beta.4",
  "description": "Get UI feedback when an action is performed on an interactive element",
  "keywords": [
    "storybook",
    "essentials",
    "data-state"
  ],
  "homepage": "https://github.com/storybookjs/storybook/tree/main/addons/actions",
  "bugs": {
    "url": "https://github.com/storybookjs/storybook/issues"
  },
  "repository": {
    "type": "git",
    "url": "https://github.com/storybookjs/storybook.git",
    "directory": "addons/actions"
  },
  "funding": {
    "type": "opencollective",
    "url": "https://opencollective.com/storybook"
  },
  "license": "MIT",
  "exports": {
    ".": {
      "require": "./dist/index.js",
      "import": "./dist/index.mjs",
      "types": "./dist/index.d.ts"
    },
    "./decorator": {
      "require": "./dist/decorator.js",
      "import": "./dist/decorator.mjs",
      "types": "./dist/decorator.d.ts"
    },
    "./manager": {
      "require": "./dist/manager.js",
      "import": "./dist/manager.mjs",
      "types": "./dist/manager.d.ts"
    },
    "./preview": {
      "require": "./dist/preview.js",
      "import": "./dist/preview.mjs",
      "types": "./dist/preview.d.ts"
    },
    "./register.js": {
      "require": "./dist/manager.js",
      "import": "./dist/manager.mjs",
      "types": "./dist/manager.d.ts"
    },
    "./package.json": "./package.json"
  },
  "main": "dist/index.js",
  "module": "dist/index.mjs",
  "types": "dist/index.d.ts",
  "typesVersions": {
    "*": {
      "*": [
        "dist/index.d.ts"
      ],
      "manager": [
        "dist/manager.d.ts"
      ],
      "preview": [
        "dist/preview.d.ts"
      ]
    }
  },
  "files": [
    "dist/**/*",
    "README.md",
    "*.js",
    "*.d.ts"
  ],
  "scripts": {
    "check": "../../../scripts/node_modules/.bin/tsc --noEmit",
    "prep": "../../../scripts/prepare/bundle.ts"
  },
  "dependencies": {
<<<<<<< HEAD
    "@storybook/client-logger": "7.0.0-beta.3",
    "@storybook/components": "7.0.0-beta.3",
    "@storybook/core-events": "7.0.0-beta.3",
    "@storybook/global": "^5.0.0",
    "@storybook/manager-api": "7.0.0-beta.3",
    "@storybook/preview-api": "7.0.0-beta.3",
    "@storybook/theming": "7.0.0-beta.3",
    "@storybook/types": "7.0.0-beta.3",
=======
    "@storybook/client-logger": "7.0.0-beta.4",
    "@storybook/components": "7.0.0-beta.4",
    "@storybook/core-events": "7.0.0-beta.4",
    "@storybook/manager-api": "7.0.0-beta.4",
    "@storybook/preview-api": "7.0.0-beta.4",
    "@storybook/theming": "7.0.0-beta.4",
    "@storybook/types": "7.0.0-beta.4",
>>>>>>> 84dfd4fb
    "dequal": "^2.0.2",
    "lodash": "^4.17.21",
    "polished": "^4.2.2",
    "prop-types": "^15.7.2",
    "react-inspector": "^6.0.0",
    "telejson": "^7.0.3",
    "ts-dedent": "^2.0.0",
    "uuid-browser": "^3.1.0"
  },
  "devDependencies": {
    "@types/lodash": "^4.14.167",
    "typescript": "~4.9.3"
  },
  "peerDependencies": {
    "react": "^16.8.0 || ^17.0.0 || ^18.0.0",
    "react-dom": "^16.8.0 || ^17.0.0 || ^18.0.0"
  },
  "peerDependenciesMeta": {
    "react": {
      "optional": true
    },
    "react-dom": {
      "optional": true
    }
  },
  "publishConfig": {
    "access": "public"
  },
  "bundler": {
    "entries": [
      "./src/index.ts",
      "./src/decorator.ts",
      "./src/manager.tsx",
      "./src/preview.ts"
    ]
  },
  "gitHead": "4d869ed6f7166e0d06f2bef5a1b872fa77a0cf2d",
  "storybook": {
    "displayName": "Actions",
    "unsupportedFrameworks": [
      "react-native"
    ],
    "icon": "https://user-images.githubusercontent.com/263385/101991666-479cc600-3c7c-11eb-837b-be4e5ffa1bb8.png"
  }
}<|MERGE_RESOLUTION|>--- conflicted
+++ resolved
@@ -76,24 +76,14 @@
     "prep": "../../../scripts/prepare/bundle.ts"
   },
   "dependencies": {
-<<<<<<< HEAD
-    "@storybook/client-logger": "7.0.0-beta.3",
-    "@storybook/components": "7.0.0-beta.3",
-    "@storybook/core-events": "7.0.0-beta.3",
-    "@storybook/global": "^5.0.0",
-    "@storybook/manager-api": "7.0.0-beta.3",
-    "@storybook/preview-api": "7.0.0-beta.3",
-    "@storybook/theming": "7.0.0-beta.3",
-    "@storybook/types": "7.0.0-beta.3",
-=======
     "@storybook/client-logger": "7.0.0-beta.4",
     "@storybook/components": "7.0.0-beta.4",
     "@storybook/core-events": "7.0.0-beta.4",
+    "@storybook/global": "^5.0.0",
     "@storybook/manager-api": "7.0.0-beta.4",
     "@storybook/preview-api": "7.0.0-beta.4",
     "@storybook/theming": "7.0.0-beta.4",
     "@storybook/types": "7.0.0-beta.4",
->>>>>>> 84dfd4fb
     "dequal": "^2.0.2",
     "lodash": "^4.17.21",
     "polished": "^4.2.2",
