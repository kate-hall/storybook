import type { StorybookConfig } from '../../frameworks/react-vite/dist';

const isBlocksOnly = process.env.BLOCKS_ONLY === 'true';

const allStories = [
  {
    directory: '../manager/src',
    titlePrefix: '@storybook-ui',
  },
  {
    directory: '../components/src',
    titlePrefix: '@storybook-components',
  },
  {
    directory: '../blocks/src',
    titlePrefix: '@storybook-blocks',
  },
];
const blocksOnlyStories = ['../blocks/src/**/*.stories.@(js|jsx|ts|tsx|mdx)'];

const config: StorybookConfig = {
<<<<<<< HEAD
  stories: [
    {
      directory: '../manager/src',
      titlePrefix: '@storybook-manager',
    },
    {
      directory: '../components/src',
      titlePrefix: '@storybook-components',
    },
    {
      directory: '../blocks/src',
      titlePrefix: '@storybook-blocks',
    },
  ],
=======
  stories: isBlocksOnly ? blocksOnlyStories : allStories,
>>>>>>> cf7d54b8
  addons: [
    '@storybook/addon-links',
    '@storybook/addon-essentials',
    '@storybook/addon-interactions',
  ],
  framework: {
    name: '@storybook/react-vite',
    options: {},
  },
  core: {
    disableTelemetry: true,
  },
};

export default config;<|MERGE_RESOLUTION|>--- conflicted
+++ resolved
@@ -5,7 +5,7 @@
 const allStories = [
   {
     directory: '../manager/src',
-    titlePrefix: '@storybook-ui',
+    titlePrefix: '@storybook-manager',
   },
   {
     directory: '../components/src',
@@ -19,24 +19,7 @@
 const blocksOnlyStories = ['../blocks/src/**/*.stories.@(js|jsx|ts|tsx|mdx)'];
 
 const config: StorybookConfig = {
-<<<<<<< HEAD
-  stories: [
-    {
-      directory: '../manager/src',
-      titlePrefix: '@storybook-manager',
-    },
-    {
-      directory: '../components/src',
-      titlePrefix: '@storybook-components',
-    },
-    {
-      directory: '../blocks/src',
-      titlePrefix: '@storybook-blocks',
-    },
-  ],
-=======
   stories: isBlocksOnly ? blocksOnlyStories : allStories,
->>>>>>> cf7d54b8
   addons: [
     '@storybook/addon-links',
     '@storybook/addon-essentials',
