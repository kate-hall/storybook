import type { ComponentProps, FunctionComponent } from 'react';
import React from 'react';
<<<<<<< HEAD
import { styled, ThemeProvider, convert, themes, ignoreSsrWarning } from '@storybook/theming';
import type { SupportedLanguage } from '@storybook/components';
import { SyntaxHighlighter } from '@storybook/components';
=======
import {
  styled,
  ThemeProvider,
  convert,
  themes,
  ignoreSsrWarning,
  useTheme,
} from '@storybook/theming';
>>>>>>> ca659bd7

import { SyntaxHighlighter } from '@storybook/components';
import type { SyntaxHighlighterProps } from '@storybook/components';
import { EmptyBlock } from './EmptyBlock';

const StyledSyntaxHighlighter: React.FunctionComponent<SyntaxHighlighterProps> = styled(
  SyntaxHighlighter
)(({ theme }) => ({
  // DocBlocks-specific styling and overrides
  fontSize: `${theme.typography.size.s2 - 1}px`,
  lineHeight: '19px',
  margin: '25px 0 40px',
  borderRadius: theme.appBorderRadius,
  boxShadow:
    theme.base === 'light' ? 'rgba(0, 0, 0, 0.10) 0 1px 3px 0' : 'rgba(0, 0, 0, 0.20) 0 2px 5px 0',
  'pre.prismjs': {
    padding: 20,
    background: 'inherit',
  },
}));

export enum SourceError {
  NO_STORY = 'There\u2019s no story here.',
  SOURCE_UNAVAILABLE = 'Oh no! The source is not available.',
}

export interface SourceCodeProps {
  /**
   * The language the syntax highlighter uses for your story’s code
   */
  language?: SupportedLanguage;
  /**
   * Use this to override the content of the source block.
   */
  code?: string;
  /**
   * The (prettier) formatter the syntax highlighter uses for your story’s code.
   */
  format?: ComponentProps<typeof SyntaxHighlighter>['format'];
  /**
   * Display the source snippet in a dark mode.
   */
  dark?: boolean;
}

export interface SourceProps extends SourceCodeProps {
  isLoading?: boolean;
  error?: SourceError;
}

const SourceSkeletonWrapper = styled.div(({ theme }) => ({
  background: theme.background.content,
  borderRadius: theme.appBorderRadius,
  border: `1px solid ${theme.appBorderColor}`,
  boxShadow:
    theme.base === 'light' ? 'rgba(0, 0, 0, 0.10) 0 1px 3px 0' : 'rgba(0, 0, 0, 0.20) 0 2px 5px 0',
  margin: '25px 0 40px',
  padding: '20px 20px 20px 22px',
}));

const SourceSkeletonPlaceholder = styled.div(({ theme }) => ({
  animation: `${theme.animation.glow} 1.5s ease-in-out infinite`,
  background: theme.appBorderColor,
  height: 17,
  marginTop: 1,
  width: '60%',

  [`&:first-child${ignoreSsrWarning}`]: {
    margin: 0,
  },
}));

const SourceSkeleton = () => (
  <SourceSkeletonWrapper>
    <SourceSkeletonPlaceholder />
    <SourceSkeletonPlaceholder style={{ width: '80%' }} />
    <SourceSkeletonPlaceholder style={{ width: '30%' }} />
    <SourceSkeletonPlaceholder style={{ width: '80%' }} />
  </SourceSkeletonWrapper>
);

/**
 * Syntax-highlighted source code for a component (or anything!)
 */
const Source: FunctionComponent<SourceProps> = ({
  isLoading,
  error,
  language,
  code,
  dark,
  format,
  ...rest
}) => {
  const { typography } = useTheme();
  if (isLoading) {
    return <SourceSkeleton />;
  }
  if (error) {
    return <EmptyBlock>{error}</EmptyBlock>;
  }

  const syntaxHighlighter = (
    <StyledSyntaxHighlighter
      bordered
      copyable
      format={format}
      language={language}
      className="docblock-source sb-unstyled"
      {...rest}
    >
      {code}
    </StyledSyntaxHighlighter>
  );
  if (typeof dark === 'undefined') {
    return syntaxHighlighter;
  }
  const overrideTheme = dark ? themes.dark : themes.light;
  return (
    <ThemeProvider
      theme={convert({
        ...overrideTheme,
        fontCode: typography.fonts.mono,
        fontBase: typography.fonts.base,
      })}
    >
      {syntaxHighlighter}
    </ThemeProvider>
  );
};

Source.defaultProps = {
  format: false,
};
export { Source, StyledSyntaxHighlighter };<|MERGE_RESOLUTION|>--- conflicted
+++ resolved
@@ -1,10 +1,5 @@
 import type { ComponentProps, FunctionComponent } from 'react';
 import React from 'react';
-<<<<<<< HEAD
-import { styled, ThemeProvider, convert, themes, ignoreSsrWarning } from '@storybook/theming';
-import type { SupportedLanguage } from '@storybook/components';
-import { SyntaxHighlighter } from '@storybook/components';
-=======
 import {
   styled,
   ThemeProvider,
@@ -13,8 +8,8 @@
   ignoreSsrWarning,
   useTheme,
 } from '@storybook/theming';
->>>>>>> ca659bd7
 
+import type { SupportedLanguage } from '@storybook/components';
 import { SyntaxHighlighter } from '@storybook/components';
 import type { SyntaxHighlighterProps } from '@storybook/components';
 import { EmptyBlock } from './EmptyBlock';
