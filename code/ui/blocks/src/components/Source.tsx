import type { ComponentProps, FunctionComponent } from 'react';
import { ThemeProvider, convert, ignoreSsrWarning, styled, themes } from '@storybook/theming';

import React from 'react';
<<<<<<< HEAD
import { styled, ThemeProvider, convert, themes, ignoreSsrWarning } from '@storybook/theming';
=======
>>>>>>> 51608c85
import { SyntaxHighlighter } from '@storybook/components';
import type { SyntaxHighlighterProps } from '@storybook/components';
import { EmptyBlock } from './EmptyBlock';

const StyledSyntaxHighlighter: React.FunctionComponent<SyntaxHighlighterProps> = styled(
  SyntaxHighlighter
)(({ theme }) => ({
  // DocBlocks-specific styling and overrides
  fontSize: `${theme.typography.size.s2 - 1}px`,
  lineHeight: '19px',
  margin: '25px 0 40px',
  borderRadius: theme.appBorderRadius,
  boxShadow:
    theme.base === 'light' ? 'rgba(0, 0, 0, 0.10) 0 1px 3px 0' : 'rgba(0, 0, 0, 0.20) 0 2px 5px 0',
  'pre.prismjs': {
    padding: 20,
    background: 'inherit',
  },
}));

export enum SourceError {
  NO_STORY = 'There\u2019s no story here.',
  SOURCE_UNAVAILABLE = 'Oh no! The source is not available.',
}

export interface SourceCodeProps {
  /**
   * The language the syntax highlighter uses for your story’s code
   */
  language?: string;
  /**
   * Use this to override the content of the source block.
   */
  code?: string;
  /**
   * The (prettier) formatter the syntax highlighter uses for your story’s code.
   */
  format?: ComponentProps<typeof SyntaxHighlighter>['format'];
  /**
   * Display the source snippet in a dark mode.
   */
  dark?: boolean;
}

export interface SourceProps extends SourceCodeProps {
  isLoading?: boolean;
  error?: SourceError;
}

const SourceSkeletonWrapper = styled.div(({ theme }) => ({
  background: theme.background.content,
  borderRadius: theme.appBorderRadius,
  border: `1px solid ${theme.appBorderColor}`,
  boxShadow:
    theme.base === 'light' ? 'rgba(0, 0, 0, 0.10) 0 1px 3px 0' : 'rgba(0, 0, 0, 0.20) 0 2px 5px 0',
  margin: '25px 0 40px',
  padding: '20px 20px 20px 22px',
}));

const SourceSkeletonPlaceholder = styled.div(({ theme }) => ({
  animation: `${theme.animation.glow} 1.5s ease-in-out infinite`,
  background: theme.appBorderColor,
  height: 17,
  marginTop: 1,
  width: '60%',

  [`&:first-child${ignoreSsrWarning}`]: {
    margin: 0,
  },
}));

const SourceSkeleton = () => (
  <SourceSkeletonWrapper>
    <SourceSkeletonPlaceholder />
    <SourceSkeletonPlaceholder style={{ width: '80%' }} />
    <SourceSkeletonPlaceholder style={{ width: '30%' }} />
    <SourceSkeletonPlaceholder style={{ width: '80%' }} />
  </SourceSkeletonWrapper>
);

/**
 * Syntax-highlighted source code for a component (or anything!)
 */
const Source: FunctionComponent<SourceProps> = ({
  isLoading,
  error,
  language,
  code,
  dark,
  format,
  ...rest
}) => {
  if (isLoading) {
    return <SourceSkeleton />;
  }
  if (error) {
    return <EmptyBlock>{error}</EmptyBlock>;
  }

  const syntaxHighlighter = (
    <StyledSyntaxHighlighter
      bordered
      copyable
      format={format}
      language={language}
      className="docblock-source sb-unstyled"
      {...rest}
    >
      {code}
    </StyledSyntaxHighlighter>
  );
  if (typeof dark === 'undefined') {
    return syntaxHighlighter;
  }
  const overrideTheme = dark ? themes.dark : themes.light;
  return <ThemeProvider theme={convert(overrideTheme)}>{syntaxHighlighter}</ThemeProvider>;
};

Source.defaultProps = {
  format: false,
};
export { Source, StyledSyntaxHighlighter };<|MERGE_RESOLUTION|>--- conflicted
+++ resolved
@@ -2,10 +2,6 @@
 import { ThemeProvider, convert, ignoreSsrWarning, styled, themes } from '@storybook/theming';
 
 import React from 'react';
-<<<<<<< HEAD
-import { styled, ThemeProvider, convert, themes, ignoreSsrWarning } from '@storybook/theming';
-=======
->>>>>>> 51608c85
 import { SyntaxHighlighter } from '@storybook/components';
 import type { SyntaxHighlighterProps } from '@storybook/components';
 import { EmptyBlock } from './EmptyBlock';
