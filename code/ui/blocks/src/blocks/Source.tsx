import type { ComponentProps, FC } from 'react';
import React, { useContext } from 'react';
import type {
  StoryId,
  PreparedStory,
  ModuleExport,
  Args,
  StoryContextForLoaders,
} from '@storybook/types';
import { SourceType } from '@storybook/docs-tools';

<<<<<<< HEAD
import { deprecate } from '@storybook/client-logger';
import { dedent } from 'ts-dedent';
=======
>>>>>>> f0913477
import type { SourceCodeProps } from '../components/Source';
import { Source as PureSource, SourceError } from '../components/Source';
import type { DocsContextProps } from './DocsContext';
import { DocsContext } from './DocsContext';
import type { SourceContextProps, SourceItem } from './SourceContainer';
import { UNKNOWN_ARGS_HASH, argsHash, SourceContext } from './SourceContainer';

type SourceParameters = SourceCodeProps & {
  /**
   * Where to read the source code from, see `SourceType`
   */
  type?: SourceType;
  /**
   * Transform the detected source for display
   */
  transform?: (code: string, storyContext: StoryContextForLoaders) => string;
  /**
   * Internal: set by our CSF loader (`enrichCsf` in `@storybook/csf-tools`).
   */
  originalSource?: string;
};

export type SourceProps = SourceParameters & {
  /**
   * Pass the export defining a story to render its source
   *
   * ```jsx
   * import { Source } from '@storybook/blocks';
   * import * as ButtonStories from './Button.stories';
   *
   * <Source of={ButtonStories.Primary} />
   * ```
   */
  of?: ModuleExport;

  /**
   * Internal prop to control if a story re-renders on args updates
   */
  __forceInitialArgs?: boolean;
};

const getStorySource = (
  storyId: StoryId,
  args: Args,
  sourceContext: SourceContextProps
): SourceItem => {
  const { sources } = sourceContext;

  const sourceMap = sources?.[storyId];
  // If the source decorator hasn't provided args, we fallback to the "unknown args"
  // version of the source (which means if you render a story >1 time with different args
  // you'll get the same source value both times).
  const source = sourceMap?.[argsHash(args)] || sourceMap?.[UNKNOWN_ARGS_HASH];

  // source rendering is async so source is unavailable at the start of the render cycle,
  // so we fail gracefully here without warning
  return source || { code: '' };
};

const getSnippet = ({
  snippet,
  storyContext,
  typeFromProps,
  transformFromProps,
}: {
  snippet: string;
  storyContext: StoryContextForLoaders;
  typeFromProps: SourceType;
  transformFromProps?: SourceProps['transform'];
}): string => {
  const { __isArgsStory: isArgsStory } = storyContext.parameters;
  const sourceParameters = (storyContext.parameters.docs?.source || {}) as SourceParameters;

  const type = typeFromProps || sourceParameters.type || SourceType.AUTO;

  // if user has hard-coded the snippet, that takes precedence
  if (sourceParameters.code !== undefined) {
    return sourceParameters.code;
  }

  const useSnippet =
    // if user has explicitly set this as dynamic, use snippet
    type === SourceType.DYNAMIC ||
    // if this is an args story and there's a snippet
    (type === SourceType.AUTO && snippet && isArgsStory);

  const code = useSnippet ? snippet : sourceParameters.originalSource || '';

  const transformer = transformFromProps ?? sourceParameters.transform;

  return transformer?.(code, storyContext) || code;
};

// state is used by the Canvas block, which also calls useSourceProps
type PureSourceProps = ComponentProps<typeof PureSource>;

export const useSourceProps = (
  props: SourceProps,
  docsContext: DocsContextProps<any>,
  sourceContext: SourceContextProps
): PureSourceProps => {
  let story: PreparedStory;
  const { of } = props;
  if ('of' in props && of === undefined) {
    throw new Error('Unexpected `of={undefined}`, did you mistype a CSF file reference?');
  }

  if (of) {
    const resolved = docsContext.resolveOf(of, ['story']);
    story = resolved.story;
  } else {
    try {
      // Always fall back to the primary story for source parameters, even if code is set.
      story = docsContext.storyById();
    } catch (err) {
      // You are allowed to use <Source code="..." /> and <Canvas /> unattached.
    }
  }

  const sourceParameters = (story?.parameters?.docs?.source || {}) as SourceParameters;
  const { code } = props; // We will fall back to `sourceParameters.code`, but per story below
  let format = props.format ?? sourceParameters.format;
  const language = props.language ?? sourceParameters.language ?? 'jsx';
  const dark = props.dark ?? sourceParameters.dark ?? false;

  if (!code && !story) {
    return { error: SourceError.SOURCE_UNAVAILABLE };
  }
  if (code) {
    return {
      code,
      format,
      language,
      dark,
    };
  }
  const storyContext = docsContext.getStoryContext(story);

  // eslint-disable-next-line no-underscore-dangle
  const argsForSource = props.__forceInitialArgs
    ? storyContext.initialArgs
    : storyContext.unmappedArgs;

  const source = getStorySource(story.id, argsForSource, sourceContext);
  format = source.format ?? story.parameters.docs?.source?.format ?? false;

  return {
    code: getSnippet({
      snippet: source.code,
      storyContext: { ...storyContext, args: argsForSource },
      typeFromProps: props.type,
      transformFromProps: props.transform,
    }),
    format,
    language,
    dark,
  };
};

/**
 * Story source doc block renders source code if provided,
 * or the source for a story if `storyId` is provided, or
 * the source for the current story if nothing is provided.
 */
export const Source: FC<SourceProps> = (props) => {
  const sourceContext = useContext(SourceContext);
  const docsContext = useContext(DocsContext);
  const sourceProps = useSourceProps(props, docsContext, sourceContext);
  return <PureSource {...sourceProps} />;
};<|MERGE_RESOLUTION|>--- conflicted
+++ resolved
@@ -9,11 +9,6 @@
 } from '@storybook/types';
 import { SourceType } from '@storybook/docs-tools';
 
-<<<<<<< HEAD
-import { deprecate } from '@storybook/client-logger';
-import { dedent } from 'ts-dedent';
-=======
->>>>>>> f0913477
 import type { SourceCodeProps } from '../components/Source';
 import { Source as PureSource, SourceError } from '../components/Source';
 import type { DocsContextProps } from './DocsContext';
