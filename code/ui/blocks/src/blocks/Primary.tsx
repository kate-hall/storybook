import type { FC } from 'react';
import React, { useContext } from 'react';
<<<<<<< HEAD
import { dedent } from 'ts-dedent';
import { deprecate } from '@storybook/client-logger';
=======
>>>>>>> f0913477
import type { Of } from './useOf';
import { useOf } from './useOf';
import { DocsStory } from './DocsStory';
import { DocsContext } from './DocsContext';

interface PrimaryProps {
  /**
   * Specify where to get the primary story from.
   */
  of?: Of;
}

export const Primary: FC<PrimaryProps> = (props) => {
  const { of } = props;
  if ('of' in props && of === undefined) {
    throw new Error('Unexpected `of={undefined}`, did you mistype a CSF file reference?');
  }

  const { csfFile } = useOf(of || 'meta', ['meta']);
  const context = useContext(DocsContext);

  const primaryStory = context.componentStoriesFromCSFFile(csfFile)[0];

  return primaryStory ? (
    <DocsStory of={primaryStory.moduleExport} expanded={false} __primary withToolbar />
  ) : null;
};<|MERGE_RESOLUTION|>--- conflicted
+++ resolved
@@ -1,10 +1,5 @@
 import type { FC } from 'react';
 import React, { useContext } from 'react';
-<<<<<<< HEAD
-import { dedent } from 'ts-dedent';
-import { deprecate } from '@storybook/client-logger';
-=======
->>>>>>> f0913477
 import type { Of } from './useOf';
 import { useOf } from './useOf';
 import { DocsStory } from './DocsStory';
