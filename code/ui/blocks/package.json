--- conflicted
+++ resolved
@@ -48,18 +48,10 @@
     "@storybook/components": "7.0.0-alpha.52",
     "@storybook/core-events": "7.0.0-alpha.52",
     "@storybook/csf": "next",
-<<<<<<< HEAD
-    "@storybook/docs-tools": "7.0.0-alpha.50",
-    "@storybook/preview-api": "7.0.0-alpha.50",
-    "@storybook/theming": "7.0.0-alpha.50",
-    "@storybook/types": "7.0.0-alpha.50",
-=======
     "@storybook/docs-tools": "7.0.0-alpha.52",
-    "@storybook/preview-web": "7.0.0-alpha.52",
-    "@storybook/store": "7.0.0-alpha.52",
+    "@storybook/preview-api": "7.0.0-alpha.52",
     "@storybook/theming": "7.0.0-alpha.52",
     "@storybook/types": "7.0.0-alpha.52",
->>>>>>> c0bfc957
     "@types/lodash": "^4.14.167",
     "color-convert": "^2.0.1",
     "dequal": "^2.0.2",
