{
  "name": "@storybook/blocks",
<<<<<<< HEAD
  "version": "7.4.0-alpha.1",
=======
  "version": "7.3.2",
>>>>>>> da3a4208
  "description": "Storybook Doc Blocks",
  "keywords": [
    "storybook"
  ],
  "homepage": "https://github.com/storybookjs/storybook/tree/next/code/ui/blocks",
  "bugs": {
    "url": "https://github.com/storybookjs/storybook/issues"
  },
  "repository": {
    "type": "git",
    "url": "https://github.com/storybookjs/storybook.git",
    "directory": "code/ui/blocks"
  },
  "funding": {
    "type": "opencollective",
    "url": "https://opencollective.com/storybook"
  },
  "license": "MIT",
  "sideEffects": false,
  "exports": {
    ".": {
      "types": "./dist/index.d.ts",
      "node": "./dist/index.js",
      "require": "./dist/index.js",
      "import": "./dist/index.mjs"
    },
    "./package.json": "./package.json"
  },
  "main": "dist/index.js",
  "module": "dist/index.mjs",
  "types": "dist/index.d.ts",
  "files": [
    "dist/**/*",
    "README.md",
    "*.js",
    "*.d.ts",
    "!src/**/*"
  ],
  "scripts": {
    "check": "../../../scripts/prepare/check.ts",
    "prep": "../../../scripts/prepare/bundle.ts"
  },
  "dependencies": {
    "@storybook/channels": "workspace:*",
    "@storybook/client-logger": "workspace:*",
    "@storybook/components": "workspace:*",
    "@storybook/core-events": "workspace:*",
    "@storybook/csf": "^0.1.0",
    "@storybook/docs-tools": "workspace:*",
    "@storybook/global": "^5.0.0",
    "@storybook/manager-api": "workspace:*",
    "@storybook/preview-api": "workspace:*",
    "@storybook/theming": "workspace:*",
    "@storybook/types": "workspace:*",
    "@types/lodash": "^4.14.167",
    "color-convert": "^2.0.1",
    "dequal": "^2.0.2",
    "lodash": "^4.17.21",
    "markdown-to-jsx": "^7.1.8",
    "memoizerific": "^1.11.3",
    "polished": "^4.2.2",
    "react-colorful": "^5.1.2",
    "telejson": "^7.2.0",
    "tocbot": "^4.20.1",
    "ts-dedent": "^2.0.0",
    "util-deprecate": "^1.0.2"
  },
  "devDependencies": {
    "@storybook/addon-actions": "workspace:*",
    "@types/color-convert": "^2.0.0"
  },
  "peerDependencies": {
    "react": "^16.8.0 || ^17.0.0 || ^18.0.0",
    "react-dom": "^16.8.0 || ^17.0.0 || ^18.0.0"
  },
  "publishConfig": {
    "access": "public"
  },
  "bundler": {
    "entries": [
      "./src/index.ts"
    ]
  },
  "gitHead": "e6a7fd8a655c69780bc20b9749c2699e44beae17"
}<|MERGE_RESOLUTION|>--- conflicted
+++ resolved
@@ -1,10 +1,6 @@
 {
   "name": "@storybook/blocks",
-<<<<<<< HEAD
-  "version": "7.4.0-alpha.1",
-=======
   "version": "7.3.2",
->>>>>>> da3a4208
   "description": "Storybook Doc Blocks",
   "keywords": [
     "storybook"
@@ -40,8 +36,7 @@
     "dist/**/*",
     "README.md",
     "*.js",
-    "*.d.ts",
-    "!src/**/*"
+    "*.d.ts"
   ],
   "scripts": {
     "check": "../../../scripts/prepare/check.ts",
@@ -67,7 +62,7 @@
     "memoizerific": "^1.11.3",
     "polished": "^4.2.2",
     "react-colorful": "^5.1.2",
-    "telejson": "^7.2.0",
+    "telejson": "^7.0.3",
     "tocbot": "^4.20.1",
     "ts-dedent": "^2.0.0",
     "util-deprecate": "^1.0.2"
