{
  "name": "@storybook/blocks",
  "version": "8.1.0-alpha.7",
  "description": "Storybook Doc Blocks",
  "keywords": [
    "storybook"
  ],
  "homepage": "https://github.com/storybookjs/storybook/tree/next/code/ui/blocks",
  "bugs": {
    "url": "https://github.com/storybookjs/storybook/issues"
  },
  "repository": {
    "type": "git",
    "url": "https://github.com/storybookjs/storybook.git",
    "directory": "code/ui/blocks"
  },
  "funding": {
    "type": "opencollective",
    "url": "https://opencollective.com/storybook"
  },
  "license": "MIT",
  "sideEffects": false,
  "exports": {
    ".": {
      "types": "./dist/index.d.ts",
      "node": "./dist/index.js",
      "require": "./dist/index.js",
      "import": "./dist/index.mjs"
    },
    "./package.json": "./package.json"
  },
  "main": "dist/index.js",
  "module": "dist/index.mjs",
  "types": "dist/index.d.ts",
  "files": [
    "dist/**/*",
    "README.md",
    "*.js",
    "*.d.ts",
    "!src/**/*"
  ],
  "scripts": {
    "check": "node --loader ../../../scripts/node_modules/esbuild-register/loader.js -r ../../../scripts/node_modules/esbuild-register/register.js ../../../scripts/prepare/check.ts",
    "prep": "node --loader ../../../scripts/node_modules/esbuild-register/loader.js -r ../../../scripts/node_modules/esbuild-register/register.js ../../../scripts/prepare/bundle.ts"
  },
  "dependencies": {
    "@storybook/channels": "workspace:*",
    "@storybook/client-logger": "workspace:*",
    "@storybook/components": "workspace:*",
    "@storybook/core-events": "workspace:*",
<<<<<<< HEAD
    "@storybook/csf": "0.1.5--canary.82.2c2dd28.0",
=======
    "@storybook/csf": "^0.1.5",
>>>>>>> 16d5b72d
    "@storybook/docs-tools": "workspace:*",
    "@storybook/global": "^5.0.0",
    "@storybook/icons": "^1.2.5",
    "@storybook/manager-api": "workspace:*",
    "@storybook/preview-api": "workspace:*",
    "@storybook/theming": "workspace:*",
    "@storybook/types": "workspace:*",
    "@types/lodash": "^4.14.167",
    "color-convert": "^2.0.1",
    "dequal": "^2.0.2",
    "lodash": "^4.17.21",
    "markdown-to-jsx": "7.3.2",
    "memoizerific": "^1.11.3",
    "polished": "^4.2.2",
    "react-colorful": "^5.1.2",
    "telejson": "^7.2.0",
    "tocbot": "^4.20.1",
    "ts-dedent": "^2.0.0",
    "util-deprecate": "^1.0.2"
  },
  "devDependencies": {
    "@storybook/addon-actions": "workspace:*",
    "@storybook/test": "workspace:*",
    "@types/color-convert": "^2.0.0"
  },
  "peerDependencies": {
    "react": "^16.8.0 || ^17.0.0 || ^18.0.0",
    "react-dom": "^16.8.0 || ^17.0.0 || ^18.0.0"
  },
  "peerDependenciesMeta": {
    "react": {
      "optional": true
    },
    "react-dom": {
      "optional": true
    }
  },
  "publishConfig": {
    "access": "public"
  },
  "bundler": {
    "entries": [
      "./src/index.ts"
    ]
  },
  "gitHead": "e6a7fd8a655c69780bc20b9749c2699e44beae17"
}<|MERGE_RESOLUTION|>--- conflicted
+++ resolved
@@ -48,11 +48,7 @@
     "@storybook/client-logger": "workspace:*",
     "@storybook/components": "workspace:*",
     "@storybook/core-events": "workspace:*",
-<<<<<<< HEAD
-    "@storybook/csf": "0.1.5--canary.82.2c2dd28.0",
-=======
     "@storybook/csf": "^0.1.5",
->>>>>>> 16d5b72d
     "@storybook/docs-tools": "workspace:*",
     "@storybook/global": "^5.0.0",
     "@storybook/icons": "^1.2.5",
