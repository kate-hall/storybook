--- conflicted
+++ resolved
@@ -1,14 +1,9 @@
 import React, { useEffect } from 'react';
 
-<<<<<<< HEAD
-import { LocationProvider } from '@storybook/router';
-=======
-import { useStorybookApi, Provider as ManagerProvider } from '@storybook/manager-api';
 import { BaseLocationProvider } from '@storybook/router';
->>>>>>> 03d1e1f9
 import { HelmetProvider } from 'react-helmet-async';
 import { styled } from '@storybook/theming';
-import { Provider as ManagerProvider, useStorybookApi } from './api';
+import { useStorybookApi, Provider as ManagerProvider } from './api';
 import App from './app';
 import { FakeProvider, PrettyFakeProvider } from './FakeProvider';
 
