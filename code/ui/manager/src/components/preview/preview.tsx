--- conflicted
+++ resolved
@@ -2,16 +2,12 @@
 import { Helmet } from 'react-helmet-async';
 import { global } from '@storybook/global';
 
-<<<<<<< HEAD
-=======
-import { type API, Consumer, type Combo, merge, addons, types } from '@storybook/manager-api';
 import { type Addon_BaseType } from '@storybook/types';
->>>>>>> 9b503c7d
 import { PREVIEW_BUILDER_PROGRESS, SET_CURRENT_STORY } from '@storybook/core-events';
 
 import { Loader } from '@storybook/components';
 import { Location } from '@storybook/router';
-import { type API, Consumer, type Combo, merge, addons, types, type Addon } from '../../api';
+import { type API, Consumer, type Combo, merge, addons, types } from '../../api';
 
 import * as S from './utils/components';
 import { ZoomProvider, ZoomConsumer } from './tools/zoom';
