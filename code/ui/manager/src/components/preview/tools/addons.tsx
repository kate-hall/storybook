--- conflicted
+++ resolved
@@ -1,13 +1,8 @@
 import React from 'react';
 import { IconButton, Icons } from '@storybook/components';
-<<<<<<< HEAD
-import { Consumer } from '../../../api';
-import type { Addon, Combo } from '../../../api';
-=======
-import { Consumer, types } from '@storybook/manager-api';
-import type { Combo } from '@storybook/manager-api';
 import type { Addon_BaseType } from '@storybook/types';
->>>>>>> 9b503c7d
+import type { Combo } from '../../../api';
+import { Consumer, types } from '../../../api';
 
 const menuMapper = ({ api, state }: Combo) => ({
   isVisible: state.layout.showPanel,
