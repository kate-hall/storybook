--- conflicted
+++ resolved
@@ -1,14 +1,9 @@
 import { global } from '@storybook/global';
 import React from 'react';
 import { getStoryHref, IconButton, Icons } from '@storybook/components';
-<<<<<<< HEAD
-import { Consumer } from '../../../api';
-import type { Addon, Combo } from '../../../api';
-=======
-import { Consumer, types } from '@storybook/manager-api';
-import type { Combo } from '@storybook/manager-api';
 import type { Addon_BaseType } from '@storybook/types';
->>>>>>> 9b503c7d
+import type { Combo } from '../../../api';
+import { Consumer, types } from '../../../api';
 
 const { PREVIEW_URL } = global;
 
