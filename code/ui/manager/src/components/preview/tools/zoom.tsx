import type { SyntheticEvent, MouseEventHandler } from 'react';
import React, { Component, useCallback } from 'react';

import { Icons, IconButton, Separator } from '@storybook/components';
<<<<<<< HEAD
import type { Addon } from '../../../api';
=======
import type { Addon_BaseType } from '@storybook/types';
import { types } from '@storybook/manager-api';
>>>>>>> 9b503c7d

const initialZoom = 1 as const;

const Context = React.createContext({ value: initialZoom, set: (v: number) => {} });

class ZoomProvider extends Component<{ shouldScale: boolean }, { value: number }> {
  state = {
    value: initialZoom,
  };

  set = (value: number) => this.setState({ value });

  render() {
    const { children, shouldScale } = this.props;
    const { set } = this;
    const { value } = this.state;
    return (
      <Context.Provider value={{ value: shouldScale ? value : initialZoom, set }}>
        {children}
      </Context.Provider>
    );
  }
}

const { Consumer: ZoomConsumer } = Context;

const Zoom = React.memo<{
  zoomIn: MouseEventHandler;
  zoomOut: MouseEventHandler;
  reset: MouseEventHandler;
}>(function Zoom({ zoomIn, zoomOut, reset }) {
  return (
    <>
      <IconButton key="zoomin" onClick={zoomIn} title="Zoom in">
        <Icons icon="zoom" />
      </IconButton>
      <IconButton key="zoomout" onClick={zoomOut} title="Zoom out">
        <Icons icon="zoomout" />
      </IconButton>
      <IconButton key="zoomreset" onClick={reset} title="Reset zoom">
        <Icons icon="zoomreset" />
      </IconButton>
    </>
  );
});

export { Zoom, ZoomConsumer, ZoomProvider };

const ZoomWrapper = React.memo<{ set: (zoomLevel: number) => void; value: number }>(
  function ZoomWrapper({ set, value }) {
    const zoomIn = useCallback(
      (e: SyntheticEvent) => {
        e.preventDefault();
        set(0.8 * value);
      },
      [set, value]
    );
    const zoomOut = useCallback(
      (e: SyntheticEvent) => {
        e.preventDefault();
        set(1.25 * value);
      },
      [set, value]
    );
    const reset = useCallback(
      (e) => {
        e.preventDefault();
        set(initialZoom);
      },
      [set, initialZoom]
    );
    return <Zoom key="zoom" {...{ zoomIn, zoomOut, reset }} />;
  }
);

export const zoomTool: Addon_BaseType = {
  title: 'zoom',
  id: 'zoom',
  type: types.TOOL,
  match: ({ viewMode }) => viewMode === 'story',
  render: React.memo(function ZoomToolRenderer() {
    return (
      <>
        <ZoomConsumer>{({ set, value }) => <ZoomWrapper {...{ set, value }} />}</ZoomConsumer>
        <Separator />
      </>
    );
  }),
};<|MERGE_RESOLUTION|>--- conflicted
+++ resolved
@@ -2,12 +2,8 @@
 import React, { Component, useCallback } from 'react';
 
 import { Icons, IconButton, Separator } from '@storybook/components';
-<<<<<<< HEAD
-import type { Addon } from '../../../api';
-=======
 import type { Addon_BaseType } from '@storybook/types';
-import { types } from '@storybook/manager-api';
->>>>>>> 9b503c7d
+import { types } from '../../../api';
 
 const initialZoom = 1 as const;
 
