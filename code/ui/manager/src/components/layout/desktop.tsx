import type { ComponentType } from 'react';
import React, { Fragment } from 'react';

<<<<<<< HEAD
import type { State } from '../../api';
=======
import type { State } from '@storybook/manager-api';
import { Route } from '@storybook/router';
import type { Addon_PageType } from '@storybook/types';
>>>>>>> 03d1e1f9
import * as S from './container';

export interface DesktopProps {
  width: number;
  panelCount: number;
  height: number;
  Sidebar: ComponentType<any>;
  Preview: ComponentType<any>;
  Panel: ComponentType<any>;
  Notifications: ComponentType<any>;
  pages: Addon_PageType[];
  options: State['layout'];
  viewMode: string;
}

const Desktop = Object.assign(
  React.memo<DesktopProps>(function Desktop({
    Panel,
    Sidebar,
    Preview,
    Notifications,
    pages,
    options,
    viewMode = undefined,
    width = 0,
    height = 0,
    panelCount,
  }) {
    return (
      <Fragment>
        <Notifications
          placement={{
            position: 'fixed',
            bottom: 20,
            left: 20,
          }}
        />
        {width && height ? (
          <S.Layout
            options={options}
            bounds={{ width, height, top: 0, left: 0 }}
            viewMode={viewMode}
            panelCount={panelCount}
          >
            {({ navProps, mainProps, panelProps, previewProps }) => (
              <Fragment>
                <S.Sidebar {...navProps}>
                  <Sidebar />
                </S.Sidebar>
                <S.Main {...mainProps} isFullscreen={!!mainProps.isFullscreen}>
                  <Route path={/(^\/story|docs|onboarding\/|^\/$)/} hideOnly>
                    <S.Preview {...previewProps} hidden={false}>
                      <Preview id="main" />
                    </S.Preview>

                    <Route path="/story/" startsWith hideOnly>
                      <S.Panel {...panelProps} hidden={false}>
                        <Panel />
                      </S.Panel>
                    </Route>
                  </Route>

                  {pages.map(({ id, render: Content }) => (
                    <Fragment key={id}>
                      <Content />
                    </Fragment>
                  ))}
                </S.Main>
              </Fragment>
            )}
          </S.Layout>
        ) : (
          <div title={JSON.stringify({ width, height })} />
        )}
      </Fragment>
    );
  }),
  {
    displayName: 'DesktopLayout',
  }
);

export { Desktop };<|MERGE_RESOLUTION|>--- conflicted
+++ resolved
@@ -1,13 +1,9 @@
 import type { ComponentType } from 'react';
 import React, { Fragment } from 'react';
 
-<<<<<<< HEAD
-import type { State } from '../../api';
-=======
-import type { State } from '@storybook/manager-api';
 import { Route } from '@storybook/router';
 import type { Addon_PageType } from '@storybook/types';
->>>>>>> 03d1e1f9
+import type { State } from '../../api';
 import * as S from './container';
 
 export interface DesktopProps {
