import { useStorybookApi, useStorybookState, types } from '@storybook/manager-api';
import { IconButton, Icons, FlexBar, TabBar, TabButton, ScrollArea } from '@storybook/components';
import { Location, Route } from '@storybook/router';
import { styled } from '@storybook/theming';
import { global } from '@storybook/global';
import type { FC, SyntheticEvent } from 'react';
import React, { Fragment } from 'react';

<<<<<<< HEAD
import { AboutPage } from './AboutPage';
import { ReleaseNotesPage } from './ReleaseNotesPage';
import { ShortcutsPage } from './ShortcutsPage';
=======
import type { Addon_PageType } from '@storybook/types';
import { AboutPage } from './about_page';
import { WhatsNewPage } from './whats_new_page';
import { ShortcutsPage } from './shortcuts_page';
>>>>>>> a6fa8cd2
import { matchesModifiers, matchesKeyCode } from '../keybinding';

const { document } = global;

const TabBarButton = React.memo(function TabBarButton({
  changeTab,
  id,
  title,
}: {
  changeTab: (tab: string) => void;
  id: string;
  title: string;
}) {
  return (
    <Location>
      {({ path }) => {
        const active = path.includes(`settings/${id}`);
        return (
          <TabButton
            id={`tabbutton-${id}`}
            className={['tabbutton'].concat(active ? ['tabbutton-active'] : []).join(' ')}
            type="button"
            key="id"
            active={active}
            onClick={() => changeTab(id)}
            role="tab"
          >
            {title}
          </TabButton>
        );
      }}
    </Location>
  );
});

const Content = styled(ScrollArea)(
  {
    position: 'absolute',
    top: 40,
    left: 0,
    right: 0,
    bottom: 0,
    overflow: 'auto',
  },
  ({ theme }) => ({
    background: theme.background.content,
  })
);

const Pages: FC<{
  onClose: () => void;
  enableShortcuts?: boolean;
  changeTab: (tab: string) => void;
  enableWhatsNew: boolean;
}> = ({ changeTab, onClose, enableShortcuts = true, enableWhatsNew }) => {
  React.useEffect(() => {
    const handleEscape = (event: KeyboardEvent) => {
      if (!enableShortcuts || event.repeat) return;
      if (matchesModifiers(false, event) && matchesKeyCode('Escape', event)) {
        event.preventDefault();
        onClose();
      }
    };
    document.addEventListener('keydown', handleEscape);
    return () => document.removeEventListener('keydown', handleEscape);
  }, [enableShortcuts, onClose]);

  return (
    <Fragment>
      <FlexBar border>
        <TabBar role="tablist">
          <TabBarButton id="about" title="About" changeTab={changeTab} />
          {enableWhatsNew && (
            <TabBarButton id="whats-new" title="What's new?" changeTab={changeTab} />
          )}
          <TabBarButton id="shortcuts" title="Keyboard shortcuts" changeTab={changeTab} />
        </TabBar>
        <IconButton
          onClick={(e: SyntheticEvent) => {
            e.preventDefault();
            return onClose();
          }}
          title="Close settings page"
        >
          <Icons icon="close" />
        </IconButton>
      </FlexBar>
      <Content vertical horizontal={false}>
        <Route path="about">
          <AboutPage key="about" />
        </Route>
        <Route path="whats-new">
          <WhatsNewPage key="whats-new" />
        </Route>
        <Route path="shortcuts">
          <ShortcutsPage key="shortcuts" />
        </Route>
      </Content>
    </Fragment>
  );
};

const SettingsPages: FC = () => {
  const api = useStorybookApi();
  const state = useStorybookState();
  const changeTab = (tab: string) => api.changeSettingsTab(tab);

  return (
    <Pages
      enableWhatsNew={state.whatsNewData?.status === 'SUCCESS'}
      enableShortcuts={state.ui.enableShortcuts}
      changeTab={changeTab}
      onClose={api.closeSettings}
    />
  );
};

export const settingsPageAddon: Addon_PageType = {
  id: 'settings',
  url: '/settings/',
  title: 'Settings',
  type: types.experimental_PAGE,
  render: () => (
    <Route path="/settings/" startsWith>
      <SettingsPages />
    </Route>
  ),
};<|MERGE_RESOLUTION|>--- conflicted
+++ resolved
@@ -6,16 +6,10 @@
 import type { FC, SyntheticEvent } from 'react';
 import React, { Fragment } from 'react';
 
-<<<<<<< HEAD
+import type { Addon_PageType } from '@storybook/types';
 import { AboutPage } from './AboutPage';
-import { ReleaseNotesPage } from './ReleaseNotesPage';
 import { ShortcutsPage } from './ShortcutsPage';
-=======
-import type { Addon_PageType } from '@storybook/types';
-import { AboutPage } from './about_page';
 import { WhatsNewPage } from './whats_new_page';
-import { ShortcutsPage } from './shortcuts_page';
->>>>>>> a6fa8cd2
 import { matchesModifiers, matchesKeyCode } from '../keybinding';
 
 const { document } = global;
