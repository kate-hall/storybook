import React from 'react';

<<<<<<< HEAD
import { global } from '@storybook/global';
import type { Combo, StoriesHash } from '../api';
import { Consumer } from '../api';
=======
import type { Combo, StoriesHash } from '@storybook/manager-api';
import { Consumer } from '@storybook/manager-api';
>>>>>>> 9b503c7d

import { Sidebar as SidebarComponent } from '../components/sidebar/Sidebar';
import { useMenu } from './menu';

export type Item = StoriesHash[keyof StoriesHash];

const Sidebar = React.memo(function Sideber() {
  const mapper = ({ state, api }: Combo) => {
    const {
      ui: { name, url, enableShortcuts },
      viewMode,
      storyId,
      refId,
      layout: { showToolbar, isFullscreen, showPanel, showNav },
      index,
      indexError,
      previewInitialized,
      refs,
    } = state;

    const menu = useMenu(
      state,
      api,
      showToolbar,
      isFullscreen,
      showPanel,
      showNav,
      enableShortcuts
    );

    const whatsNewNotificationsEnabled =
      state.whatsNewData?.status === 'SUCCESS' && !state.disableWhatsNewNotifications;

    return {
      title: name,
      url,
      index,
      indexError,
      previewInitialized,
      refs,
      storyId,
      refId,
      viewMode,
      menu,
      menuHighlighted: whatsNewNotificationsEnabled && api.isWhatsNewUnread(),
      enableShortcuts,
    };
  };
  return (
    <Consumer filter={mapper}>
      {(fromState) => {
        return <SidebarComponent {...fromState} />;
      }}
    </Consumer>
  );
});

export default Sidebar;<|MERGE_RESOLUTION|>--- conflicted
+++ resolved
@@ -1,13 +1,7 @@
 import React from 'react';
 
-<<<<<<< HEAD
-import { global } from '@storybook/global';
 import type { Combo, StoriesHash } from '../api';
 import { Consumer } from '../api';
-=======
-import type { Combo, StoriesHash } from '@storybook/manager-api';
-import { Consumer } from '@storybook/manager-api';
->>>>>>> 9b503c7d
 
 import { Sidebar as SidebarComponent } from '../components/sidebar/Sidebar';
 import { useMenu } from './menu';
