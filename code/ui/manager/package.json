--- conflicted
+++ resolved
@@ -1,10 +1,6 @@
 {
   "name": "@storybook/manager",
-<<<<<<< HEAD
-  "version": "7.3.2",
-=======
   "version": "7.4.0-alpha.2",
->>>>>>> aecfa179
   "description": "Core Storybook UI",
   "keywords": [
     "storybook"
@@ -47,7 +43,8 @@
     "static/**/*",
     "README.md",
     "*.js",
-    "*.d.ts"
+    "*.d.ts",
+    "!src/**/*"
   ],
   "scripts": {
     "check": "../../../scripts/prepare/check.ts",
