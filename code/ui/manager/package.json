{
  "name": "@storybook/manager",
  "version": "8.0.0-beta.2",
  "description": "Core Storybook UI",
  "keywords": [
    "storybook"
  ],
  "homepage": "https://github.com/storybookjs/storybook/tree/next/code/ui/manager",
  "bugs": {
    "url": "https://github.com/storybookjs/storybook/issues"
  },
  "repository": {
    "type": "git",
    "url": "https://github.com/storybookjs/storybook.git",
    "directory": "code/ui/manager"
  },
  "funding": {
    "type": "opencollective",
    "url": "https://opencollective.com/storybook"
  },
  "license": "MIT",
  "exports": {
    ".": {
      "types": "./dist/index.d.ts",
      "import": "./dist/index.js"
    },
    "./runtime": {
      "types": "./dist/runtime.d.ts",
      "import": "./dist/runtime.js"
    },
    "./globals-module-info": {
      "types": "./dist/globals-module-info.d.ts",
      "require": "./dist/globals-module-info.js"
    },
    "./globals": {
      "types": "./dist/globals.d.ts",
      "import": "./dist/globals.js",
      "require": "./dist/globals.js"
    },
    "./paths": "./paths.js",
    "./package.json": "./package.json"
  },
  "main": "dist/index.js",
  "module": "dist/index.js",
  "types": "dist/index.d.ts",
  "typesVersions": {
    "*": {
      "*": [
        "dist/index.d.ts"
      ],
      "runtime": [
        "dist/runtime.d.ts"
      ],
      "globals": [
        "dist/globals.d.ts"
      ],
      "globals-module-info": [
        "dist/globals-module-info.d.ts"
      ]
    }
  },
  "files": [
    "dist/**/*",
    "static/**/*",
    "README.md",
    "*.js",
    "*.d.ts",
    "!src/**/*"
  ],
  "scripts": {
    "check": "node --loader ../../../scripts/node_modules/esbuild-register/loader.js -r ../../../scripts/node_modules/esbuild-register/register.js ../../../scripts/prepare/check.ts",
    "prep": "node --loader ../../../scripts/node_modules/esbuild-register/loader.js -r ../../../scripts/node_modules/esbuild-register/register.js ../../../scripts/prepare/esm-bundle.ts"
  },
  "devDependencies": {
<<<<<<< HEAD
    "@storybook/core": "workspace:*"
  },
  "peerDependencies": {
    "@storybook/core": "*"
=======
    "@fal-works/esbuild-plugin-global-externals": "^2.1.2",
    "@storybook/addon-designs": "^7.0.4",
    "@storybook/channels": "workspace:*",
    "@storybook/client-logger": "workspace:*",
    "@storybook/components": "workspace:*",
    "@storybook/core-events": "workspace:*",
    "@storybook/global": "^5.0.0",
    "@storybook/icons": "^1.2.5",
    "@storybook/manager-api": "workspace:*",
    "@storybook/router": "workspace:*",
    "@storybook/test": "workspace:*",
    "@storybook/theming": "workspace:*",
    "@storybook/types": "workspace:*",
    "@testing-library/react": "^11.2.2",
    "@types/react-transition-group": "^4",
    "@types/semver": "^7.3.4",
    "browser-dtector": "^3.4.0",
    "copy-to-clipboard": "^3.3.1",
    "downshift": "^6.0.15",
    "fs-extra": "^11.1.0",
    "fuse.js": "^3.6.1",
    "lodash": "^4.17.21",
    "markdown-to-jsx": "7.3.2",
    "memoizerific": "^1.11.3",
    "polished": "^4.2.2",
    "qs": "^6.10.0",
    "react": "^18.2.0",
    "react-dom": "^18.2.0",
    "react-draggable": "^4.4.5",
    "react-helmet-async": "^1.3.0",
    "react-resize-detector": "^7.1.2",
    "react-transition-group": "^4.4.5",
    "resolve-from": "^5.0.0",
    "semver": "^7.3.7",
    "store2": "^2.14.2",
    "ts-dedent": "^2.0.0",
    "typescript": "^5.3.2"
>>>>>>> f94366eb
  },
  "publishConfig": {
    "access": "public"
  },
  "bundler": {
    "browserEntries": [
      "./src/index.tsx",
      "./src/runtime.ts",
      "./src/globals-runtime.ts"
    ],
    "nodeEntries": [
      "./src/globals.ts",
      "./src/globals-module-info.ts"
    ]
  },
  "gitHead": "e6a7fd8a655c69780bc20b9749c2699e44beae17"
}<|MERGE_RESOLUTION|>--- conflicted
+++ resolved
@@ -72,50 +72,10 @@
     "prep": "node --loader ../../../scripts/node_modules/esbuild-register/loader.js -r ../../../scripts/node_modules/esbuild-register/register.js ../../../scripts/prepare/esm-bundle.ts"
   },
   "devDependencies": {
-<<<<<<< HEAD
     "@storybook/core": "workspace:*"
   },
   "peerDependencies": {
     "@storybook/core": "*"
-=======
-    "@fal-works/esbuild-plugin-global-externals": "^2.1.2",
-    "@storybook/addon-designs": "^7.0.4",
-    "@storybook/channels": "workspace:*",
-    "@storybook/client-logger": "workspace:*",
-    "@storybook/components": "workspace:*",
-    "@storybook/core-events": "workspace:*",
-    "@storybook/global": "^5.0.0",
-    "@storybook/icons": "^1.2.5",
-    "@storybook/manager-api": "workspace:*",
-    "@storybook/router": "workspace:*",
-    "@storybook/test": "workspace:*",
-    "@storybook/theming": "workspace:*",
-    "@storybook/types": "workspace:*",
-    "@testing-library/react": "^11.2.2",
-    "@types/react-transition-group": "^4",
-    "@types/semver": "^7.3.4",
-    "browser-dtector": "^3.4.0",
-    "copy-to-clipboard": "^3.3.1",
-    "downshift": "^6.0.15",
-    "fs-extra": "^11.1.0",
-    "fuse.js": "^3.6.1",
-    "lodash": "^4.17.21",
-    "markdown-to-jsx": "7.3.2",
-    "memoizerific": "^1.11.3",
-    "polished": "^4.2.2",
-    "qs": "^6.10.0",
-    "react": "^18.2.0",
-    "react-dom": "^18.2.0",
-    "react-draggable": "^4.4.5",
-    "react-helmet-async": "^1.3.0",
-    "react-resize-detector": "^7.1.2",
-    "react-transition-group": "^4.4.5",
-    "resolve-from": "^5.0.0",
-    "semver": "^7.3.7",
-    "store2": "^2.14.2",
-    "ts-dedent": "^2.0.0",
-    "typescript": "^5.3.2"
->>>>>>> f94366eb
   },
   "publishConfig": {
     "access": "public"
