--- conflicted
+++ resolved
@@ -51,17 +51,10 @@
     "prep": "../../../scripts/prepare/bundle.ts"
   },
   "dependencies": {
-<<<<<<< HEAD
-    "@storybook/client-logger": "7.0.0-alpha.49",
+    "@storybook/client-logger": "7.0.0-alpha.50",
     "@storybook/csf": "next",
-    "@storybook/theming": "7.0.0-alpha.49",
-    "@storybook/types": "7.0.0-alpha.49",
-=======
-    "@storybook/client-logger": "7.0.0-alpha.50",
-    "@storybook/csf": "0.0.2-next.7",
     "@storybook/theming": "7.0.0-alpha.50",
     "@storybook/types": "7.0.0-alpha.50",
->>>>>>> 05458937
     "memoizerific": "^1.11.3",
     "util-deprecate": "^1.0.2"
   },
