{
  "name": "@storybook/components",
  "version": "7.0.0-beta.43",
  "description": "Core Storybook Components",
  "keywords": [
    "storybook"
  ],
  "homepage": "https://github.com/storybookjs/storybook/tree/main/code/ui/components",
  "bugs": {
    "url": "https://github.com/storybookjs/storybook/issues"
  },
  "repository": {
    "type": "git",
    "url": "https://github.com/storybookjs/storybook.git",
    "directory": "code/ui/components"
  },
  "funding": {
    "type": "opencollective",
    "url": "https://opencollective.com/storybook"
  },
  "license": "MIT",
  "sideEffects": false,
  "exports": {
    ".": {
      "node": "./dist/index.js",
      "require": "./dist/index.js",
      "import": "./dist/index.mjs",
      "types": "./dist/index.d.ts"
    },
    "./html": {
      "require": "./dist/html.js",
      "import": "./dist/html.mjs",
      "types": "./dist/html.d.ts"
    },
    "./package.json": "./package.json"
  },
  "main": "dist/index.js",
  "module": "dist/index.mjs",
  "types": "dist/index.d.ts",
  "files": [
    "dist/**/*",
    "README.md",
    "*.js",
    "*.d.ts"
  ],
  "scripts": {
    "check": "../../../scripts/node_modules/.bin/tsc --noEmit",
    "prep": "../../../scripts/prepare/bundle.ts"
  },
  "dependencies": {
<<<<<<< HEAD
    "@storybook/client-logger": "7.0.0-beta.41",
    "@storybook/csf": "0.0.2--canary.62.5777911.0",
=======
    "@storybook/client-logger": "7.0.0-beta.43",
    "@storybook/csf": "next",
>>>>>>> 2ad64857
    "@storybook/global": "^5.0.0",
    "@storybook/theming": "7.0.0-beta.43",
    "@storybook/types": "7.0.0-beta.43",
    "memoizerific": "^1.11.3",
    "use-resize-observer": "^9.1.0",
    "util-deprecate": "^1.0.2"
  },
  "devDependencies": {
    "@popperjs/core": "^2.6.0",
    "@types/overlayscrollbars": "^1.12.0",
    "@types/react-syntax-highlighter": "11.0.5",
    "@types/util-deprecate": "^1.0.0",
    "css": "^3.0.0",
    "overlayscrollbars": "^1.13.1",
    "polished": "^4.2.2",
    "prettier": "^2.8.0",
    "react-popper-tooltip": "^4.4.2",
    "react-syntax-highlighter": "^15.4.5",
    "react-textarea-autosize": "^8.3.0",
    "ts-dedent": "^2.0.0",
    "typescript": "~4.9.3"
  },
  "peerDependencies": {
    "react": "^16.8.0 || ^17.0.0 || ^18.0.0",
    "react-dom": "^16.8.0 || ^17.0.0 || ^18.0.0"
  },
  "publishConfig": {
    "access": "public"
  },
  "bundler": {
    "entries": [
      "./src/index.ts"
    ],
    "platform": "neutral"
  },
  "gitHead": "b1b7c2bc998decc21eb8352fcccd3c939048df02"
}<|MERGE_RESOLUTION|>--- conflicted
+++ resolved
@@ -48,13 +48,8 @@
     "prep": "../../../scripts/prepare/bundle.ts"
   },
   "dependencies": {
-<<<<<<< HEAD
-    "@storybook/client-logger": "7.0.0-beta.41",
+    "@storybook/client-logger": "7.0.0-beta.43",
     "@storybook/csf": "0.0.2--canary.62.5777911.0",
-=======
-    "@storybook/client-logger": "7.0.0-beta.43",
-    "@storybook/csf": "next",
->>>>>>> 2ad64857
     "@storybook/global": "^5.0.0",
     "@storybook/theming": "7.0.0-beta.43",
     "@storybook/types": "7.0.0-beta.43",
