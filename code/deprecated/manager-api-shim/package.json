{
  "name": "@storybook/api",
<<<<<<< HEAD
  "version": "7.1.1",
=======
  "version": "7.2.0",
>>>>>>> d61d7c0a
  "description": "Storybook Manager API (facade)",
  "keywords": [
    "storybook"
  ],
  "homepage": "https://github.com/storybookjs/storybook/tree/next/code/lib/api",
  "bugs": {
    "url": "https://github.com/storybookjs/storybook/issues"
  },
  "repository": {
    "type": "git",
    "url": "https://github.com/storybookjs/storybook.git",
    "directory": "code/deprecated/manager-api-shim"
  },
  "funding": {
    "type": "opencollective",
    "url": "https://opencollective.com/storybook"
  },
  "license": "MIT",
  "sideEffects": false,
  "exports": {
    ".": {
      "types": "./dist/entry.d.ts",
      "require": "./dist/entry.js",
      "import": "./dist/entry.mjs"
    },
    "./package.json": "./package.json"
  },
  "main": "dist/entry.js",
  "module": "dist/entry.mjs",
  "types": "dist/entry.d.ts",
  "files": [
    "dist/**/*",
    "README.md",
    "*.js",
    "*.d.ts"
  ],
  "scripts": {
    "check": "../../../scripts/prepare/check.ts",
    "prep": "../../../scripts/prepare/facade.ts"
  },
  "dependencies": {
<<<<<<< HEAD
    "@storybook/client-logger": "7.1.1",
    "@storybook/manager-api": "7.1.1"
=======
    "@storybook/client-logger": "workspace:*",
    "@storybook/manager-api": "workspace:*"
>>>>>>> d61d7c0a
  },
  "peerDependencies": {
    "react": "^16.8.0 || ^17.0.0 || ^18.0.0",
    "react-dom": "^16.8.0 || ^17.0.0 || ^18.0.0"
  },
  "peerDependenciesMeta": {
    "react": {
      "optional": true
    },
    "react-dom": {
      "optional": true
    }
  },
  "publishConfig": {
    "access": "public"
  },
  "bundler": {
    "entries": [
      "./src/entry.ts"
    ],
    "shim": "@storybook/manager-api"
  },
  "gitHead": "e6a7fd8a655c69780bc20b9749c2699e44beae17"
}<|MERGE_RESOLUTION|>--- conflicted
+++ resolved
@@ -1,10 +1,6 @@
 {
   "name": "@storybook/api",
-<<<<<<< HEAD
-  "version": "7.1.1",
-=======
   "version": "7.2.0",
->>>>>>> d61d7c0a
   "description": "Storybook Manager API (facade)",
   "keywords": [
     "storybook"
@@ -46,13 +42,8 @@
     "prep": "../../../scripts/prepare/facade.ts"
   },
   "dependencies": {
-<<<<<<< HEAD
-    "@storybook/client-logger": "7.1.1",
-    "@storybook/manager-api": "7.1.1"
-=======
     "@storybook/client-logger": "workspace:*",
     "@storybook/manager-api": "workspace:*"
->>>>>>> d61d7c0a
   },
   "peerDependencies": {
     "react": "^16.8.0 || ^17.0.0 || ^18.0.0",
