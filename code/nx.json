{
  "$schema": "./node_modules/nx/schemas/nx-schema.json",
  "extends": "nx/presets/npm.json",
  "nxCloudAccessToken": "NGVmYTkxMmItYzY3OS00MjkxLTk1ZDktZDFmYTFmNmVlNGY4fHJlYWQ=",
  "defaultBase": "next",
  "parallel": 8,
  "affected": {
    "defaultBase": "next"
  },
  "cli": {
    "packageManager": "yarn"
  },
  "plugins": [
    {
      "plugin": "@nx/vite/plugin",
      "options": {
        "testTargetName": "test"
      }
    },
    {
      "plugin": "@nx/eslint/plugin",
      "options": {
        "targetName": "lint"
      }
    }
  ],
  "tasksRunnerOptions": {
    "default": {
      "options": {
        "canTrackAnalytics": false,
        "showUsageWarnings": true
      }
    }
  },
  "targetDefaults": {
    "build": {
      "executor": "nx:run-commands",
      "options": {
        "cwd": "{projectRoot}",
        "command": "yarn prep",
        "args": "--reset"
      },
      "configurations": {
        "production": {
          "args": "--reset --optimized"
        }
      },
      "inputs": [
        "production",
        "^production",
        "{workspaceRoot}/../scripts/prepare/{bundle,addon-bundle,esm-bundle}.ts"
      ],
<<<<<<< HEAD
      "outputs": ["{projectRoot}/dist"],
=======
      "dependsOn": ["^build"],
      "outputs": ["{projectRoot}/dist"],
      "cache": true
    },
    "test": {
      "executor": "nx:run-commands",
      "options": {
        "cwd": "{workspaceRoot}",
        "command": "yarn vitest watch --project={projectName}"
      },
      "dependsOn": ["build"],
      "inputs": [
        "default",
        "^production",
        "{workspaceRoot}/{vitest.workspace.ts,vitest.helpers.ts,vitest-setup.ts}"
      ],
>>>>>>> dfe9d463
      "cache": true
    },
    "check": {
      "configurations": {
        "production": {}
      },
      "inputs": ["default", "^production", "{workspaceRoot}/../scripts/prepare/check.ts"],
      "dependsOn": ["build"],
      "cache": true
    },
    "lint": {
      "executor": "nx:run-commands",
      "options": {
        "cwd": "{workspaceRoot}",
        "command": "yarn lint:js:cmd {projectRoot}",
        "args": "--quiet"
      },
      "dependsOn": ["build"],
      "inputs": ["default", "{workspaceRoot}/{.eslintignore,.eslintrc.js}"],
      "cache": true
    },
    "sandbox": {
      "executor": "nx:run-commands",
      "inputs": [{ "runtime": "storybook --version" }],
      "outputs": ["{workspaceRoot}/../{projectRoot}"],
      "options": {
        "cwd": "{workspaceRoot}",
        "command": "yarn task sandbox -s sandbox --template={projectName}"
      },
      "dependsOn": ["^build"],
      "cache": true
    },
    "sb:dev": {
      "executor": "nx:run-commands",
      "options": {
        "cwd": "{workspaceRoot}/../{projectRoot}",
        "command": "yarn storybook",
        "args": "--ci"
      },
      "dependsOn": ["sandbox"]
    },
    "sb:build": {
      "executor": "nx:run-commands",
      "options": {
        "cwd": "{workspaceRoot}/../{projectRoot}",
        "command": "yarn build-storybook"
      },
      "inputs": ["^production"],
      "outputs": ["{workspaceRoot}/../{projectRoot}/storybook-static"],
      "cache": true,
      "dependsOn": ["sandbox"]
    },
    "sb:serve": {
      "executor": "nx:run-commands",
      "options": {
        "cwd": "{workspaceRoot}",
        "command": "yarn http-server ../{projectRoot}/storybook-static",
        "args": "--port 8001"
      },
      "dependsOn": ["sb:build"]
    }
    //    "e2e": {
    //      "executor": "nx:run-commands",
    //      "options": {
    //        "cwd": "{workspaceRoot}",
    //        "command": "yarn playwright test"
    //      },
    //      "dependsOn": ["sb:build"]
    //    }
  },
  "namedInputs": {
    "default": ["{projectRoot}/**/*", "sharedGlobals"],
<<<<<<< HEAD
    "sharedGlobals": [],
    "production": ["default"]
=======
    "sharedGlobals": ["{workspaceRoot}/tsconfig.json"],
    "production": [
      "default",
      "!{projectRoot}/src/**/**/*.{test,spec,stories}.?(c|m)[jt]s?(x)?(.snap),",
      "!{projectRoot}/vitest.config.[jt]s",
      "!{projectRoot}/README.md",
      "!{projectRoot}/.eslintrc.{json,js}",
      "!{projectRoot}/src/test-setup.[jt]s"
    ]
>>>>>>> dfe9d463
  }
}<|MERGE_RESOLUTION|>--- conflicted
+++ resolved
@@ -50,9 +50,6 @@
         "^production",
         "{workspaceRoot}/../scripts/prepare/{bundle,addon-bundle,esm-bundle}.ts"
       ],
-<<<<<<< HEAD
-      "outputs": ["{projectRoot}/dist"],
-=======
       "dependsOn": ["^build"],
       "outputs": ["{projectRoot}/dist"],
       "cache": true
@@ -69,7 +66,6 @@
         "^production",
         "{workspaceRoot}/{vitest.workspace.ts,vitest.helpers.ts,vitest-setup.ts}"
       ],
->>>>>>> dfe9d463
       "cache": true
     },
     "check": {
@@ -142,10 +138,6 @@
   },
   "namedInputs": {
     "default": ["{projectRoot}/**/*", "sharedGlobals"],
-<<<<<<< HEAD
-    "sharedGlobals": [],
-    "production": ["default"]
-=======
     "sharedGlobals": ["{workspaceRoot}/tsconfig.json"],
     "production": [
       "default",
@@ -155,6 +147,5 @@
       "!{projectRoot}/.eslintrc.{json,js}",
       "!{projectRoot}/src/test-setup.[jt]s"
     ]
->>>>>>> dfe9d463
   }
 }