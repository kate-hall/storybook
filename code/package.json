{
  "name": "@storybook/root",
  "version": "8.1.0-alpha.7",
  "private": true,
  "description": "Storybook root",
  "homepage": "https://storybook.js.org/",
  "repository": {
    "type": "git",
    "url": "https://github.com/storybookjs/storybook.git"
  },
  "funding": {
    "type": "opencollective",
    "url": "https://opencollective.com/storybook"
  },
  "workspaces": {
    "packages": [
      "addons/*",
      "frameworks/*",
      "lib/*",
      "deprecated/*",
      "builders/*",
      "ui/*",
      "presets/*",
      "renderers/*"
    ]
  },
  "scripts": {
    "affected:test": "nx show projects --affected -t test | xargs -I # echo --project # | xargs yarn test:watch",
    "await-serve-storybooks": "wait-on http://localhost:8001",
    "build": "NODE_ENV=production yarn --cwd ../scripts build-package",
    "changelog": "pr-log --sloppy --cherry-pick",
    "changelog:next": "pr-log --sloppy --since-prerelease",
    "check": "NODE_ENV=production yarn --cwd ../scripts check-package",
    "ci-tests": "yarn task --task check --no-link --start-from=install && yarn lint && yarn test && cd ../scripts && yarn test",
    "danger": "danger",
    "generate-sandboxes": "yarn --cwd ../scripts generate-sandboxes",
    "github-release": "github-release-from-changelog",
    "i": "yarn --cwd .. i",
    "lint": "yarn lint:js && yarn lint:md",
    "lint:ejs": "ejslint **/*.ejs",
    "lint:js": "yarn lint:js:cmd .  --quiet",
    "lint:js:cmd": "cross-env NODE_ENV=production eslint --cache --cache-location=../.cache/eslint --ext .js,.jsx,.json,.html,.ts,.tsx,.mjs --report-unused-disable-directives",
    "lint:md": "../scripts/node_modules/.bin/remark -q .",
    "lint:other": "prettier --write '**/*.{css,html,json,md,yml}'",
    "lint:package": "sort-package-json",
    "local-registry": "yarn --cwd ../scripts local-registry",
    "publish-sandboxes": "yarn --cwd ../scripts publish",
    "storybook:blocks": "STORYBOOK_BLOCKS_ONLY=true yarn storybook:ui",
    "storybook:blocks:build": "STORYBOOK_BLOCKS_ONLY=true yarn storybook:ui:build",
    "storybook:blocks:chromatic": "STORYBOOK_BLOCKS_ONLY=true yarn storybook:ui:chromatic --project-token=${CHROMATIC_TOKEN_STORYBOOK_BLOCKS:-MISSING_PROJECT_TOKEN}",
    "storybook:ui": "NODE_OPTIONS=\"--preserve-symlinks --preserve-symlinks-main\" ./lib/cli/bin/index.js dev --port 6006 --config-dir ./ui/.storybook",
    "storybook:ui:build": "NODE_OPTIONS=\"--preserve-symlinks --preserve-symlinks-main\" ./lib/cli/bin/index.js build --config-dir ./ui/.storybook --webpack-stats-json",
    "storybook:ui:chromatic": "../scripts/node_modules/.bin/chromatic --build-script-name storybook:ui:build --storybook-base-dir ./ --project-token=${CHROMATIC_TOKEN_STORYBOOK_UI:-MISSING_PROJECT_TOKEN} --only-changed --exit-zero-on-changes --exit-once-uploaded",
    "task": "yarn --cwd ../scripts task",
    "test": "NODE_OPTIONS=--max_old_space_size=4096 vitest run",
    "test:watch": "NODE_OPTIONS=--max_old_space_size=4096 vitest watch"
  },
  "husky": {
    "hooks": {
      "pre-commit": "yarn lint-staged"
    }
  },
  "lint-staged": {
    "*.{html,js,json,jsx,mjs,ts,tsx}": [
      "yarn lint:js:cmd --fix"
    ],
    "package.json": [
      "yarn lint:package"
    ],
    "*.ejs": [
      "../scripts/node_modules/.bin/ejslint"
    ],
    "*.{css,html,json,md,yml}": [
      "../scripts/node_modules/.bin/prettier --write"
    ]
  },
  "browserslist": [
    "defaults"
  ],
  "resolutions": {
    "@playwright/test": "1.36.0",
    "@storybook/theming": "workspace:*",
    "@testing-library/jest-dom/aria-query": "5.1.3",
    "@types/node": "^18.0.0",
    "@vitest/expect": "patch:@vitest/expect@npm%3A1.3.1#~/.yarn/patches/@vitest-expect-npm-1.3.1-973071a540.patch",
    "esbuild": "^0.20.1",
    "playwright": "1.36.0",
    "playwright-core": "1.36.0",
    "serialize-javascript": "^3.1.0",
    "type-fest": "~2.19"
  },
  "dependencies": {
    "@chromatic-com/storybook": "^1.2.18",
    "@nx/eslint": "18.0.6",
    "@nx/vite": "18.0.6",
    "@nx/workspace": "18.0.6",
    "@playwright/test": "1.36.0",
    "@storybook/addon-a11y": "workspace:*",
    "@storybook/addon-actions": "workspace:*",
    "@storybook/addon-backgrounds": "workspace:*",
    "@storybook/addon-controls": "workspace:*",
    "@storybook/addon-docs": "workspace:*",
    "@storybook/addon-essentials": "workspace:*",
    "@storybook/addon-highlight": "workspace:*",
    "@storybook/addon-interactions": "workspace:*",
    "@storybook/addon-jest": "workspace:*",
    "@storybook/addon-links": "workspace:*",
    "@storybook/addon-mdx-gfm": "workspace:*",
    "@storybook/addon-measure": "workspace:*",
    "@storybook/addon-onboarding": "workspace:*",
    "@storybook/addon-outline": "workspace:*",
    "@storybook/addon-storysource": "workspace:*",
    "@storybook/addon-toolbars": "workspace:*",
    "@storybook/addon-viewport": "workspace:*",
    "@storybook/angular": "workspace:*",
    "@storybook/bench": "next",
    "@storybook/blocks": "workspace:*",
    "@storybook/builder-manager": "workspace:*",
    "@storybook/builder-vite": "workspace:*",
    "@storybook/builder-webpack5": "workspace:*",
    "@storybook/channels": "workspace:*",
    "@storybook/cli": "workspace:*",
    "@storybook/client-logger": "workspace:*",
    "@storybook/codemod": "workspace:*",
    "@storybook/components": "workspace:*",
    "@storybook/core-common": "workspace:*",
    "@storybook/core-events": "workspace:*",
    "@storybook/core-server": "workspace:*",
    "@storybook/core-webpack": "workspace:*",
<<<<<<< HEAD
    "@storybook/csf": "0.1.5--canary.82.2c2dd28.0",
=======
    "@storybook/csf": "^0.1.5",
>>>>>>> 16d5b72d
    "@storybook/csf-plugin": "workspace:*",
    "@storybook/csf-tools": "workspace:*",
    "@storybook/docs-tools": "workspace:*",
    "@storybook/ember": "workspace:*",
    "@storybook/eslint-config-storybook": "^4.0.0",
    "@storybook/global": "^5.0.0",
    "@storybook/html": "workspace:*",
    "@storybook/html-vite": "workspace:*",
    "@storybook/html-webpack5": "workspace:*",
    "@storybook/instrumenter": "workspace:*",
    "@storybook/linter-config": "^4.0.0",
    "@storybook/manager": "workspace:*",
    "@storybook/manager-api": "workspace:*",
    "@storybook/nextjs": "workspace:*",
    "@storybook/node-logger": "workspace:*",
    "@storybook/preact": "workspace:*",
    "@storybook/preact-vite": "workspace:*",
    "@storybook/preact-webpack5": "workspace:*",
    "@storybook/preset-create-react-app": "workspace:*",
    "@storybook/preset-html-webpack": "workspace:*",
    "@storybook/preset-preact-webpack": "workspace:*",
    "@storybook/preset-react-webpack": "workspace:*",
    "@storybook/preset-server-webpack": "workspace:*",
    "@storybook/preset-svelte-webpack": "workspace:*",
    "@storybook/preset-vue3-webpack": "workspace:*",
    "@storybook/preview": "workspace:*",
    "@storybook/preview-api": "workspace:*",
    "@storybook/react": "workspace:*",
    "@storybook/react-vite": "workspace:*",
    "@storybook/react-webpack5": "workspace:*",
    "@storybook/router": "workspace:*",
    "@storybook/server": "workspace:*",
    "@storybook/server-webpack5": "workspace:*",
    "@storybook/source-loader": "workspace:*",
    "@storybook/svelte": "workspace:*",
    "@storybook/svelte-webpack5": "workspace:*",
    "@storybook/telemetry": "workspace:*",
    "@storybook/test": "workspace:*",
    "@storybook/testing-library": "next",
    "@storybook/theming": "workspace:*",
    "@storybook/types": "workspace:*",
    "@storybook/vue3": "workspace:*",
    "@storybook/vue3-vite": "workspace:*",
    "@storybook/vue3-webpack5": "workspace:*",
    "@storybook/web-components": "workspace:*",
    "@storybook/web-components-vite": "workspace:*",
    "@storybook/web-components-webpack5": "workspace:*",
    "@testing-library/dom": "^7.29.4",
    "@testing-library/jest-dom": "6.1.4",
    "@testing-library/react": "^14.0.0",
    "@testing-library/user-event": "^14.4.3",
    "@types/express": "^4.17.11",
    "@types/fs-extra": "^11.0.1",
    "@types/lodash": "^4.14.167",
    "@types/mock-require": "^2.0.3",
    "@types/node": "^18.0.0",
    "@types/react": "^18.0.37",
    "@types/react-dom": "^18.0.11",
    "@types/semver": "^7.3.4",
    "@types/serve-static": "^1.13.8",
    "@typescript-eslint/experimental-utils": "^5.62.0",
    "@typescript-eslint/parser": "^6.18.1",
    "@vitejs/plugin-react": "^3.0.1",
    "@vitest/coverage-v8": "^1.2.2",
    "concurrently": "^5.3.0",
    "cross-env": "^7.0.3",
    "danger": "^11.2.6",
    "esbuild": "^0.18.0 || ^0.19.0 || ^0.20.0",
    "esbuild-loader": "^3.0.0",
    "esbuild-plugin-alias": "^0.2.1",
    "eslint": "^8.56.0",
    "eslint-import-resolver-typescript": "^3.6.1",
    "eslint-plugin-local-rules": "portal:../scripts/eslint-plugin-local-rules",
    "eslint-plugin-storybook": "^0.8.0",
    "fs-extra": "^11.1.0",
    "github-release-from-changelog": "^2.1.1",
    "glob": "^10.0.0",
    "http-server": "^14.1.1",
    "husky": "^4.3.7",
    "lint-staged": "^13.2.2",
    "lodash": "^4.17.21",
    "mock-require": "^3.0.3",
    "node-gyp": "^9.3.1",
    "nx": "18.0.6",
    "prettier": "^3.1.1",
    "process": "^0.11.10",
    "raf": "^3.4.1",
    "react": "^18.2.0",
    "react-dom": "^18.2.0",
    "semver": "^7.3.7",
    "serve-static": "^1.14.1",
    "svelte": "^5.0.0-next.65",
    "trash": "^7.0.0",
    "ts-dedent": "^2.0.0",
    "ts-node": "^10.9.1",
    "typescript": "^5.4.3",
    "util": "^0.12.4",
    "vite": "^4.0.0",
    "vitest": "^1.2.2",
    "wait-on": "^7.0.1"
  },
  "dependenciesMeta": {
    "ejs": {
      "built": false
    },
    "level": {
      "built": false
    },
    "node-uuid": {
      "built": false,
      "unplugged": false
    },
    "nodemon": {
      "built": false
    },
    "parcel": {
      "built": false
    },
    "preact": {
      "built": false
    },
    "yorkie": {
      "built": false
    }
  },
  "packageManager": "yarn@4.1.1",
  "engines": {
    "node": ">=18.0.0"
  },
  "collective": {
    "type": "opencollective",
    "url": "https://opencollective.com/storybook"
  },
  "nx": {
    "name": "root",
    "includedScripts": []
  },
  "pr-log": {
    "skipLabels": [
      "cleanup"
    ],
    "validLabels": [
      [
        "BREAKING CHANGE",
        "Breaking Changes"
      ],
      [
        "feature request",
        "Features"
      ],
      [
        "bug",
        "Bug Fixes"
      ],
      [
        "documentation",
        "Documentation"
      ],
      [
        "maintenance",
        "Maintenance"
      ],
      [
        "build",
        "Build"
      ],
      [
        "dependencies",
        "Dependency Upgrades"
      ]
    ]
  }
}<|MERGE_RESOLUTION|>--- conflicted
+++ resolved
@@ -127,11 +127,7 @@
     "@storybook/core-events": "workspace:*",
     "@storybook/core-server": "workspace:*",
     "@storybook/core-webpack": "workspace:*",
-<<<<<<< HEAD
-    "@storybook/csf": "0.1.5--canary.82.2c2dd28.0",
-=======
     "@storybook/csf": "^0.1.5",
->>>>>>> 16d5b72d
     "@storybook/csf-plugin": "workspace:*",
     "@storybook/csf-tools": "workspace:*",
     "@storybook/docs-tools": "workspace:*",
