{
  "name": "@storybook/root",
  "version": "8.2.0-alpha.5",
  "private": true,
  "description": "Storybook root",
  "homepage": "https://storybook.js.org/",
  "repository": {
    "type": "git",
    "url": "https://github.com/storybookjs/storybook.git"
  },
  "funding": {
    "type": "opencollective",
    "url": "https://opencollective.com/storybook"
  },
  "workspaces": {
    "packages": [
      "./core",
      "addons/*",
      "frameworks/*",
      "lib/*",
      "deprecated/*",
      "builders/*",
      "ui/*",
      "presets/*",
      "renderers/*"
    ]
  },
  "scripts": {
    "affected:test": "nx show projects --affected -t test | xargs -I # echo --project # | xargs yarn test:watch",
    "await-serve-storybooks": "wait-on http://localhost:8001",
    "build": "NODE_ENV=production yarn --cwd ../scripts build-package",
    "changelog": "pr-log --sloppy --cherry-pick",
    "changelog:next": "pr-log --sloppy --since-prerelease",
    "check": "NODE_ENV=production yarn --cwd ../scripts check-package",
    "ci-tests": "yarn task --task check --no-link --start-from=install && yarn lint && yarn test && cd ../scripts && yarn test",
    "danger": "danger",
    "generate-sandboxes": "yarn --cwd ../scripts generate-sandboxes",
    "github-release": "github-release-from-changelog",
    "i": "yarn --cwd .. i",
    "lint": "yarn lint:js && yarn lint:md",
    "lint:ejs": "ejslint **/*.ejs",
    "lint:js": "yarn lint:js:cmd .  --quiet",
    "lint:js:cmd": "cross-env NODE_ENV=production eslint --cache --cache-location=../.cache/eslint --ext .js,.jsx,.json,.html,.ts,.tsx,.mjs --report-unused-disable-directives",
    "lint:md": "../scripts/node_modules/.bin/remark -q .",
    "lint:other": "prettier --write '**/*.{css,html,json,md,yml}'",
    "lint:package": "sort-package-json",
    "local-registry": "yarn --cwd ../scripts local-registry",
    "publish-sandboxes": "yarn --cwd ../scripts publish",
    "storybook:blocks": "STORYBOOK_BLOCKS_ONLY=true yarn storybook:ui",
    "storybook:blocks:build": "STORYBOOK_BLOCKS_ONLY=true yarn storybook:ui:build",
    "storybook:blocks:chromatic": "STORYBOOK_BLOCKS_ONLY=true yarn storybook:ui:chromatic --project-token=${CHROMATIC_TOKEN_STORYBOOK_BLOCKS:-MISSING_PROJECT_TOKEN}",
    "storybook:ui": "NODE_OPTIONS=\"--preserve-symlinks --preserve-symlinks-main\" ./lib/cli/bin/index.js dev --port 6006 --config-dir ./ui/.storybook",
    "storybook:ui:build": "NODE_OPTIONS=\"--preserve-symlinks --preserve-symlinks-main\" ./lib/cli/bin/index.js build --config-dir ./ui/.storybook --webpack-stats-json",
    "storybook:ui:chromatic": "../scripts/node_modules/.bin/chromatic --build-script-name storybook:ui:build --storybook-base-dir ./ --project-token=${CHROMATIC_TOKEN_STORYBOOK_UI:-MISSING_PROJECT_TOKEN} --exit-zero-on-changes --exit-once-uploaded",
    "task": "yarn --cwd ../scripts task",
    "test": "NODE_OPTIONS=--max_old_space_size=4096 vitest run",
    "test:watch": "NODE_OPTIONS=--max_old_space_size=4096 vitest watch"
  },
  "husky": {
    "hooks": {
      "pre-commit": "yarn lint-staged"
    }
  },
  "lint-staged": {
    "*.{html,js,json,jsx,mjs,ts,tsx}": [
      "yarn lint:js:cmd --fix"
    ],
    "package.json": [
      "yarn lint:package"
    ],
    "*.ejs": [
      "../scripts/node_modules/.bin/ejslint"
    ],
    "*.{css,html,json,md,yml}": [
      "../scripts/node_modules/.bin/prettier --write"
    ]
  },
  "browserslist": [
    "defaults"
  ],
  "resolutions": {
    "@playwright/test": "1.36.0",
<<<<<<< HEAD
    "@testing-library/jest-dom/aria-query": "5.1.3",
=======
    "@storybook/theming": "workspace:*",
>>>>>>> 194f7139
    "@types/node": "^18.0.0",
    "@vitest/expect": "patch:@vitest/expect@npm%3A1.6.0#~/.yarn/patches/@vitest-expect-npm-1.6.0-0e382f8212.patch",
    "esbuild": "^0.20.1",
    "playwright": "1.36.0",
    "playwright-core": "1.36.0",
    "serialize-javascript": "^3.1.0",
    "type-fest": "~2.19"
  },
  "dependencies": {
    "@chromatic-com/storybook": "^1.3.2",
    "@nx/eslint": "18.0.6",
    "@nx/vite": "18.0.6",
    "@nx/workspace": "18.0.6",
    "@playwright/test": "1.36.0",
    "@storybook/addon-a11y": "workspace:*",
    "@storybook/addon-actions": "workspace:*",
    "@storybook/addon-backgrounds": "workspace:*",
    "@storybook/addon-controls": "workspace:*",
    "@storybook/addon-docs": "workspace:*",
    "@storybook/addon-essentials": "workspace:*",
    "@storybook/addon-highlight": "workspace:*",
    "@storybook/addon-interactions": "workspace:*",
    "@storybook/addon-jest": "workspace:*",
    "@storybook/addon-links": "workspace:*",
    "@storybook/addon-mdx-gfm": "workspace:*",
    "@storybook/addon-measure": "workspace:*",
    "@storybook/addon-onboarding": "workspace:*",
    "@storybook/addon-outline": "workspace:*",
    "@storybook/addon-storysource": "workspace:*",
    "@storybook/addon-toolbars": "workspace:*",
    "@storybook/addon-viewport": "workspace:*",
    "@storybook/angular": "workspace:*",
    "@storybook/bench": "next",
    "@storybook/blocks": "workspace:*",
    "@storybook/builder-manager": "workspace:*",
    "@storybook/builder-vite": "workspace:*",
    "@storybook/builder-webpack5": "workspace:*",
    "@storybook/cli": "workspace:*",
    "@storybook/codemod": "workspace:*",
    "@storybook/core": "workspace:*",
    "@storybook/core-server": "workspace:*",
    "@storybook/core-webpack": "workspace:*",
    "@storybook/csf": "^0.1.7",
    "@storybook/csf-plugin": "workspace:*",
    "@storybook/ember": "workspace:*",
    "@storybook/eslint-config-storybook": "^4.0.0",
    "@storybook/global": "^5.0.0",
    "@storybook/html": "workspace:*",
    "@storybook/html-vite": "workspace:*",
    "@storybook/html-webpack5": "workspace:*",
    "@storybook/linter-config": "^4.0.0",
    "@storybook/nextjs": "workspace:*",
    "@storybook/preact": "workspace:*",
    "@storybook/preact-vite": "workspace:*",
    "@storybook/preact-webpack5": "workspace:*",
    "@storybook/preset-create-react-app": "workspace:*",
    "@storybook/preset-html-webpack": "workspace:*",
    "@storybook/preset-preact-webpack": "workspace:*",
    "@storybook/preset-react-webpack": "workspace:*",
    "@storybook/preset-server-webpack": "workspace:*",
    "@storybook/preset-svelte-webpack": "workspace:*",
    "@storybook/preset-vue3-webpack": "workspace:*",
    "@storybook/react": "workspace:*",
    "@storybook/react-vite": "workspace:*",
    "@storybook/react-webpack5": "workspace:*",
    "@storybook/server": "workspace:*",
    "@storybook/server-webpack5": "workspace:*",
    "@storybook/source-loader": "workspace:*",
    "@storybook/svelte": "workspace:*",
    "@storybook/svelte-webpack5": "workspace:*",
    "@storybook/testing-library": "next",
    "@storybook/theming": "workspace:*",
    "@storybook/types": "workspace:*",
    "@storybook/vue3": "workspace:*",
    "@storybook/vue3-vite": "workspace:*",
    "@storybook/vue3-webpack5": "workspace:*",
    "@storybook/web-components": "workspace:*",
    "@storybook/web-components-vite": "workspace:*",
    "@storybook/web-components-webpack5": "workspace:*",
    "@testing-library/dom": "^7.29.4",
    "@testing-library/jest-dom": "6.1.4",
    "@testing-library/react": "^14.0.0",
    "@testing-library/user-event": "^14.4.3",
    "@types/express": "^4.17.21",
    "@types/fs-extra": "^11.0.1",
    "@types/lodash": "^4.14.167",
    "@types/mock-require": "^2.0.3",
    "@types/node": "^18.0.0",
    "@types/react": "^18.0.37",
    "@types/react-dom": "^18.0.11",
    "@types/semver": "^7.3.4",
    "@types/serve-static": "^1.13.8",
    "@typescript-eslint/experimental-utils": "^5.62.0",
    "@typescript-eslint/parser": "^6.18.1",
    "@vitejs/plugin-react": "^3.0.1",
    "@vitest/coverage-v8": "^1.2.2",
    "concurrently": "^5.3.0",
    "cross-env": "^7.0.3",
    "danger": "^11.2.6",
    "esbuild": "^0.18.0 || ^0.19.0 || ^0.20.0",
    "esbuild-loader": "^3.0.0",
    "esbuild-plugin-alias": "^0.2.1",
    "eslint": "^8.56.0",
    "eslint-import-resolver-typescript": "^3.6.1",
    "eslint-plugin-local-rules": "portal:../scripts/eslint-plugin-local-rules",
    "eslint-plugin-storybook": "^0.8.0",
    "fs-extra": "^11.1.0",
    "github-release-from-changelog": "^2.1.1",
    "glob": "^10.0.0",
    "http-server": "^14.1.1",
    "husky": "^4.3.7",
    "lint-staged": "^13.2.2",
    "lodash": "^4.17.21",
    "mock-require": "^3.0.3",
    "node-gyp": "^9.3.1",
    "nx": "18.0.6",
    "prettier": "^3.1.1",
    "process": "^0.11.10",
    "raf": "^3.4.1",
    "react": "^18.2.0",
    "react-dom": "^18.2.0",
    "semver": "^7.3.7",
    "serve-static": "^1.14.1",
    "svelte": "^5.0.0-next.65",
    "trash": "^7.0.0",
    "ts-dedent": "^2.0.0",
    "ts-node": "^10.9.1",
    "typescript": "^5.4.3",
    "util": "^0.12.4",
    "vite": "^4.0.0",
    "vitest": "^1.2.2",
    "wait-on": "^7.0.1"
  },
  "dependenciesMeta": {
    "ejs": {
      "built": false
    },
    "level": {
      "built": false
    },
    "node-uuid": {
      "built": false,
      "unplugged": false
    },
    "nodemon": {
      "built": false
    },
    "parcel": {
      "built": false
    },
    "preact": {
      "built": false
    },
    "yorkie": {
      "built": false
    }
  },
  "engines": {
    "node": ">=18.0.0"
  },
  "collective": {
    "type": "opencollective",
    "url": "https://opencollective.com/storybook"
  },
  "nx": {
    "name": "root",
    "includedScripts": []
  },
  "pr-log": {
    "skipLabels": [
      "cleanup"
    ],
    "validLabels": [
      [
        "BREAKING CHANGE",
        "Breaking Changes"
      ],
      [
        "feature request",
        "Features"
      ],
      [
        "bug",
        "Bug Fixes"
      ],
      [
        "documentation",
        "Documentation"
      ],
      [
        "maintenance",
        "Maintenance"
      ],
      [
        "build",
        "Build"
      ],
      [
        "dependencies",
        "Dependency Upgrades"
      ]
    ]
  }
}<|MERGE_RESOLUTION|>--- conflicted
+++ resolved
@@ -80,11 +80,7 @@
   ],
   "resolutions": {
     "@playwright/test": "1.36.0",
-<<<<<<< HEAD
     "@testing-library/jest-dom/aria-query": "5.1.3",
-=======
-    "@storybook/theming": "workspace:*",
->>>>>>> 194f7139
     "@types/node": "^18.0.0",
     "@vitest/expect": "patch:@vitest/expect@npm%3A1.6.0#~/.yarn/patches/@vitest-expect-npm-1.6.0-0e382f8212.patch",
     "esbuild": "^0.20.1",
