{
  "name": "@storybook/root",
  "version": "8.1.0-alpha.7",
  "private": true,
  "description": "Storybook root",
  "homepage": "https://storybook.js.org/",
  "repository": {
    "type": "git",
    "url": "https://github.com/storybookjs/storybook.git"
  },
  "funding": {
    "type": "opencollective",
    "url": "https://opencollective.com/storybook"
  },
  "workspaces": {
    "packages": [
      "addons/*",
      "frameworks/*",
      "lib/*",
      "deprecated/*",
      "builders/*",
      "ui/*",
      "presets/*",
      "renderers/*"
    ]
  },
  "scripts": {
    "affected:test": "nx show projects --affected -t test | xargs -I # echo --project # | xargs yarn test:watch",
    "await-serve-storybooks": "wait-on http://localhost:8001",
    "build": "NODE_ENV=production yarn --cwd ../scripts build-package",
    "changelog": "pr-log --sloppy --cherry-pick",
    "changelog:next": "pr-log --sloppy --since-prerelease",
    "check": "NODE_ENV=production yarn --cwd ../scripts check-package",
    "ci-tests": "yarn task --task check --no-link --start-from=install && yarn lint && yarn test && cd ../scripts && yarn test",
    "danger": "danger",
    "generate-sandboxes": "yarn --cwd ../scripts generate-sandboxes",
    "github-release": "github-release-from-changelog",
    "i": "yarn --cwd .. i",
    "lint": "yarn lint:js && yarn lint:md",
    "lint:ejs": "ejslint **/*.ejs",
    "lint:js": "yarn lint:js:cmd .  --quiet",
    "lint:js:cmd": "cross-env NODE_ENV=production eslint --cache --cache-location=../.cache/eslint --ext .js,.jsx,.json,.html,.ts,.tsx,.mjs --report-unused-disable-directives",
    "lint:md": "../scripts/node_modules/.bin/remark -q .",
    "lint:other": "prettier --write '**/*.{css,html,json,md,yml}'",
    "lint:package": "sort-package-json",
    "local-registry": "yarn --cwd ../scripts local-registry",
    "publish-sandboxes": "yarn --cwd ../scripts publish",
    "storybook:blocks": "STORYBOOK_BLOCKS_ONLY=true yarn storybook:ui",
    "storybook:blocks:build": "STORYBOOK_BLOCKS_ONLY=true yarn storybook:ui:build",
    "storybook:blocks:chromatic": "STORYBOOK_BLOCKS_ONLY=true yarn storybook:ui:chromatic --project-token=${CHROMATIC_TOKEN_STORYBOOK_BLOCKS:-MISSING_PROJECT_TOKEN}",
    "storybook:ui": "NODE_OPTIONS=\"--preserve-symlinks --preserve-symlinks-main\" ./lib/cli/bin/index.js dev --port 6006 --config-dir ./ui/.storybook",
    "storybook:ui:build": "NODE_OPTIONS=\"--preserve-symlinks --preserve-symlinks-main\" ./lib/cli/bin/index.js build --config-dir ./ui/.storybook --webpack-stats-json",
    "storybook:ui:chromatic": "../scripts/node_modules/.bin/chromatic --build-script-name storybook:ui:build --storybook-base-dir ./ --project-token=${CHROMATIC_TOKEN_STORYBOOK_UI:-MISSING_PROJECT_TOKEN} --only-changed --exit-zero-on-changes --exit-once-uploaded",
    "task": "yarn --cwd ../scripts task",
    "test": "NODE_OPTIONS=--max_old_space_size=4096 vitest run",
    "test:watch": "NODE_OPTIONS=--max_old_space_size=4096 vitest watch"
  },
  "husky": {
    "hooks": {
      "pre-commit": "yarn lint-staged"
    }
  },
  "lint-staged": {
    "*.{html,js,json,jsx,mjs,ts,tsx}": [
      "yarn lint:js:cmd --fix"
    ],
    "package.json": [
      "yarn lint:package"
    ],
    "*.ejs": [
      "../scripts/node_modules/.bin/ejslint"
    ],
    "*.{css,html,json,md,yml}": [
      "../scripts/node_modules/.bin/prettier --write"
    ]
  },
  "browserslist": [
    "defaults"
  ],
  "resolutions": {
    "@playwright/test": "1.36.0",
    "@storybook/theming": "workspace:*",
    "@testing-library/jest-dom/aria-query": "5.1.3",
    "@types/node": "^18.0.0",
    "@vitest/expect": "patch:@vitest/expect@npm%3A1.3.1#~/.yarn/patches/@vitest-expect-npm-1.3.1-973071a540.patch",
    "esbuild": "^0.20.1",
    "playwright": "1.36.0",
    "playwright-core": "1.36.0",
    "serialize-javascript": "^3.1.0",
    "type-fest": "~2.19"
  },
  "dependencies": {
    "@chromatic-com/storybook": "^1.2.18",
    "@nx/eslint": "18.0.6",
    "@nx/vite": "18.0.6",
    "@nx/workspace": "18.0.6",
    "@playwright/test": "1.36.0",
    "@storybook/addon-a11y": "workspace:*",
    "@storybook/addon-actions": "workspace:*",
    "@storybook/addon-backgrounds": "workspace:*",
    "@storybook/addon-controls": "workspace:*",
    "@storybook/addon-docs": "workspace:*",
    "@storybook/addon-essentials": "workspace:*",
    "@storybook/addon-highlight": "workspace:*",
    "@storybook/addon-interactions": "workspace:*",
    "@storybook/addon-jest": "workspace:*",
    "@storybook/addon-links": "workspace:*",
    "@storybook/addon-mdx-gfm": "workspace:*",
    "@storybook/addon-measure": "workspace:*",
    "@storybook/addon-onboarding": "workspace:*",
    "@storybook/addon-outline": "workspace:*",
    "@storybook/addon-storysource": "workspace:*",
    "@storybook/addon-toolbars": "workspace:*",
    "@storybook/addon-viewport": "workspace:*",
    "@storybook/angular": "workspace:*",
    "@storybook/bench": "next",
    "@storybook/blocks": "workspace:*",
    "@storybook/builder-manager": "workspace:*",
    "@storybook/builder-vite": "workspace:*",
    "@storybook/builder-webpack5": "workspace:*",
    "@storybook/channels": "workspace:*",
    "@storybook/cli": "workspace:*",
    "@storybook/client-logger": "workspace:*",
    "@storybook/codemod": "workspace:*",
    "@storybook/components": "workspace:*",
    "@storybook/core-common": "workspace:*",
    "@storybook/core-events": "workspace:*",
    "@storybook/core-server": "workspace:*",
    "@storybook/core-webpack": "workspace:*",
<<<<<<< HEAD
    "@storybook/csf": "0.1.4--canary.82.934057e.0",
=======
    "@storybook/csf": "^0.1.4",
>>>>>>> cf2e5b98
    "@storybook/csf-plugin": "workspace:*",
    "@storybook/csf-tools": "workspace:*",
    "@storybook/docs-tools": "workspace:*",
    "@storybook/ember": "workspace:*",
    "@storybook/eslint-config-storybook": "^4.0.0",
    "@storybook/global": "^5.0.0",
    "@storybook/html": "workspace:*",
    "@storybook/html-vite": "workspace:*",
    "@storybook/html-webpack5": "workspace:*",
    "@storybook/instrumenter": "workspace:*",
    "@storybook/linter-config": "^4.0.0",
    "@storybook/manager": "workspace:*",
    "@storybook/manager-api": "workspace:*",
    "@storybook/nextjs": "workspace:*",
    "@storybook/node-logger": "workspace:*",
    "@storybook/preact": "workspace:*",
    "@storybook/preact-vite": "workspace:*",
    "@storybook/preact-webpack5": "workspace:*",
    "@storybook/preset-create-react-app": "workspace:*",
    "@storybook/preset-html-webpack": "workspace:*",
    "@storybook/preset-preact-webpack": "workspace:*",
    "@storybook/preset-react-webpack": "workspace:*",
    "@storybook/preset-server-webpack": "workspace:*",
    "@storybook/preset-svelte-webpack": "workspace:*",
    "@storybook/preset-vue3-webpack": "workspace:*",
    "@storybook/preview": "workspace:*",
    "@storybook/preview-api": "workspace:*",
    "@storybook/react": "workspace:*",
    "@storybook/react-vite": "workspace:*",
    "@storybook/react-webpack5": "workspace:*",
    "@storybook/router": "workspace:*",
    "@storybook/server": "workspace:*",
    "@storybook/server-webpack5": "workspace:*",
    "@storybook/source-loader": "workspace:*",
    "@storybook/svelte": "workspace:*",
    "@storybook/svelte-webpack5": "workspace:*",
    "@storybook/telemetry": "workspace:*",
    "@storybook/test": "workspace:*",
    "@storybook/testing-library": "next",
    "@storybook/theming": "workspace:*",
    "@storybook/types": "workspace:*",
    "@storybook/vue3": "workspace:*",
    "@storybook/vue3-vite": "workspace:*",
    "@storybook/vue3-webpack5": "workspace:*",
    "@storybook/web-components": "workspace:*",
    "@storybook/web-components-vite": "workspace:*",
    "@storybook/web-components-webpack5": "workspace:*",
    "@testing-library/dom": "^7.29.4",
    "@testing-library/jest-dom": "6.1.4",
    "@testing-library/react": "^14.0.0",
    "@testing-library/user-event": "^14.4.3",
    "@types/express": "^4.17.11",
    "@types/fs-extra": "^11.0.1",
    "@types/lodash": "^4.14.167",
    "@types/mock-require": "^2.0.3",
    "@types/node": "^18.0.0",
    "@types/react": "^18.0.37",
    "@types/react-dom": "^18.0.11",
    "@types/semver": "^7.3.4",
    "@types/serve-static": "^1.13.8",
    "@typescript-eslint/experimental-utils": "^5.62.0",
    "@typescript-eslint/parser": "^6.18.1",
    "@vitejs/plugin-react": "^3.0.1",
    "@vitest/coverage-v8": "^1.2.2",
    "concurrently": "^5.3.0",
    "cross-env": "^7.0.3",
    "danger": "^11.2.6",
    "esbuild": "^0.18.0 || ^0.19.0 || ^0.20.0",
    "esbuild-loader": "^3.0.0",
    "esbuild-plugin-alias": "^0.2.1",
    "eslint": "^8.56.0",
    "eslint-import-resolver-typescript": "^3.6.1",
    "eslint-plugin-local-rules": "portal:../scripts/eslint-plugin-local-rules",
    "eslint-plugin-storybook": "^0.8.0",
    "fs-extra": "^11.1.0",
    "github-release-from-changelog": "^2.1.1",
    "glob": "^10.0.0",
    "http-server": "^14.1.1",
    "husky": "^4.3.7",
    "lint-staged": "^13.2.2",
    "lodash": "^4.17.21",
    "mock-require": "^3.0.3",
    "node-gyp": "^9.3.1",
    "nx": "18.0.6",
    "prettier": "^3.1.1",
    "process": "^0.11.10",
    "raf": "^3.4.1",
    "react": "^18.2.0",
    "react-dom": "^18.2.0",
    "semver": "^7.3.7",
    "serve-static": "^1.14.1",
    "svelte": "^5.0.0-next.65",
    "trash": "^7.0.0",
    "ts-dedent": "^2.0.0",
    "ts-node": "^10.9.1",
    "typescript": "^5.4.3",
    "util": "^0.12.4",
    "vite": "^4.0.0",
    "vitest": "^1.2.2",
    "wait-on": "^7.0.1"
  },
  "dependenciesMeta": {
    "ejs": {
      "built": false
    },
    "level": {
      "built": false
    },
    "node-uuid": {
      "built": false,
      "unplugged": false
    },
    "nodemon": {
      "built": false
    },
    "parcel": {
      "built": false
    },
    "preact": {
      "built": false
    },
    "yorkie": {
      "built": false
    }
  },
  "packageManager": "yarn@4.1.1",
  "engines": {
    "node": ">=18.0.0"
  },
  "collective": {
    "type": "opencollective",
    "url": "https://opencollective.com/storybook"
  },
  "nx": {
    "name": "root",
    "includedScripts": []
  },
  "pr-log": {
    "skipLabels": [
      "cleanup"
    ],
    "validLabels": [
      [
        "BREAKING CHANGE",
        "Breaking Changes"
      ],
      [
        "feature request",
        "Features"
      ],
      [
        "bug",
        "Bug Fixes"
      ],
      [
        "documentation",
        "Documentation"
      ],
      [
        "maintenance",
        "Maintenance"
      ],
      [
        "build",
        "Build"
      ],
      [
        "dependencies",
        "Dependency Upgrades"
      ]
    ]
  }
}<|MERGE_RESOLUTION|>--- conflicted
+++ resolved
@@ -127,11 +127,7 @@
     "@storybook/core-events": "workspace:*",
     "@storybook/core-server": "workspace:*",
     "@storybook/core-webpack": "workspace:*",
-<<<<<<< HEAD
-    "@storybook/csf": "0.1.4--canary.82.934057e.0",
-=======
     "@storybook/csf": "^0.1.4",
->>>>>>> cf2e5b98
     "@storybook/csf-plugin": "workspace:*",
     "@storybook/csf-tools": "workspace:*",
     "@storybook/docs-tools": "workspace:*",
