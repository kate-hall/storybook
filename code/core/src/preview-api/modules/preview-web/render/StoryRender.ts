--- conflicted
+++ resolved
@@ -23,7 +23,6 @@
   StoryRenderOptions,
   TeardownRenderToCanvas,
 } from '@storybook/core/types';
-import type { Canvas } from '@storybook/csf';
 
 const { AbortController } = globalThis;
 
@@ -197,8 +196,6 @@
         step: (label, play) => runStep(label, play, context),
         context: null!,
         canvas: {} as Canvas,
-<<<<<<< HEAD
-=======
         mount: null!,
         renderToCanvas: async () => {
           await this.runPhase(abortSignal, 'rendering', async () => {
@@ -212,7 +209,6 @@
             await this.runPhase(abortSignal, 'playing', async () => {});
           }
         },
->>>>>>> 137c3447
       };
       context.context = context;
       context.mount = this.story.mount(context);
