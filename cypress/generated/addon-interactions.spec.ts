/* eslint-disable jest/no-identical-title */
import { onlyOn } from '@cypress/skip-test';

describe('addon-interactions', () => {
  before(() => {
    cy.visitStorybook();
  });

  const test = () => {
    // click on the button
    cy.navigateToStory('example-page', 'logged-in');

    cy.viewAddonPanel('Interactions');

    cy.getStoryElement().find('.welcome').should('contain.text', 'Welcome, Jane Doe!');

    cy.get('#tabbutton-interactions').contains(/(1)/).should('be.visible');
    cy.get('#storybook-panel-root')
      .contains(/userEvent.click/)
      .should('be.visible');
    cy.get('[data-testid=icon-done]').should('be.visible');
  };

  // Having multiple of onlyOn for the same test is a workaround instead
  // of having to use skipOn a long list of frameworks
  onlyOn('angular', () => {
    it('should have interactions', test);
  });

  onlyOn('react', () => {
    it('should have interactions', test);
  });

  onlyOn('vite_react', () => {
    it('should have interactions', test);
  });

  onlyOn('preact', () => {
    it('should have interactions', test);
  });

<<<<<<< HEAD
  onlyOn('vue', () => {
=======
  onlyOn('html', () => {
>>>>>>> 071501da
    it('should have interactions', test);
  });

  onlyOn('svelte', () => {
    it('should have interactions', test);
  });

  onlyOn('vue3', () => {
    it('should have interactions', test);
  });
});<|MERGE_RESOLUTION|>--- conflicted
+++ resolved
@@ -39,11 +39,7 @@
     it('should have interactions', test);
   });
 
-<<<<<<< HEAD
-  onlyOn('vue', () => {
-=======
   onlyOn('html', () => {
->>>>>>> 071501da
     it('should have interactions', test);
   });
 
@@ -54,4 +50,8 @@
   onlyOn('vue3', () => {
     it('should have interactions', test);
   });
+
+  onlyOn('vue', () => {
+    it('should have interactions', test);
+  });
 });