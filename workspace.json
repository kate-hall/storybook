--- conflicted
+++ resolved
@@ -17,15 +17,6 @@
       "root": "addons/controls",
       "type": "library"
     },
-<<<<<<< HEAD
-    "@storybook/addon-cssresources": {
-      "root": "addons/cssresources",
-=======
-    "@storybook/addon-design-assets": {
-      "root": "addons/design-assets",
->>>>>>> 48be589d
-      "type": "library"
-    },
     "@storybook/addon-docs": {
       "root": "addons/docs",
       "type": "library"
