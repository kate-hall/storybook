# Roadmap

## Table of contents

-   [New features](#new-features)
    -   [Responsive + multi-device viewports preview.](#responsive--multi-device-viewports-preview)
    -   [Automatic story detection](#automatic-story-detection)
    -   [Theme ability and override core UI components](#theme-ability-and-override-core-ui-components)
    -   [Add a playground addon](#add-a-playground-addon)
    -   [See multiple (or all) stories in 1 preview.](#see-multiple-or-all-stories-in-1-preview)
    -   [Deeper level hierarchy](#deeper-level-hierarchy)
-   [Supporting other frameworks and libraries](#supporting-other-frameworks-and-libraries)
<<<<<<< HEAD
    -   [Vue](#vue)
    -   [Angular](#angular)
=======
    -   [Vue](#vue) (*in alpha*)
    -   [Angular](#angular) (*in development*)
>>>>>>> 9b80a992
    -   [Webcomponents](#webcomponents)
    -   [Polymer](#polymer)
    -   [Aurelia](#aurelia)
-   [Breaking changes](#breaking-changes)
    -   [Addon API](#addon-api)
    -   [API for adding stories](#api-for-adding-stories)
-   [Documentation](#documentation)
    -   [Better design](#better-design)
    -   [Record videos and write blog post on how to tweak storybook](#record-videos-and-write-blog-post-on-how-to-tweak-storybook)

## New features

Doing these will be backwards compatible.

### Responsive + multi-device viewports preview.

If you're smart about it you can already view the preview on multiple devices and windows. It's just an iframe after-all.
But story selection and addon-settings are not synced.
We want to make this much much simpler and really are core feature of storybook.

### Automatic story detection

Some tools are doing automatic file detection, jest for example.
We think such a feature is highly needed. A lot of users are already hacking this themselves using webpack specific features.

### Theme ability and override core UI components

Storybook is often used inside product companies and agencies. We want to help them have a sense of quality and immersion.
We're interested in full customizability of our UI, though addons and options.

### Add a playground addon

Many other styleguide-type projects have what's called a playground, where developers can change the code rendering the component inside the app.
Storybook has of course a very tight connection with your editor, and it has a knobs addon.
But we still see value in an addon that will allow the workflow of a playground.

### See multiple (or all) stories in 1 preview.

Storybook's philosophy is about describing small bits in a variety of states.
However some components are best understood when viewed in multiple varieties in 1 view.
It's quite common to see users write a single story, with a wrapper components and multiple instances of the component the story is about.
We plan to add a second mode to storybook that will allow you to see all stories in 1 preview.
That way you can write your stories how they are best, and preview them how you like.

### Deeper level hierarchy

A very long standing issue is about "what about larger styleguides?". Some styleguides have lots and lots of components.
At some point is becomes unmaintainable if you do not group them somehow.
Storybook's UI is not exactly setup for very large styleguides, right now.
But we are going to add a way of defining groups! And develop a UI that allows you to quickly navigate to other groups / stories.

## Supporting other frameworks and libraries

We believe in the power of react, and think it's the right choice for a lot of projects.
But it's up to you and your team to decide your stack.
Unfortunately if you choose anything other then React or React-Native you can not use storybook.

We want you to be able to use storybook with the framework / library of your choice.

### Vue

Storybook for Vue is currently in alpha release, it won't be long now!

### Angular

Storybook for Angular is in development.

### Webcomponents

Interested in supporting.

### Polymer

Interested in supporting, once bower and html-imports are gone.

### Aurelia

Please contact us if you want this.

## Breaking changes

### Addon API

Our addon api is limited and will eventually have to be improved to accommodate better more optimized and modern addons.

### API for adding stories

Currently it's getting hard to setup a story that has data / options for multiple addons.
We want to support this, but will likely mean we will have to change the `add` method's API.

## Documentation

### Better design

We have a new logo, so next step is a overhaul of our documentation site.

### Record videos and write blog post on how to use, tweak & develop storybook

- writing addons, 
- choosing the right addons.
- how to start developing on our codebase.
- how to use storybook itself and the CLI.
<|MERGE_RESOLUTION|>--- conflicted
+++ resolved
@@ -10,13 +10,8 @@
     -   [See multiple (or all) stories in 1 preview.](#see-multiple-or-all-stories-in-1-preview)
     -   [Deeper level hierarchy](#deeper-level-hierarchy)
 -   [Supporting other frameworks and libraries](#supporting-other-frameworks-and-libraries)
-<<<<<<< HEAD
-    -   [Vue](#vue)
-    -   [Angular](#angular)
-=======
     -   [Vue](#vue) (*in alpha*)
     -   [Angular](#angular) (*in development*)
->>>>>>> 9b80a992
     -   [Webcomponents](#webcomponents)
     -   [Polymer](#polymer)
     -   [Aurelia](#aurelia)
