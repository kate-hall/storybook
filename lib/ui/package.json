--- conflicted
+++ resolved
@@ -1,10 +1,6 @@
 {
   "name": "@storybook/ui",
-<<<<<<< HEAD
   "version": "3.3.0-alpha.2",
-=======
-  "version": "3.2.13",
->>>>>>> 2b87140b
   "description": "Core Storybook UI",
   "license": "MIT",
   "main": "dist/index.js",
@@ -19,12 +15,8 @@
   },
   "dependencies": {
     "@hypnosphi/fuse.js": "^3.0.9",
-<<<<<<< HEAD
     "@storybook/components": "^3.3.0-alpha.2",
-=======
-    "@storybook/components": "^3.2.13",
-    "@storybook/react-fuzzy": "^0.4.1",
->>>>>>> 2b87140b
+    "@storybook/react-fuzzy": "^0.4.3",
     "babel-runtime": "^6.26.0",
     "deep-equal": "^1.0.1",
     "events": "^1.1.1",
@@ -38,7 +30,6 @@
     "podda": "^1.2.2",
     "prop-types": "^15.6.0",
     "qs": "^6.5.1",
-    "react-fuzzy": "^0.4.1",
     "react-icons": "^2.2.7",
     "react-inspector": "^2.2.0",
     "react-komposer": "^2.0.0",
