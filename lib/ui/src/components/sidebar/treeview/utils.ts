--- conflicted
+++ resolved
@@ -2,12 +2,7 @@
 import Fuse from 'fuse.js';
 import { DOCS_MODE } from 'global';
 import { SyntheticEvent } from 'react';
-<<<<<<< HEAD
-import { State } from '@storybook/api';
-import { Root, Group, Story } from '@storybook/api/dist/lib/stories';
-=======
 import { StoriesHash, isRoot, isStory } from '@storybook/api';
->>>>>>> a0f5b9cb
 
 const FUZZY_SEARCH_THRESHOLD = 0.4;
 
@@ -18,11 +13,6 @@
 
 const toList = memoize(1)((dataset: Dataset) => Object.values(dataset));
 
-<<<<<<< HEAD
-type StoriesHash = State['storiesHash'];
-
-=======
->>>>>>> a0f5b9cb
 export type Item = StoriesHash[keyof StoriesHash];
 
 export type Dataset = Record<string, Item>;
@@ -65,25 +55,6 @@
 };
 
 export const createId = (id: string, prefix: string) => `${prefix}_${id}`;
-
-export function isRoot(item: Item): item is Root {
-  if (item as Root) {
-    return item.isRoot;
-  }
-  return false;
-}
-export function isGroup(item: Item): item is Group {
-  if (item as Group) {
-    return !item.isRoot && !item.isLeaf;
-  }
-  return false;
-}
-export function isStory(item: Item): item is Story {
-  if (item as Story) {
-    return item.isLeaf;
-  }
-  return false;
-}
 
 export const get = memoize(1000)((id: string, dataset: Dataset) => dataset[id]);
 export const getParent = memoize(1000)((id: string, dataset: Dataset) => {
