--- conflicted
+++ resolved
@@ -329,7 +329,6 @@
     //  - components with a single story child with the same name
     //  - components with only a single docs child
     const singleStoryComponentIds = useMemo(() => {
-<<<<<<< HEAD
       return Object.keys(data).filter((id) => {
         const entry = data[id];
         if (entry.type !== 'component') return false;
@@ -340,20 +339,8 @@
         const onlyChild = data[children[0]];
 
         if (onlyChild.type === 'docs') return true;
-        if (onlyChild.type === 'story') return onlyChild.name === name;
+        if (onlyChild.type === 'story') return isStoryHoistable(onlyChild.name, name);
         return false;
-=======
-      return orphansFirst.filter((nodeId) => {
-        const { children = [], isComponent, isLeaf, name } = data[nodeId];
-
-        return (
-          !isLeaf &&
-          isComponent &&
-          children.length === 1 &&
-          isStory(data[children[0]]) &&
-          isStoryHoistable(data[children[0]].name, name)
-        );
->>>>>>> 0dd024af
       });
     }, [data]);
 
