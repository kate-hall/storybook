--- conflicted
+++ resolved
@@ -1,9 +1,4 @@
-<<<<<<< HEAD
-import global from 'global';
-import React, { FC, useMemo } from 'react';
-=======
 import React, { FunctionComponent, useMemo } from 'react';
->>>>>>> a8004006
 
 import { styled } from '@storybook/theming';
 import { ScrollArea, Spaced } from '@storybook/components';
@@ -91,7 +86,7 @@
   enableShortcuts?: boolean;
 }
 
-export const Sidebar: FC<SidebarProps> = React.memo(
+export const Sidebar: FunctionComponent<SidebarProps> = React.memo(
   ({
     storyId = null,
     refId = DEFAULT_REF_ID,
