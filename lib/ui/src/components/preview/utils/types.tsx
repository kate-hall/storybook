<<<<<<< HEAD
=======
import type { State, API, Story, Group } from '@storybook/api';
>>>>>>> 766b4d18
import { FunctionComponent, ReactNode } from 'react';
import { State, API, DocsEntry, StoryEntry } from '@storybook/api';

export type ViewMode = State['viewMode'];

export interface PreviewProps {
  api: API;
  viewMode: ViewMode;
  refs: State['refs'];
  storyId: StoryEntry['id'];
  story: DocsEntry | StoryEntry;
  docsOnly: boolean;
  options: {
    isFullscreen: boolean;
    isToolshown: boolean;
    showTabs: boolean;
  };
  id: string;
  path: string;
  location: State['location'];
  queryParams: State['customQueryParams'];
  customCanvas?: CustomCanvasRenderer;
  description: string;
  baseUrl: string;
  withLoader: boolean;
}

export interface WrapperProps {
  index: number;
  children: ReactNode;
  id: string;
  storyId: string;
  active: boolean;
}

export interface Wrapper {
  render: FunctionComponent<WrapperProps>;
}

export interface ApplyWrappersProps {
  wrappers: Wrapper[];
  viewMode: State['viewMode'];
  id: string;
  storyId: string;
  active: boolean;
}

export type CustomCanvasRenderer = (
  storyId: string,
  viewMode: State['viewMode'],
  id: string,
  baseUrl: string,
  scale: number,
  queryParams: Record<string, any>
) => ReactNode;

export interface FramesRendererProps {
  story: DocsEntry | StoryEntry;
  storyId: string;
  refId: string;
  baseUrl: string;
  scale: number;
  viewMode: ViewMode;
  queryParams: State['customQueryParams'];
  refs: State['refs'];
}<|MERGE_RESOLUTION|>--- conflicted
+++ resolved
@@ -1,7 +1,3 @@
-<<<<<<< HEAD
-=======
-import type { State, API, Story, Group } from '@storybook/api';
->>>>>>> 766b4d18
 import { FunctionComponent, ReactNode } from 'react';
 import { State, API, DocsEntry, StoryEntry } from '@storybook/api';
 
