--- conflicted
+++ resolved
@@ -1,7 +1,3 @@
-<<<<<<< HEAD
-=======
-import type { State, API, Story, Group } from '@storybook/api';
->>>>>>> abbd4f91
 import { FunctionComponent, ReactNode } from 'react';
 import { State, API, DocsEntry, StoryEntry } from '@storybook/api';
 
@@ -16,13 +12,8 @@
   docsOnly: boolean;
   options: {
     isFullscreen: boolean;
-<<<<<<< HEAD
-    isToolshown: boolean;
-    showTabs: boolean;
-=======
     showTabs: boolean;
     showToolbar: boolean;
->>>>>>> abbd4f91
   };
   id: string;
   path: string;
