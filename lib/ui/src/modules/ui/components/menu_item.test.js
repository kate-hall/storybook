import { shallow } from 'enzyme';
import React from 'react';
import MenuItem from './menu_item';

const keyCodeEnter = 13;

describe('manager.ui.components.menu_item', () => {
  describe('render', () => {
    test('should use "a" tag', () => {
      const wrap = shallow(
<<<<<<< HEAD
        <MenuItem title="title" onClick={jest.fn()}>
=======
        <MenuItem title="title" onClick={() => undefined}>
>>>>>>> b77376c7
          Content
        </MenuItem>
      );

      expect(
        wrap.matchesElement(
          <div role="menuitem" tabIndex="0" title="title">
            Content
          </div>
        )
      ).toBe(true);
    });
  });

  describe('events', () => {
    let onClick;
    let wrap;

    beforeEach(() => {
      onClick = jest.fn();
<<<<<<< HEAD
      wrap = shallow(<MenuItem onClick={onClick}>Unittest Content</MenuItem>);
=======
      wrap = shallow(<MenuItem onClick={onClick}>Content</MenuItem>);
>>>>>>> b77376c7
    });

    test('should call onClick on a click', () => {
      wrap.simulate('click');

      expect(onClick).toHaveBeenCalled();
    });

    test('should call onClick on enter key', () => {
      const e = { keyCode: keyCodeEnter };
      wrap.simulate('keyDown', e);

      expect(onClick).toHaveBeenCalledWith(e);
    });

    test("shouldn't call onClick on other keys", () => {
      wrap.simulate('keyDown', {});

      expect(onClick).not.toHaveBeenCalled();
    });

    test('should prevent default on mousedown', () => {
      const e = {
        preventDefault: jest.fn(),
      };
      wrap.simulate('mouseDown', e);

      expect(e.preventDefault).toHaveBeenCalled();
    });
  });
});<|MERGE_RESOLUTION|>--- conflicted
+++ resolved
@@ -8,11 +8,7 @@
   describe('render', () => {
     test('should use "a" tag', () => {
       const wrap = shallow(
-<<<<<<< HEAD
-        <MenuItem title="title" onClick={jest.fn()}>
-=======
         <MenuItem title="title" onClick={() => undefined}>
->>>>>>> b77376c7
           Content
         </MenuItem>
       );
@@ -33,11 +29,7 @@
 
     beforeEach(() => {
       onClick = jest.fn();
-<<<<<<< HEAD
-      wrap = shallow(<MenuItem onClick={onClick}>Unittest Content</MenuItem>);
-=======
       wrap = shallow(<MenuItem onClick={onClick}>Content</MenuItem>);
->>>>>>> b77376c7
     });
 
     test('should call onClick on a click', () => {
