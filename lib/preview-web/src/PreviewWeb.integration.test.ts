import React from 'react';
import global from 'global';
import { RenderContext } from '@storybook/store';
<<<<<<< HEAD
import addons, { mockChannel as createMockChannel } from '@storybook/addons';
import { DocsRenderer } from '@storybook/addon-docs';
=======
import { addons, mockChannel as createMockChannel } from '@storybook/addons';
>>>>>>> abbd4f91

import { PreviewWeb } from './PreviewWeb';
import {
  componentOneExports,
  importFn,
  projectAnnotations,
  getProjectAnnotations,
  emitter,
  mockChannel,
  waitForRender,
  storyIndex as mockStoryIndex,
} from './PreviewWeb.mockdata';

// PreviewWeb.test mocks out all rendering
//   - ie. from`renderToDOM()` (stories) or`ReactDOM.render()` (docs) in.
// This file lets them rip.

jest.mock('@storybook/channel-postmessage', () => ({ createChannel: () => mockChannel }));

jest.mock('./WebView');

const { window, document } = global;
jest.mock('global', () => ({
  // @ts-ignore
  ...jest.requireActual('global'),
  history: { replaceState: jest.fn() },
  document: {
    ...jest.requireActual('global').document,
    location: {
      pathname: 'pathname',
      search: '?id=*',
    },
  },
  FEATURES: {
    storyStoreV7: true,
  },
  fetch: async () => ({ status: 200, json: async () => mockStoryIndex }),
}));

beforeEach(() => {
  document.location.search = '';
  mockChannel.emit.mockClear();
  emitter.removeAllListeners();
  componentOneExports.default.loaders[0].mockReset().mockImplementation(async () => ({ l: 7 }));
  componentOneExports.default.parameters.docs.container.mockClear();
  componentOneExports.a.play.mockReset();
  projectAnnotations.renderToDOM.mockReset();
  projectAnnotations.render.mockClear();
  projectAnnotations.decorators[0].mockClear();
  projectAnnotations.parameters.docs.renderer = () => new DocsRenderer() as any;

  addons.setChannel(mockChannel as any);
  addons.setServerChannel(createMockChannel());
});

describe('PreviewWeb', () => {
  describe('initial render', () => {
    it('renders story mode through the stack', async () => {
      projectAnnotations.renderToDOM.mockImplementationOnce(({ storyFn }: RenderContext<any>) =>
        storyFn()
      );
      document.location.search = '?id=component-one--a';
      await new PreviewWeb().initialize({ importFn, getProjectAnnotations });

      await waitForRender();

      expect(projectAnnotations.decorators[0]).toHaveBeenCalled();
      expect(projectAnnotations.render).toHaveBeenCalled();
    });

    it('renders docs mode through docs page', async () => {
      document.location.search = '?id=component-one--a&viewMode=docs';
      const preview = new PreviewWeb();

      const docsRoot = window.document.createElement('div');
      (
        preview.view.prepareForDocs as any as jest.Mock<typeof preview.view.prepareForDocs>
      ).mockReturnValue(docsRoot);
      componentOneExports.default.parameters.docs.container.mockImplementationOnce(() =>
        React.createElement('div', {}, 'INSIDE')
      );

      await preview.initialize({ importFn, getProjectAnnotations });
      await waitForRender();

      expect(docsRoot.outerHTML).toMatchInlineSnapshot(`
        <div>
          <div>
            INSIDE
          </div>
        </div>
      `);
    });
  });

  describe('onGetGlobalMeta changed (HMR)', () => {
    const newGlobalDecorator = jest.fn((s) => s());
    const newGetProjectAnnotations = () => {
      return {
        ...projectAnnotations,
        args: { a: 'second' },
        globals: { a: 'second' },
        decorators: [newGlobalDecorator],
      };
    };

    it('renders story mode through the updated stack', async () => {
      document.location.search = '?id=component-one--a';
      const preview = new PreviewWeb();
      await preview.initialize({ importFn, getProjectAnnotations });
      await waitForRender();

      projectAnnotations.renderToDOM.mockImplementationOnce(({ storyFn }: RenderContext<any>) =>
        storyFn()
      );
      projectAnnotations.decorators[0].mockClear();
      mockChannel.emit.mockClear();
      preview.onGetProjectAnnotationsChanged({ getProjectAnnotations: newGetProjectAnnotations });
      await waitForRender();

      expect(projectAnnotations.decorators[0]).not.toHaveBeenCalled();
      expect(newGlobalDecorator).toHaveBeenCalled();
      expect(projectAnnotations.render).toHaveBeenCalled();
    });
  });
});<|MERGE_RESOLUTION|>--- conflicted
+++ resolved
@@ -1,12 +1,8 @@
 import React from 'react';
 import global from 'global';
 import { RenderContext } from '@storybook/store';
-<<<<<<< HEAD
 import addons, { mockChannel as createMockChannel } from '@storybook/addons';
 import { DocsRenderer } from '@storybook/addon-docs';
-=======
-import { addons, mockChannel as createMockChannel } from '@storybook/addons';
->>>>>>> abbd4f91
 
 import { PreviewWeb } from './PreviewWeb';
 import {
