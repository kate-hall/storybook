--- conflicted
+++ resolved
@@ -46,12 +46,8 @@
     "@storybook/client-logger": "7.0.0-alpha.11",
     "@storybook/core-events": "7.0.0-alpha.11",
     "@storybook/csf": "0.0.2--canary.4566f4d.1",
-<<<<<<< HEAD
-    "@storybook/instrumenter": "7.0.0-alpha.10",
-    "@storybook/store": "7.0.0-alpha.10",
-=======
+    "@storybook/instrumenter": "7.0.0-alpha.11",
     "@storybook/store": "7.0.0-alpha.11",
->>>>>>> b9efb255
     "ansi-to-html": "^0.6.11",
     "core-js": "^3.8.2",
     "global": "^4.4.0",
