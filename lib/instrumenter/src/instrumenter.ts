/* eslint-disable no-underscore-dangle */
import { addons, Channel, StoryId } from '@storybook/addons';
import { once } from '@storybook/client-logger';
import {
  FORCE_REMOUNT,
  IGNORED_EXCEPTION,
  SET_CURRENT_STORY,
  STORY_RENDER_PHASE_CHANGED,
} from '@storybook/core-events';
import global from 'global';

import { Call, CallRef, CallStates, LogItem } from './types';

export const EVENTS = {
  CALL: 'instrumenter/call',
  SYNC: 'instrumenter/sync',
  LOCK: 'instrumenter/lock',
  START: 'instrumenter/start',
  BACK: 'instrumenter/back',
  GOTO: 'instrumenter/goto',
  NEXT: 'instrumenter/next',
  END: 'instrumenter/end',
};

export interface Options {
  intercept?: boolean | ((method: string, path: Array<string | CallRef>) => boolean);
  retain?: boolean;
  mutate?: boolean;
  path?: Array<string | CallRef>;
  getArgs?: (call: Call, state: State) => Call['args'];
}

export interface State {
  renderPhase: 'loading' | 'rendering' | 'playing' | 'played' | 'completed' | 'aborted' | 'errored';
  isDebugging: boolean;
  cursor: number;
  calls: Call[];
  shadowCalls: Call[];
  callRefsByResult: Map<any, CallRef & { retain: boolean }>;
  chainedCallIds: Set<Call['id']>;
  parentId?: Call['id'];
  playUntil?: Call['id'];
  resolvers: Record<Call['id'], Function>;
  syncTimeout: ReturnType<typeof setTimeout>;
  forwardedException?: Error;
}

export type PatchedObj<TObj> = {
  [Property in keyof TObj]: TObj[Property] & { __originalFn__: PatchedObj<TObj> };
};

const alreadyCompletedException = new Error(
  `This function ran after the play function completed. Did you forget to \`await\` it?`
);

const isObject = (o: unknown) => Object.prototype.toString.call(o) === '[object Object]';
const isModule = (o: unknown) => Object.prototype.toString.call(o) === '[object Module]';
const isInstrumentable = (o: unknown) => {
  if (!isObject(o) && !isModule(o)) return false;
  if (o.constructor === undefined) return true;
  const proto = o.constructor.prototype;
  if (!isObject(proto)) return false;
  if (Object.prototype.hasOwnProperty.call(proto, 'isPrototypeOf') === false) return false;
  return true;
};

const construct = (obj: any) => {
  try {
    return new obj.constructor();
  } catch (e) {
    return {};
  }
};

const getInitialState = (): State => ({
  renderPhase: undefined,
  isDebugging: false,
  cursor: 0,
  calls: [],
  shadowCalls: [],
  callRefsByResult: new Map(),
  chainedCallIds: new Set<Call['id']>(),
  parentId: undefined,
  playUntil: undefined,
  resolvers: {},
  syncTimeout: undefined,
  forwardedException: undefined,
});

const getRetainedState = (state: State, isDebugging = false) => {
  const calls = (isDebugging ? state.shadowCalls : state.calls).filter((call) => call.retain);
  if (!calls.length) return undefined;
  const callRefsByResult = new Map(
    Array.from(state.callRefsByResult.entries()).filter(([, ref]) => ref.retain)
  );
  return { cursor: calls.length, calls, callRefsByResult };
};

/**
 * This class is not supposed to be used directly. Use the `instrument` function below instead.
 */
export class Instrumenter {
  channel: Channel;

  initialized = false;

  // State is tracked per story to deal with multiple stories on the same canvas (i.e. docs mode)
  state: Record<StoryId, State>;

  constructor() {
    this.channel = addons.getChannel();

    // Restore state from the parent window in case the iframe was reloaded.
    this.state = global.window.parent.__STORYBOOK_ADDON_INTERACTIONS_INSTRUMENTER_STATE__ || {};

    // When called from `start`, isDebugging will be true
    const resetState = ({ storyId, isDebugging }: { storyId?: StoryId; isDebugging?: boolean }) => {
      const state = this.getState(storyId);
      this.setState(storyId, {
        ...getInitialState(),
        ...getRetainedState(state, isDebugging),
        shadowCalls: isDebugging ? state.shadowCalls : [],
        chainedCallIds: isDebugging ? state.chainedCallIds : new Set<Call['id']>(),
        playUntil: isDebugging ? state.playUntil : undefined,
        isDebugging,
      });

      // Don't sync while debugging, as it'll cause flicker.
      if (!isDebugging) this.channel.emit(EVENTS.SYNC, this.getLog(storyId));
    };

    // A forceRemount might be triggered for debugging (on `start`), or elsewhere in Storybook.
    this.channel.on(FORCE_REMOUNT, resetState);

    // Start with a clean slate before playing after a remount, and stop debugging when done.
    this.channel.on(STORY_RENDER_PHASE_CHANGED, ({ storyId, newPhase }) => {
      const { isDebugging, forwardedException } = this.getState(storyId);
      this.setState(storyId, { renderPhase: newPhase });
      if (newPhase === 'playing') {
        resetState({ storyId, isDebugging });
      }
      if (newPhase === 'played') {
        this.setState(storyId, { isDebugging: false, forwardedException: undefined });
        // Rethrow any unhandled forwarded exception so it doesn't go unnoticed.
        if (forwardedException) throw forwardedException;
      }
    });

    // Trash non-retained state and clear the log when switching stories, but not on initial boot.
    this.channel.on(SET_CURRENT_STORY, () => {
      if (this.initialized) this.cleanup();
      else this.initialized = true;
    });

    const start = ({ storyId, playUntil }: { storyId: string; playUntil?: Call['id'] }) => {
      if (!this.getState(storyId).isDebugging) {
        this.setState(storyId, ({ calls }) => ({
          calls: [],
          shadowCalls: calls.map((call) => ({ ...call, state: CallStates.WAITING })),
          isDebugging: true,
        }));
      }

      const log = this.getLog(storyId);
      this.setState(storyId, ({ shadowCalls }) => {
        const firstRowIndex = shadowCalls.findIndex((call) => call.id === log[0].callId);
        return {
          playUntil:
            playUntil ||
            shadowCalls
              .slice(0, firstRowIndex)
              .filter((call) => call.interceptable)
              .slice(-1)[0]?.id,
        };
      });

      // Force remount may trigger a page reload if the play function can't be aborted.
      this.channel.emit(FORCE_REMOUNT, { storyId, isDebugging: true });
    };

    const back = ({ storyId }: { storyId: string }) => {
      const { isDebugging } = this.getState(storyId);
      const log = this.getLog(storyId);
      const next = isDebugging
        ? log.findIndex(({ state }) => state === CallStates.WAITING)
        : log.length;
      start({ storyId, playUntil: log[next - 2]?.callId });
    };

    const goto = ({ storyId, callId }: { storyId: string; callId: Call['id'] }) => {
      const { calls, shadowCalls, resolvers } = this.getState(storyId);
      const call = calls.find(({ id }) => id === callId);
      const shadowCall = shadowCalls.find(({ id }) => id === callId);
      if (!call && shadowCall) {
        const nextCallId = this.getLog(storyId).find(({ state }) => state === CallStates.WAITING)
          ?.callId;
        if (shadowCall.id !== nextCallId) this.setState(storyId, { playUntil: shadowCall.id });
        Object.values(resolvers).forEach((resolve) => resolve());
      } else {
        start({ storyId, playUntil: callId });
      }
    };

    const next = ({ storyId }: { storyId: string }) => {
      Object.values(this.getState(storyId).resolvers).forEach((resolve) => resolve());
    };

    const end = ({ storyId }: { storyId: string }) => {
      this.setState(storyId, { playUntil: undefined, isDebugging: false });
      Object.values(this.getState(storyId).resolvers).forEach((resolve) => resolve());
    };

    this.channel.on(EVENTS.START, start);
    this.channel.on(EVENTS.BACK, back);
    this.channel.on(EVENTS.GOTO, goto);
    this.channel.on(EVENTS.NEXT, next);
    this.channel.on(EVENTS.END, end);
  }

  getState(storyId: StoryId) {
    return this.state[storyId] || getInitialState();
  }

  setState(storyId: StoryId, update: Partial<State> | ((state: State) => Partial<State>)) {
    const state = this.getState(storyId);
    const patch = typeof update === 'function' ? update(state) : update;
    this.state = { ...this.state, [storyId]: { ...state, ...patch } };
    // Track state on the parent window so we can reload the iframe without losing state.
    global.window.parent.__STORYBOOK_ADDON_INTERACTIONS_INSTRUMENTER_STATE__ = this.state;
  }

  cleanup() {
    // Reset stories with retained state to their initial state, and drop the rest.
    this.state = Object.entries(this.state).reduce((acc, [storyId, state]) => {
      const retainedState = getRetainedState(state);
      if (!retainedState) return acc;
      acc[storyId] = Object.assign(getInitialState(), retainedState);
      return acc;
    }, {} as Record<StoryId, State>);
    this.channel.emit(EVENTS.SYNC, []);
    global.window.parent.__STORYBOOK_ADDON_INTERACTIONS_INSTRUMENTER_STATE__ = this.state;
  }

  getLog(storyId: string): LogItem[] {
    const { calls, shadowCalls } = this.getState(storyId);
    const merged = [...shadowCalls];
    calls.forEach((call, index) => {
      merged[index] = call;
    });

    const seen = new Set();
    return merged.reduceRight<LogItem[]>((acc, call) => {
      call.args.forEach((arg) => {
        if (arg?.__callId__) {
          seen.add(arg.__callId__);
        }
      });
      call.path.forEach((node) => {
        if ((node as CallRef).__callId__) {
          seen.add((node as CallRef).__callId__);
        }
      });
      if (call.interceptable && !seen.has(call.id) && !seen.has(call.parentId)) {
        acc.unshift({ callId: call.id, state: call.state });
        seen.add(call.id);
        if (call.parentId) {
          seen.add(call.parentId);
        }
      }
      return acc;
    }, []);
  }

  // Traverses the object structure to recursively patch all function properties.
  // Returns the original object, or a new object with the same constructor,
  // depending on whether it should mutate.
  instrument<TObj extends { [x: string]: any }>(obj: TObj, options: Options): PatchedObj<TObj> {
    if (!isInstrumentable(obj)) return obj;

    const { mutate = false, path = [] } = options;
    return Object.keys(obj).reduce(
      (acc, key) => {
        const value = (obj as Record<string, any>)[key];

        // Nothing to patch, but might be instrumentable, so we recurse
        if (typeof value !== 'function') {
          acc[key] = this.instrument(value, { ...options, path: path.concat(key) });
          return acc;
        }

        // Already patched, so we pass through unchanged
        if (typeof value.__originalFn__ === 'function') {
          acc[key] = value;
          return acc;
        }

        // Patch the function and mark it "patched" by adding a reference to the original function
        acc[key] = (...args: any[]) => this.track(key, value, args, options);
        acc[key].__originalFn__ = value;

        // Reuse the original name as the patched function's name
        Object.defineProperty(acc[key], 'name', { value: key, writable: false });

        // Deal with functions that also act like an object
        if (Object.keys(value).length > 0) {
          Object.assign(
            acc[key],
            this.instrument({ ...value }, { ...options, path: path.concat(key) })
          );
        }

        return acc;
      },
      mutate ? obj : construct(obj)
    );
  }

  // Monkey patch an object method to record calls.
  // Returns a function that invokes the original function, records the invocation ("call") and
  // returns the original result.
  track(method: string, fn: Function, args: any[], options: Options) {
    const storyId: StoryId =
      args?.[0]?.__storyId__ || global.window.__STORYBOOK_PREVIEW__?.urlStore?.selection?.storyId;
    const { cursor, parentId } = this.getState(storyId);
    this.setState(storyId, { cursor: cursor + 1 });
    const id = `${parentId || storyId} [${cursor}] ${method}`;
    const { path = [], intercept = false, retain = false } = options;
    const interceptable = typeof intercept === 'function' ? intercept(method, path) : intercept;
    const call: Call = { id, path, method, parentId, storyId, args, interceptable, retain };
    const result = (interceptable ? this.intercept : this.invoke).call(this, fn, call, options);
    return this.instrument(result, { ...options, mutate: true, path: [{ __callId__: call.id }] });
  }

  intercept(fn: Function, call: Call, options: Options) {
    const { chainedCallIds, isDebugging, playUntil } = this.getState(call.storyId);

    // For a "jump to step" action, continue playing until we hit a call by that ID.
    // For chained calls, we can only return a Promise for the last call in the chain.
    const isChainedUpon = chainedCallIds.has(call.id);
    if (!isDebugging || isChainedUpon || playUntil) {
      if (playUntil === call.id) {
        this.setState(call.storyId, { playUntil: undefined });
      }
      return this.invoke(fn, call, options);
    }

    // Instead of invoking the function, defer the function call until we continue playing.
    return new Promise((resolve) => {
      this.channel.emit(EVENTS.LOCK, false);
      this.setState(call.storyId, ({ resolvers }) => ({
        resolvers: { ...resolvers, [call.id]: resolve },
      }));
    }).then(() => {
      this.channel.emit(EVENTS.LOCK, true);
      this.setState(call.storyId, (state) => {
        const { [call.id]: _, ...resolvers } = state.resolvers;
        return { resolvers };
      });
      return this.invoke(fn, call, options);
    });
  }

  invoke(fn: Function, call: Call, options: Options) {
<<<<<<< HEAD
    const { callRefsByResult, forwardedException, renderPhase } = this.getState(call.storyId);
=======
    // TODO this doesnt work because the abortSignal we have here is the newly created one
    // const { abortSignal } = global.window.__STORYBOOK_PREVIEW__ || {};
    // if (abortSignal && abortSignal.aborted) throw IGNORED_EXCEPTION;

    const { parentCall, callRefsByResult, forwardedException, renderPhase } = this.getState(
      call.storyId
    );
    const callWithParent = { ...call, parentId: parentCall?.id };
>>>>>>> e07fdc73

    const info: Call = {
      ...call,
      // Map args that originate from a tracked function call to a call reference to enable nesting.
      // These values are often not fully serializable anyway (e.g. HTML elements).
      args: call.args.map((arg) => {
        if (callRefsByResult.has(arg)) {
          return callRefsByResult.get(arg);
        }
        if (arg instanceof global.window.HTMLElement) {
          const { prefix, localName, id, classList, innerText } = arg;
          const classNames = Array.from(classList);
          return { __element__: { prefix, localName, id, classNames, innerText } };
        }
        return arg;
      }),
    };

    // Mark any ancestor calls as "chained upon" so we won't attempt to defer it later.
    call.path.forEach((ref: any) => {
      if (ref?.__callId__) {
        this.setState(call.storyId, ({ chainedCallIds }) => ({
          chainedCallIds: new Set(Array.from(chainedCallIds).concat(ref.__callId__)),
        }));
      }
    });

    const handleException = (e: unknown) => {
      if (e instanceof Error) {
        const { name, message, stack } = e;
        const exception = { name, message, stack, callId: call.id };
        this.sync({ ...info, state: CallStates.ERROR, exception });

        // Always track errors to their originating call.
        this.setState(call.storyId, (state) => ({
          callRefsByResult: new Map([
            ...Array.from(state.callRefsByResult.entries()),
            [e, { __callId__: call.id, retain: call.retain }],
          ]),
        }));

        // We need to throw to break out of the play function, but we don't want to trigger a redbox
        // so we throw an ignoredException, which is caught and silently ignored by Storybook.
        if (call.interceptable && e !== alreadyCompletedException) {
          throw IGNORED_EXCEPTION;
        }

        // Non-interceptable calls need their exceptions forwarded to the next interceptable call.
        // In case no interceptable call picks it up, it'll get rethrown in the "completed" phase.
        this.setState(call.storyId, { forwardedException: e });
        return e;
      }
      throw e;
    };

    try {
      // An earlier, non-interceptable call might have forwarded an exception.
      if (forwardedException) {
        this.setState(call.storyId, { forwardedException: undefined });
        throw forwardedException;
      }

      if (renderPhase === 'played' && !call.retain) {
        throw alreadyCompletedException;
      }

      const finalArgs = options.getArgs
        ? options.getArgs(call, this.getState(call.storyId))
        : call.args;
      const result = fn(
        // Wrap any callback functions to provide a way to access their "parent" call.
        // This is picked up in the `track` function and used for call metadata.
        ...finalArgs.map((arg: any) => {
          if (typeof arg !== 'function' || Object.keys(arg).length) return arg;
          return (...args: any) => {
            const { cursor: prevCursor, parentId: prevParentId } = this.getState(call.storyId);
            this.setState(call.storyId, { cursor: 0, parentId: call.id });
            const res = arg(...args);
            this.setState(call.storyId, { cursor: prevCursor, parentId: prevParentId });
            return res;
          };
        })
      );

      // Track the result so we can trace later uses of it back to the originating call.
      // Primitive results (undefined, null, boolean, string, number, BigInt) are ignored.
      if (result && ['object', 'function', 'symbol'].includes(typeof result)) {
        this.setState(call.storyId, (state) => ({
          callRefsByResult: new Map([
            ...Array.from(state.callRefsByResult.entries()),
            [result, { __callId__: call.id, retain: call.retain }],
          ]),
        }));
      }

      this.sync({
        ...info,
        state: result instanceof Promise ? CallStates.ACTIVE : CallStates.DONE,
      });

      if (result instanceof Promise) {
        return result.then((value) => {
          this.sync({ ...info, state: CallStates.DONE });
          return value;
        }, handleException);
      }

      return result;
    } catch (e) {
      return handleException(e);
    }
  }

  // Sends the call info and log to the manager.
  // Uses a 0ms debounce because this might get called many times in one tick.
  sync(call: Call) {
    clearTimeout(this.getState(call.storyId).syncTimeout);
    this.channel.emit(EVENTS.CALL, call);
    this.setState(call.storyId, ({ calls }) => {
      // Omit earlier calls for the same ID, which may have been superceded by a later invocation.
      // This typically happens when calls are part of a callback which runs multiple times.
      const callsById = calls
        .concat(call)
        .reduce<Record<Call['id'], Call>>((a, c) => Object.assign(a, { [c.id]: c }), {});
      return {
        // Calls are sorted to ensure parent calls always come before calls in their callback.
        calls: Object.values(callsById).sort((a, b) => a.id.localeCompare(b.id)),
        syncTimeout: setTimeout(() => this.channel.emit(EVENTS.SYNC, this.getLog(call.storyId)), 0),
      };
    });
  }
}

/**
 * Instruments an object or module by traversing its properties, patching any functions (methods)
 * to enable debugging. Patched functions will emit a `call` event when invoked.
 * When intercept = true, patched functions will return a Promise when the debugger stops before
 * this function. As such, "interceptable" functions will have to be `await`-ed.
 */
export function instrument<TObj extends Record<string, any>>(
  obj: TObj,
  options: Options = {}
): TObj {
  try {
    // Don't do any instrumentation if not loaded in an iframe.
    if (global.window.parent === global.window) return obj;

    // Only create an instance if we don't have one (singleton) yet.
    if (!global.window.__STORYBOOK_ADDON_INTERACTIONS_INSTRUMENTER__) {
      global.window.__STORYBOOK_ADDON_INTERACTIONS_INSTRUMENTER__ = new Instrumenter();
    }

    const instrumenter: Instrumenter = global.window.__STORYBOOK_ADDON_INTERACTIONS_INSTRUMENTER__;
    return instrumenter.instrument(obj, options);
  } catch (e) {
    // Access to the parent window might fail due to CORS restrictions.
    once.warn(e);
    return obj;
  }
}<|MERGE_RESOLUTION|>--- conflicted
+++ resolved
@@ -361,21 +361,17 @@
   }
 
   invoke(fn: Function, call: Call, options: Options) {
-<<<<<<< HEAD
-    const { callRefsByResult, forwardedException, renderPhase } = this.getState(call.storyId);
-=======
     // TODO this doesnt work because the abortSignal we have here is the newly created one
     // const { abortSignal } = global.window.__STORYBOOK_PREVIEW__ || {};
     // if (abortSignal && abortSignal.aborted) throw IGNORED_EXCEPTION;
 
-    const { parentCall, callRefsByResult, forwardedException, renderPhase } = this.getState(
+    const { callRefsByResult, forwardedException, parentId, renderPhase } = this.getState(
       call.storyId
     );
-    const callWithParent = { ...call, parentId: parentCall?.id };
->>>>>>> e07fdc73
+    const callWithParent = { ...call, parentId };
 
     const info: Call = {
-      ...call,
+      ...callWithParent,
       // Map args that originate from a tracked function call to a call reference to enable nesting.
       // These values are often not fully serializable anyway (e.g. HTML elements).
       args: call.args.map((arg) => {
