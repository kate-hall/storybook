--- conflicted
+++ resolved
@@ -1,10 +1,6 @@
 {
   "name": "@storybook/api",
-<<<<<<< HEAD
   "version": "5.2.0-alpha.10",
-=======
-  "version": "5.1.0-rc.0",
->>>>>>> ad4d14fd
   "description": "Core Storybook API & Context",
   "keywords": [
     "storybook"
@@ -24,19 +20,11 @@
     "prepare": "node ./scripts/generateVersion.js && node ../../scripts/prepare.js"
   },
   "dependencies": {
-<<<<<<< HEAD
     "@storybook/channels": "5.2.0-alpha.10",
     "@storybook/client-logger": "5.2.0-alpha.10",
     "@storybook/core-events": "5.2.0-alpha.10",
     "@storybook/router": "5.2.0-alpha.10",
     "@storybook/theming": "5.2.0-alpha.10",
-=======
-    "@storybook/channels": "5.1.0-rc.0",
-    "@storybook/client-logger": "5.1.0-rc.0",
-    "@storybook/core-events": "5.1.0-rc.0",
-    "@storybook/router": "5.1.0-rc.0",
-    "@storybook/theming": "5.1.0-rc.0",
->>>>>>> ad4d14fd
     "core-js": "^3.0.1",
     "fast-deep-equal": "^2.0.1",
     "global": "^4.3.2",
