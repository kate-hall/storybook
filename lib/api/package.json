{
  "name": "@storybook/api",
  "version": "6.5.0-alpha.49",
  "description": "Core Storybook API & Context",
  "keywords": [
    "storybook"
  ],
  "homepage": "https://github.com/storybookjs/storybook/tree/main/lib/api",
  "bugs": {
    "url": "https://github.com/storybookjs/storybook/issues"
  },
  "repository": {
    "type": "git",
    "url": "https://github.com/storybookjs/storybook.git"
  },
  "funding": {
    "type": "opencollective",
    "url": "https://opencollective.com/storybook"
  },
  "license": "MIT",
  "main": "dist/cjs/index.js",
  "module": "dist/esm/index.js",
  "types": "dist/ts3.9/index.d.ts",
  "typesVersions": {
    "<3.8": {
      "dist/ts3.9/*": [
        "dist/ts3.4/*"
      ]
    }
  },
  "files": [
    "dist/**/*",
    "README.md",
    "*.js",
    "*.d.ts"
  ],
  "scripts": {
    "prepare": "node ../../scripts/prepare.js"
  },
  "dependencies": {
<<<<<<< HEAD
    "@storybook/channels": "6.5.0-alpha.48",
    "@storybook/client-logger": "6.5.0-alpha.48",
    "@storybook/core-events": "6.5.0-alpha.48",
    "@storybook/csf": "0.0.2--canary.507502b.0",
    "@storybook/router": "6.5.0-alpha.48",
=======
    "@storybook/channels": "6.5.0-alpha.49",
    "@storybook/client-logger": "6.5.0-alpha.49",
    "@storybook/core-events": "6.5.0-alpha.49",
    "@storybook/csf": "0.0.2--canary.87bc651.0",
    "@storybook/router": "6.5.0-alpha.49",
>>>>>>> 5cacd0e5
    "@storybook/semver": "^7.3.2",
    "@storybook/theming": "6.5.0-alpha.49",
    "core-js": "^3.8.2",
    "fast-deep-equal": "^3.1.3",
    "global": "^4.4.0",
    "lodash": "^4.17.21",
    "memoizerific": "^1.11.3",
    "regenerator-runtime": "^0.13.7",
    "store2": "^2.12.0",
    "telejson": "^5.3.3",
    "ts-dedent": "^2.0.0",
    "util-deprecate": "^1.0.2"
  },
  "devDependencies": {
    "@types/lodash": "^4.14.167",
    "@types/qs": "^6",
    "@types/semver": "^7.3.4",
    "flush-promises": "^1.0.2",
    "preval.macro": "^5.0.0",
    "qs": "^6.10.1"
  },
  "peerDependencies": {
    "react": "^16.8.0 || ^17.0.0",
    "react-dom": "^16.8.0 || ^17.0.0"
  },
  "publishConfig": {
    "access": "public"
  },
  "gitHead": "5cd3cd92ff4ab3dce81726f0d3913d7077926bee",
  "sbmodern": "dist/modern/index.js"
}<|MERGE_RESOLUTION|>--- conflicted
+++ resolved
@@ -38,19 +38,11 @@
     "prepare": "node ../../scripts/prepare.js"
   },
   "dependencies": {
-<<<<<<< HEAD
-    "@storybook/channels": "6.5.0-alpha.48",
-    "@storybook/client-logger": "6.5.0-alpha.48",
-    "@storybook/core-events": "6.5.0-alpha.48",
-    "@storybook/csf": "0.0.2--canary.507502b.0",
-    "@storybook/router": "6.5.0-alpha.48",
-=======
     "@storybook/channels": "6.5.0-alpha.49",
     "@storybook/client-logger": "6.5.0-alpha.49",
     "@storybook/core-events": "6.5.0-alpha.49",
-    "@storybook/csf": "0.0.2--canary.87bc651.0",
+    "@storybook/csf": "0.0.2--canary.507502b.0",
     "@storybook/router": "6.5.0-alpha.49",
->>>>>>> 5cacd0e5
     "@storybook/semver": "^7.3.2",
     "@storybook/theming": "6.5.0-alpha.49",
     "core-js": "^3.8.2",
