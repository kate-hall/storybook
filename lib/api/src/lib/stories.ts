--- conflicted
+++ resolved
@@ -24,12 +24,7 @@
 
 export type { StoryId };
 
-<<<<<<< HEAD
-export interface Root {
-  type: 'root';
-=======
 export interface BaseEntry {
->>>>>>> 04bcc28c
   id: StoryId;
   depth: number;
   name: string;
@@ -43,17 +38,9 @@
   children: StoryId[];
 }
 
-<<<<<<< HEAD
-export interface Group {
-  type: 'group' | 'component';
-  id: StoryId;
-  depth: number;
-  name: string;
-=======
 export interface GroupEntry extends BaseEntry {
   type: 'group';
   parent?: StoryId;
->>>>>>> 04bcc28c
   children: StoryId[];
 }
 
@@ -63,15 +50,8 @@
   children: StoryId[];
 }
 
-<<<<<<< HEAD
-export interface Story {
-  type: 'story' | 'docs';
-  id: StoryId;
-  depth: number;
-=======
 export interface DocsEntry extends BaseEntry {
   type: 'docs';
->>>>>>> 04bcc28c
   parent: StoryId;
   title: ComponentTitle;
   importPath: Path;
@@ -313,10 +293,6 @@
       return list;
     }, [] as string[]);
 
-<<<<<<< HEAD
-      if (root.length && index === 0) {
-        list.push({
-=======
     // Now, let's add an entry to the hash for each path/name pair
     paths.forEach((id, idx) => {
       // The child is the next path, OR the story/docs entry itself
@@ -324,7 +300,6 @@
 
       if (root.length && idx === 0) {
         acc[id] = merge<RootEntry>((acc[id] || {}) as RootEntry, {
->>>>>>> 04bcc28c
           type: 'root',
           id,
           name: names[idx],
@@ -355,11 +330,7 @@
           }),
         });
       } else {
-<<<<<<< HEAD
-        list.push({
-=======
         acc[id] = merge<GroupEntry>((acc[id] || {}) as GroupEntry, {
->>>>>>> 04bcc28c
           type: 'group',
           id,
           name: names[idx],
@@ -375,11 +346,7 @@
 
     // Finally add an entry for the docs/story itself
     acc[item.id] = {
-<<<<<<< HEAD
-      type: item.parameters?.docsOnly ? 'docs' : 'story',
-=======
       type: 'story',
->>>>>>> 04bcc28c
       ...item,
       depth: paths.length,
       parent: paths[paths.length - 1],
@@ -390,21 +357,6 @@
     return acc;
   }, {} as StoriesHash);
 
-<<<<<<< HEAD
-  function addItem(acc: StoriesHash, item: Story | Group) {
-    if (!acc[item.id]) {
-      // If we were already inserted as part of a group, that's great.
-      acc[item.id] = item;
-      const { children } = item;
-      if (children) {
-        const childNodes = children.map((id) => storiesHashOutOfOrder[id]) as (Story | Group)[];
-        if (childNodes.every((childNode) => childNode.isLeaf)) {
-          acc[item.id].isComponent = true;
-          acc[item.id].type = 'component';
-        }
-        childNodes.forEach((childNode) => addItem(acc, childNode));
-      }
-=======
   // This function adds a "root" or "orphan" and all of its descendents to the hash.
   function addItem(acc: StoriesHash, item: HashEntry) {
     // If we were already inserted as part of a group, that's great.
@@ -416,7 +368,6 @@
     // Ensure we add the children depth-first *before* inserting any other entries
     if (item.type === 'root' || item.type === 'group' || item.type === 'component') {
       item.children.forEach((childId) => addItem(acc, storiesHashOutOfOrder[childId]));
->>>>>>> 04bcc28c
     }
     return acc;
   }
