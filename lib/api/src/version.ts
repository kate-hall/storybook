<<<<<<< HEAD
export const version = '5.2.0-alpha.35';
=======
export const version = '5.2.0-alpha.38';
>>>>>>> bb8d3ab8
<|MERGE_RESOLUTION|>--- conflicted
+++ resolved
@@ -1,5 +1 @@
-<<<<<<< HEAD
-export const version = '5.2.0-alpha.35';
-=======
-export const version = '5.2.0-alpha.38';
->>>>>>> bb8d3ab8
+export const version = '5.2.0-alpha.38';