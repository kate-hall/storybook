<<<<<<< HEAD
export const version = '6.0.0-beta.38';
=======
export const version = '6.0.0-beta.39';
>>>>>>> 652d0095
<|MERGE_RESOLUTION|>--- conflicted
+++ resolved
@@ -1,5 +1 @@
-<<<<<<< HEAD
-export const version = '6.0.0-beta.38';
-=======
 export const version = '6.0.0-beta.39';
->>>>>>> 652d0095
