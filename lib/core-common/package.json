--- conflicted
+++ resolved
@@ -74,10 +74,6 @@
     "express": "^4.17.1",
     "file-system-cache": "^1.0.5",
     "find-up": "^5.0.0",
-<<<<<<< HEAD
-    "fork-ts-checker-webpack-plugin": "^7.2.6",
-=======
->>>>>>> d3ea4267
     "fs-extra": "^9.0.1",
     "glob": "^7.1.6",
     "handlebars": "^4.7.7",
@@ -91,12 +87,7 @@
     "slash": "^3.0.0",
     "telejson": "^5.3.3",
     "ts-dedent": "^2.0.0",
-<<<<<<< HEAD
-    "util-deprecate": "^1.0.2",
-    "webpack": "5"
-=======
     "util-deprecate": "^1.0.2"
->>>>>>> d3ea4267
   },
   "devDependencies": {
     "@types/compression": "^1.7.0",
