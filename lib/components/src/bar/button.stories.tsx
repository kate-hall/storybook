--- conflicted
+++ resolved
@@ -8,11 +8,7 @@
   title: 'Basics/IconButton',
 };
 
-<<<<<<< HEAD
-// eslint-disable-next-line no-underscore-dangle
-=======
 /* eslint-disable-next-line no-underscore-dangle */
->>>>>>> ddcf10aa
 export const _IconButton = () => (
   <IconButton>
     <Icons icon="bookmark" />
