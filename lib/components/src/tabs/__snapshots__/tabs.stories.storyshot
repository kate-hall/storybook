--- conflicted
+++ resolved
@@ -172,11 +172,7 @@
         data-simplebar="true"
       >
         <div
-<<<<<<< HEAD
           class="simplebar-wrapper"
-=======
-          class="emotion-7"
->>>>>>> c7743891
         >
           <div
             class="simplebar-height-auto-observer-wrapper"
@@ -199,7 +195,6 @@
                 >
                   <div
                     class="emotion-7"
-                    title="side left"
                   >
                     <div
                       class="emotion-6"
@@ -515,11 +510,7 @@
         data-simplebar="true"
       >
         <div
-<<<<<<< HEAD
           class="simplebar-wrapper"
-=======
-          class="emotion-7"
->>>>>>> c7743891
         >
           <div
             class="simplebar-height-auto-observer-wrapper"
@@ -542,7 +533,6 @@
                 >
                   <div
                     class="emotion-7"
-                    title="side left"
                   >
                     <div
                       class="emotion-6"
@@ -810,11 +800,7 @@
         data-simplebar="true"
       >
         <div
-<<<<<<< HEAD
           class="simplebar-wrapper"
-=======
-          class="emotion-3"
->>>>>>> c7743891
         >
           <div
             class="simplebar-height-auto-observer-wrapper"
@@ -837,7 +823,6 @@
                 >
                   <div
                     class="emotion-3"
-                    title="side left"
                   >
                     <div
                       class="emotion-2"
@@ -1088,11 +1073,7 @@
         data-simplebar="true"
       >
         <div
-<<<<<<< HEAD
           class="simplebar-wrapper"
-=======
-          class="emotion-7"
->>>>>>> c7743891
         >
           <div
             class="simplebar-height-auto-observer-wrapper"
@@ -1115,7 +1096,6 @@
                 >
                   <div
                     class="emotion-7"
-                    title="side left"
                   >
                     <div
                       class="emotion-6"
@@ -1433,11 +1413,7 @@
         data-simplebar="true"
       >
         <div
-<<<<<<< HEAD
           class="simplebar-wrapper"
-=======
-          class="emotion-7"
->>>>>>> c7743891
         >
           <div
             class="simplebar-height-auto-observer-wrapper"
@@ -1460,7 +1436,6 @@
                 >
                   <div
                     class="emotion-7"
-                    title="side left"
                   >
                     <div
                       class="emotion-6"
@@ -1805,11 +1780,7 @@
         data-simplebar="true"
       >
         <div
-<<<<<<< HEAD
           class="simplebar-wrapper"
-=======
-          class="emotion-7"
->>>>>>> c7743891
         >
           <div
             class="simplebar-height-auto-observer-wrapper"
@@ -1832,7 +1803,6 @@
                 >
                   <div
                     class="emotion-7"
-                    title="side left"
                   >
                     <div
                       class="emotion-6"
@@ -2167,11 +2137,7 @@
         data-simplebar="true"
       >
         <div
-<<<<<<< HEAD
           class="simplebar-wrapper"
-=======
-          class="emotion-7"
->>>>>>> c7743891
         >
           <div
             class="simplebar-height-auto-observer-wrapper"
@@ -2194,7 +2160,6 @@
                 >
                   <div
                     class="emotion-7"
-                    title="side left"
                   >
                     <div
                       class="emotion-6"
@@ -2246,7 +2211,6 @@
                   </div>
                   <div
                     class="emotion-8"
-                    title="side right"
                   >
                     <button
                       type="button"
@@ -2268,11 +2232,7 @@
           />
         </div>
         <div
-<<<<<<< HEAD
           class="simplebar-track simplebar-horizontal"
-=======
-          class="emotion-8"
->>>>>>> c7743891
         >
           <div
             class="simplebar-scrollbar"
