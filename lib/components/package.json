--- conflicted
+++ resolved
@@ -21,13 +21,8 @@
     "prepare": "node ../../scripts/prepare.js"
   },
   "dependencies": {
-<<<<<<< HEAD
-    "@storybook/client-logger": "^5.1.0-alpha.33",
-    "@storybook/theming": "^5.1.0-alpha.33",
-=======
     "@storybook/client-logger": "5.1.0-alpha.34",
     "@storybook/theming": "5.1.0-alpha.34",
->>>>>>> a83f1fa7
     "core-js": "^2.6.5",
     "global": "^4.3.2",
     "js-beautify": "^1.8.9",
