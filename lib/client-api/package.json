{
  "name": "@storybook/client-api",
  "version": "5.2.0-alpha.40",
  "description": "Storybook Client API",
  "keywords": [
    "storybook"
  ],
  "types": "dist/public_api.d.ts",
  "homepage": "https://github.com/storybookjs/storybook/tree/master/lib/client-api",
  "bugs": {
    "url": "https://github.com/storybookjs/storybook/issues"
  },
  "repository": {
    "type": "git",
    "url": "https://github.com/storybookjs/storybook.git",
    "directory": "lib/client-api"
  },
  "license": "MIT",
  "main": "dist/index.js",
  "types": "dist/index.d.ts",
  "scripts": {
    "prepare": "node ../../scripts/prepare.js"
  },
  "dependencies": {
    "@storybook/addons": "5.2.0-alpha.40",
    "@storybook/channel-postmessage": "5.2.0-alpha.40",
    "@storybook/channels": "5.2.0-alpha.40",
    "@storybook/client-logger": "5.2.0-alpha.40",
    "@storybook/core-events": "5.2.0-alpha.40",
    "@storybook/router": "5.2.0-alpha.40",
    "common-tags": "^1.8.0",
    "core-js": "^3.0.1",
    "eventemitter3": "^3.1.0",
    "global": "^4.3.2",
    "is-plain-object": "^3.0.0",
    "lodash": "^4.17.11",
    "memoizerific": "^1.11.3",
<<<<<<< HEAD
    "qs": "^6.6.0",
    "util-deprecate": "^1.0.2"
=======
    "pkg-add-deps": "^0.1.0",
    "qs": "^6.6.0"
>>>>>>> eec41f3f
  },
  "publishConfig": {
    "access": "public"
  }
}<|MERGE_RESOLUTION|>--- conflicted
+++ resolved
@@ -5,7 +5,6 @@
   "keywords": [
     "storybook"
   ],
-  "types": "dist/public_api.d.ts",
   "homepage": "https://github.com/storybookjs/storybook/tree/master/lib/client-api",
   "bugs": {
     "url": "https://github.com/storybookjs/storybook/issues"
@@ -35,13 +34,8 @@
     "is-plain-object": "^3.0.0",
     "lodash": "^4.17.11",
     "memoizerific": "^1.11.3",
-<<<<<<< HEAD
     "qs": "^6.6.0",
     "util-deprecate": "^1.0.2"
-=======
-    "pkg-add-deps": "^0.1.0",
-    "qs": "^6.6.0"
->>>>>>> eec41f3f
   },
   "publishConfig": {
     "access": "public"
