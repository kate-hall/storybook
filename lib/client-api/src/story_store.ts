/* eslint no-underscore-dangle: 0 */
import memoize from 'memoizerific';
import dedent from 'ts-dedent';
import stable from 'stable';
import { pick } from 'lodash';

import { Channel } from '@storybook/channels';
import Events from '@storybook/core-events';
import { logger } from '@storybook/client-logger';
import {
  StoryId,
  ViewMode,
  Comparator,
  Parameters,
  Args,
  LegacyStoryFn,
  ArgsStoryFn,
  StoryContext,
  StoryKind,
} from '@storybook/addons';
import {
  DecoratorFunction,
  StoryMetadata,
  StoreData,
  AddStoryArgs,
  StoreItem,
  PublishedStoreItem,
  ErrorLike,
  GetStorybookKind,
  ArgTypesEnhancer,
} from './types';
import { HooksContext } from './hooks';
import storySort from './storySort';
import { combineParameters } from './parameters';

interface Selection {
  storyId: StoryId;
  viewMode: ViewMode;
}

interface StoryOptions {
  includeDocsOnly?: boolean;
}

type KindMetadata = StoryMetadata & { order: number };

const isStoryDocsOnly = (parameters?: Parameters) => {
  return parameters && parameters.docsOnly;
};

const includeStory = (story: StoreItem, options: StoryOptions = { includeDocsOnly: false }) => {
  if (options.includeDocsOnly) {
    return true;
  }
  return !isStoryDocsOnly(story.parameters);
};

const inJest = () => process.env.JEST_WORKER_ID !== undefined;

const checkGlobalArgs = (parameters: Parameters) => {
  const { globalArgs, globalArgTypes } = parameters;
  if ((globalArgs || globalArgTypes) && !inJest()) {
    logger.error(
      'Global args/argTypes can only be set globally',
      JSON.stringify({
        globalArgs,
        globalArgTypes,
      })
    );
  }
};

type AllowUnsafeOption = { allowUnsafe?: boolean };

const toExtracted = <T>(obj: T) =>
  Object.entries(obj).reduce((acc, [key, value]) => {
    if (typeof value === 'function') {
      return acc;
    }
    if (key === 'hooks') {
      return acc;
    }
    if (Array.isArray(value)) {
      return Object.assign(acc, { [key]: value.slice().sort() });
    }
    return Object.assign(acc, { [key]: value });
  }, {});

export default class StoryStore {
  _error?: ErrorLike;

  _channel: Channel;

  _configuring: boolean;

  _globalArgs: Args;

  _globalMetadata: StoryMetadata;

  // Keyed on kind name
  _kinds: Record<string, KindMetadata>;

  // Keyed on storyId
  _stories: StoreData;

  _argTypesEnhancers: ArgTypesEnhancer[];

  _revision: number;

  _selection: Selection;

  constructor(params: { channel: Channel }) {
    // Assume we are configuring until we hear otherwise
    this._configuring = true;

    this._globalArgs = {};
    this._globalMetadata = { parameters: {}, decorators: [] };
    this._kinds = {};
    this._stories = {};
    this._argTypesEnhancers = [];
    this._revision = 0;
    this._selection = {} as any;
    this._error = undefined;
    this._channel = params.channel;

    this.setupListeners();
  }

  setupListeners() {
    // Channel can be null in StoryShots
    if (!this._channel) return;

    this._channel.on(Events.SET_CURRENT_STORY, ({ storyId, viewMode }) =>
      this.setSelection({ storyId, viewMode })
    );

    this._channel.on(Events.UPDATE_STORY_ARGS, (id: string, newArgs: Args) =>
      this.updateStoryArgs(id, newArgs)
    );

    this._channel.on(Events.UPDATE_GLOBAL_ARGS, (newGlobalArgs: Args) =>
      this.updateGlobalArgs(newGlobalArgs)
    );
  }

  startConfiguring() {
    this._configuring = true;
  }

  finishConfiguring() {
    this._configuring = false;
    this.pushToManager();
    if (this._channel) this._channel.emit(Events.RENDER_CURRENT_STORY);

    const storyIds = Object.keys(this._stories);
    if (storyIds.length) {
      const {
        parameters: { globalArgs: initialGlobalArgs, globalArgTypes },
      } = this.fromId(storyIds[0]);

      const defaultGlobalArgs: Args = globalArgTypes
        ? Object.entries(globalArgTypes as Record<string, { defaultValue: any }>).reduce(
            (acc, [arg, { defaultValue }]) => {
              if (defaultValue) acc[arg] = defaultValue;
              return acc;
            },
            {} as Args
          )
        : {};

      // To deal with HMR, we consider the previous value of global args, and:
      //   1. Remove any keys that are not in the new parameter
      //   2. Preference any keys that were already set
      //   3. Use any new keys from the new parameter
      this._globalArgs = Object.entries(this._globalArgs || {}).reduce(
        (acc, [key, previousValue]) => {
          if (acc[key]) acc[key] = previousValue;

          return acc;
        },
        { ...defaultGlobalArgs, ...initialGlobalArgs }
      );
    }
  }

  addGlobalMetadata({ parameters, decorators }: StoryMetadata) {
    if (parameters) {
      const { args, argTypes } = parameters;
      if (args || argTypes)
        logger.warn(
          'Found args/argTypes in global parameters.',
          JSON.stringify({ args, argTypes })
        );
    }
    const globalParameters = this._globalMetadata.parameters;

    this._globalMetadata.parameters = combineParameters(globalParameters, parameters);

    this._globalMetadata.decorators.push(...decorators);
  }

  clearGlobalDecorators() {
    this._globalMetadata.decorators = [];
  }

  ensureKind(kind: string) {
    if (!this._kinds[kind]) {
      this._kinds[kind] = {
        order: Object.keys(this._kinds).length,
        parameters: {},
        decorators: [],
      };
    }
  }

  addKindMetadata(kind: string, { parameters, decorators }: StoryMetadata) {
    this.ensureKind(kind);
    if (parameters) checkGlobalArgs(parameters);
    this._kinds[kind].parameters = combineParameters(this._kinds[kind].parameters, parameters);

    this._kinds[kind].decorators.push(...decorators);
  }

  addArgTypesEnhancer(argTypesEnhancer: ArgTypesEnhancer) {
    if (Object.keys(this._stories).length > 0)
      throw new Error('Cannot add a parameter enhancer to the store after a story has been added.');

    this._argTypesEnhancers.push(argTypesEnhancer);
  }

  // Combine the global, kind & story parameters of a story
  combineStoryParameters(parameters: Parameters, kind: StoryKind) {
    return combineParameters(
      this._globalMetadata.parameters,
      this._kinds[kind].parameters,
      parameters
    );
  }

  addStory(
    {
      id,
      kind,
      name,
      storyFn: original,
      parameters: storyParameters = {},
      decorators: storyDecorators = [],
    }: AddStoryArgs,
    {
      applyDecorators,
      allowUnsafe = false,
    }: {
      applyDecorators: (fn: LegacyStoryFn, decorators: DecoratorFunction[]) => any;
    } & AllowUnsafeOption
  ) {
    if (!this._configuring && !allowUnsafe)
      throw new Error(
        'Cannot add a story when not configuring, see https://github.com/storybookjs/storybook/blob/next/MIGRATION.md#story-store-immutable-outside-of-configuration'
      );

    if (storyParameters) checkGlobalArgs(storyParameters);

    const { _stories } = this;

    if (_stories[id]) {
      logger.warn(dedent`
        Story with id ${id} already exists in the store!

        Perhaps you added the same story twice, or you have a name collision?
        Story ids need to be unique -- ensure you aren't using the same names modulo url-sanitization.
      `);
    }

    const identification = {
      id,
      kind,
      name,
      story: name, // legacy
    };

    // immutable original storyFn
    const getOriginal = () => original;

    this.ensureKind(kind);
    const kindMetadata: KindMetadata = this._kinds[kind];
    const decorators = [
      ...storyDecorators,
      ...kindMetadata.decorators,
      ...this._globalMetadata.decorators,
    ];
<<<<<<< HEAD
=======
    const parametersBeforeEnhancement = combineParameters(
      this._globalMetadata.parameters,
      kindMetadata.parameters,
      storyParameters
    );

    const parameters = this._argTypesEnhancers.reduce(
      (accumlatedParameters, enhancer) => ({
        ...accumlatedParameters,
        argTypes: enhancer({
          ...identification,
          storyFn: original,
          parameters: accumlatedParameters,
          args: {},
          globalArgs: {},
        }),
      }),
      parametersBeforeEnhancement
    );
>>>>>>> af6a8684

    const finalStoryFn = (context: StoryContext) =>
      context.parameters.passArgsFirst
        ? (original as ArgsStoryFn)(context.args, context)
        : original(context);

    // lazily decorate the story when it's loaded
    const getDecorated: () => LegacyStoryFn = memoize(1)(() =>
      applyDecorators(finalStoryFn, decorators)
    );

    const hooks = new HooksContext();

    const storyFn: LegacyStoryFn = (runtimeContext: StoryContext) =>
      getDecorated()({
        ...identification,
        ...runtimeContext,
        // Calculate "combined" parameters at render time
        parameters: this.combineStoryParameters(storyParameters, kind),
        hooks,
        args: _stories[id].args,
        globalArgs: this._globalArgs,
      });

    // We need the combined parameters now in order to calculate argTypes and args, but we won't keep them
    const combinedParameters = this.combineStoryParameters(storyParameters, kind);

    // You aren't allowed to enhance anything apart from args and argTypes. In fact we will soon make this
    // argTypesEnhancers
    const { args = {}, argTypes = {} } = this._parameterEnhancers.reduce(
      (accumlatedParameters: Parameters, enhancer) => ({
        ...accumlatedParameters,
        ...enhancer({
          ...identification,
          parameters: accumlatedParameters,
          args: {},
          globalArgs: {},
        }),
      }),
      combinedParameters
    );

    // Pull out parameters.args.$ || .argTypes.$.defaultValue into initialArgs
    const initialArgs: Args = args;
    const defaultArgs: Args = Object.entries(
      argTypes as Record<string, { defaultValue: any }>
    ).reduce((acc, [arg, { defaultValue }]) => {
      if (defaultValue) acc[arg] = defaultValue;
      return acc;
    }, {} as Args);

    _stories[id] = {
      ...identification,

      hooks,
      getDecorated,
      getOriginal,
      storyFn,

      parameters: storyParameters,
      args: { ...defaultArgs, ...initialArgs },
    };
  }

  remove = (id: string, { allowUnsafe = false }: AllowUnsafeOption = {}): void => {
    if (!this._configuring && !allowUnsafe)
      throw new Error(
        'Cannot remove a story when not configuring, see https://github.com/storybookjs/storybook/blob/next/MIGRATION.md#story-store-immutable-outside-of-configuration'
      );

    const { _stories } = this;
    const story = _stories[id];
    delete _stories[id];

    if (story) story.hooks.clean();
  };

  removeStoryKind(kind: string, { allowUnsafe = false }: AllowUnsafeOption = {}) {
    if (!this._configuring && !allowUnsafe)
      throw new Error(
        'Cannot remove a kind when not configuring, see https://github.com/storybookjs/storybook/blob/next/MIGRATION.md#story-store-immutable-outside-of-configuration'
      );

    if (!this._kinds[kind]) return;

    this._kinds[kind].parameters = {};
    this._kinds[kind].decorators = [];

    this.cleanHooksForKind(kind);
    this._stories = Object.entries(this._stories).reduce((acc: StoreData, [id, story]) => {
      if (story.kind !== kind) acc[id] = story;

      return acc;
    }, {});
  }

  updateGlobalArgs(newGlobalArgs: Args) {
    this._globalArgs = { ...this._globalArgs, ...newGlobalArgs };
    this._channel.emit(Events.GLOBAL_ARGS_UPDATED, this._globalArgs);
  }

  updateStoryArgs(id: string, newArgs: Args) {
    if (!this._stories[id]) throw new Error(`No story for id ${id}`);
    const { args } = this._stories[id];
    this._stories[id].args = { ...args, ...newArgs };

    this._channel.emit(Events.STORY_ARGS_UPDATED, id, this._stories[id].args);
  }

  fromId = (id: string): PublishedStoreItem | null => {
    try {
      const data = this._stories[id as string];

      if (!data || !data.getDecorated) {
        return null;
      }

      return {
        ...data,
        globalArgs: this._globalArgs,
      };
    } catch (e) {
      logger.warn('failed to get story:', this._stories);
      logger.error(e);
      return null;
    }
  };

  raw(options?: StoryOptions) {
    return Object.values(this._stories)
      .filter((i) => !!i.getDecorated)
      .filter((i) => includeStory(i, options))
      .map(({ id }) => this.fromId(id));
  }

  extract(options: StoryOptions & { normalizeParameters?: boolean } = {}) {
    const stories = Object.entries(this._stories);

    const storySortParameter = this._globalMetadata.parameters?.options?.storySort;
    if (storySortParameter) {
      let sortFn: Comparator<any>;
      if (typeof storySortParameter === 'function') {
        sortFn = storySortParameter;
      } else {
        sortFn = storySort(storySortParameter);
      }
      stable.inplace(stories, sortFn);
    } else {
      // NOTE: when kinds are HMR'ed they get temporarily removed from the `_stories` array
      // and thus lose order. However `_kindOrder` preservers the original load order
      stable.inplace(
        stories,
        (s1, s2) => this._kinds[s1[1].kind].order - this._kinds[s2[1].kind].order
      );
    }

    // removes function values from all stories so they are safe to transport over the channel
    return stories.reduce((acc, [id, story]) => {
      if (!includeStory) return acc;

      const extracted = toExtracted(story);
      if (options.normalizeParameters) return Object.assign(acc, { [id]: extracted });

      const { parameters, kind } = extracted as { parameters: Parameters; kind: StoryKind };
      return Object.assign(acc, {
        [id]: Object.assign(extracted, {
          parameters: this.combineStoryParameters(parameters, kind),
        }),
      });
    }, {});
  }

  clearError() {
    this._error = null;
  }

  setError = (err: ErrorLike) => {
    this._error = err;
    if (this._channel) this._channel.emit(Events.RENDER_CURRENT_STORY);
  };

  getError = (): ErrorLike | undefined => this._error;

  setSelection(selection: Selection): void {
    this._selection = selection;

    if (this._channel) {
      this._channel.emit(Events.CURRENT_STORY_WAS_SET, this._selection);

      // If the selection is set while configuration is in process, we are guaranteed
      // we'll emit RENDER_CURRENT_STORY at the end of the process, so we shouldn't do it now.
      if (!this._configuring) this._channel.emit(Events.RENDER_CURRENT_STORY);
    }
  }

  getSelection = (): Selection => this._selection;

  getStoriesForManager = () => {
    // TODO -- make normalizeParameters: true, deal with on the other side
    return this.extract({ includeDocsOnly: true, normalizeParameters: false });
  };

  pushToManager = () => {
    if (this._channel) {
      const stories = this.getStoriesForManager();

      // send to the parent frame.
      this._channel.emit(Events.SET_STORIES, { stories });
    }
  };

  getStoryKinds() {
    return Array.from(new Set(this.raw().map((s) => s.kind)));
  }

  getStoriesForKind(kind: string) {
    return this.raw().filter((story) => story.kind === kind);
  }

  getRawStory(kind: string, name: string) {
    return this.getStoriesForKind(kind).find((s) => s.name === name);
  }

  getRevision() {
    return this._revision;
  }

  incrementRevision() {
    this._revision += 1;
  }

  cleanHooks(id: string) {
    if (this._stories[id]) {
      this._stories[id].hooks.clean();
    }
  }

  cleanHooksForKind(kind: string) {
    this.getStoriesForKind(kind).map((story) => this.cleanHooks(story.id));
  }

  // This API is a reimplementation of Storybook's original getStorybook() API.
  // As such it may not behave *exactly* the same, but aims to. Some notes:
  //  - It is *NOT* sorted by the user's sort function, but remains sorted in "insertion order"
  //  - It does not include docs-only stories
  getStorybook(): GetStorybookKind[] {
    return Object.values(
      this.raw().reduce((kinds: { [kind: string]: GetStorybookKind }, story) => {
        if (!includeStory(story)) return kinds;

        const {
          kind,
          name,
          storyFn,
          parameters: { fileName },
        } = story;

        // eslint-disable-next-line no-param-reassign
        if (!kinds[kind]) kinds[kind] = { kind, fileName, stories: [] };

        kinds[kind].stories.push({ name, render: storyFn });

        return kinds;
      }, {})
    ).sort((s1, s2) => this._kinds[s1.kind].order - this._kinds[s2.kind].order);
  }
}<|MERGE_RESOLUTION|>--- conflicted
+++ resolved
@@ -288,28 +288,6 @@
       ...kindMetadata.decorators,
       ...this._globalMetadata.decorators,
     ];
-<<<<<<< HEAD
-=======
-    const parametersBeforeEnhancement = combineParameters(
-      this._globalMetadata.parameters,
-      kindMetadata.parameters,
-      storyParameters
-    );
-
-    const parameters = this._argTypesEnhancers.reduce(
-      (accumlatedParameters, enhancer) => ({
-        ...accumlatedParameters,
-        argTypes: enhancer({
-          ...identification,
-          storyFn: original,
-          parameters: accumlatedParameters,
-          args: {},
-          globalArgs: {},
-        }),
-      }),
-      parametersBeforeEnhancement
-    );
->>>>>>> af6a8684
 
     const finalStoryFn = (context: StoryContext) =>
       context.parameters.passArgsFirst
@@ -334,12 +312,10 @@
         globalArgs: this._globalArgs,
       });
 
-    // We need the combined parameters now in order to calculate argTypes and args, but we won't keep them
+    // We need the combined parameters now in order to calculate argTypes, but we won't keep them
     const combinedParameters = this.combineStoryParameters(storyParameters, kind);
 
-    // You aren't allowed to enhance anything apart from args and argTypes. In fact we will soon make this
-    // argTypesEnhancers
-    const { args = {}, argTypes = {} } = this._parameterEnhancers.reduce(
+    const { argTypes } = this._argTypesEnhancers.reduce(
       (accumlatedParameters: Parameters, enhancer) => ({
         ...accumlatedParameters,
         ...enhancer({
@@ -353,7 +329,7 @@
     );
 
     // Pull out parameters.args.$ || .argTypes.$.defaultValue into initialArgs
-    const initialArgs: Args = args;
+    const initialArgs: Args = combinedParameters.args;
     const defaultArgs: Args = Object.entries(
       argTypes as Record<string, { defaultValue: any }>
     ).reduce((acc, [arg, { defaultValue }]) => {
@@ -369,7 +345,7 @@
       getOriginal,
       storyFn,
 
-      parameters: storyParameters,
+      parameters: { ...storyParameters, argTypes },
       args: { ...defaultArgs, ...initialArgs },
     };
   }
