import express, { Router } from 'express';
import compression from 'compression';

import {
  Builder,
  CoreConfig,
  normalizeStories,
  Options,
  StorybookConfig,
  logConfig,
} from '@storybook/core-common';

import { telemetry } from '@storybook/telemetry';
import { getMiddleware } from './utils/middleware';
import { getServerAddresses } from './utils/server-address';
import { getServer } from './utils/server-init';
import { useStatics } from './utils/server-statics';
import { useStoriesJson } from './utils/stories-json';
import { useStorybookMetadata } from './utils/metadata';
import { getServerChannel } from './utils/get-server-channel';

import { openInBrowser } from './utils/open-in-browser';
import { getPreviewBuilder } from './utils/get-preview-builder';
import { getManagerBuilder } from './utils/get-manager-builder';
import { StoryIndexGenerator } from './utils/StoryIndexGenerator';

// @ts-ignore
export const router: Router = new Router();

export const DEBOUNCE = 100;

export async function storybookDevServer(options: Options) {
  const startTime = process.hrtime();
  const app = express();
  const server = await getServer(app, options);
  const serverChannel = getServerChannel(server);

  const features = await options.presets.apply<StorybookConfig['features']>('features');
  const core = await options.presets.apply<CoreConfig>('core');
  // try get index generator, if failed, send telemetry without storyCount, then rethrow the error
  let initializedStoryIndexGenerator: Promise<StoryIndexGenerator> = Promise.resolve(undefined);
  if (features?.buildStoriesJson || features?.storyStoreV7) {
    try {
      const workingDir = process.cwd();
      const directories = {
        configDir: options.configDir,
        workingDir,
      };
      const normalizedStories = normalizeStories(
        await options.presets.apply('stories'),
        directories
      );
      const generator = new StoryIndexGenerator(normalizedStories, {
        ...directories,
        workingDir,
        storiesV2Compatibility: !features?.breakingChangesV7 && !features?.storyStoreV7,
        storyStoreV7: features?.storyStoreV7,
      });

      initializedStoryIndexGenerator = generator.initialize().then(() => generator);

      useStoriesJson({
        router,
        initializedStoryIndexGenerator,
        normalizedStories,
        serverChannel,
        workingDir,
      });
    } catch (err) {
      if (!core?.disableTelemetry) {
        telemetry('start');
      }
      throw err;
    }
  }

  if (!core?.disableTelemetry) {
    initializedStoryIndexGenerator.then(async (generator) => {
      if (!generator) {
        return;
      }

      const storyIndex = await generator.getIndex();
      const payload = storyIndex
        ? {
            storyIndex: {
<<<<<<< HEAD
              storyCount: Object.keys(storyIndex.stories).length,
=======
              storyCount: Object.keys(storyIndex.entries).length,
>>>>>>> 04bcc28c
              version: storyIndex.v,
            },
          }
        : undefined;
      telemetry('start', payload, { configDir: options.configDir });
    });
  }

  if (!core?.disableProjectJson) {
    useStorybookMetadata(router, options.configDir);
  }

  app.use(compression({ level: 1 }));

  if (typeof options.extendServer === 'function') {
    options.extendServer(server);
  }

  app.use((req, res, next) => {
    res.header('Access-Control-Allow-Origin', '*');
    res.header('Access-Control-Allow-Headers', 'Origin, X-Requested-With, Content-Type, Accept');
    // These headers are required to enable SharedArrayBuffer
    // https://developer.mozilla.org/en-US/docs/Web/JavaScript/Reference/Global_Objects/SharedArrayBuffer
    next();
  });

  if (core?.crossOriginIsolated) {
    app.use((req, res, next) => {
      // These headers are required to enable SharedArrayBuffer
      // https://developer.mozilla.org/en-US/docs/Web/JavaScript/Reference/Global_Objects/SharedArrayBuffer
      res.header('Cross-Origin-Opener-Policy', 'same-origin');
      res.header('Cross-Origin-Embedder-Policy', 'require-corp');
      next();
    });
  }

  // User's own static files
  await useStatics(router, options);

  getMiddleware(options.configDir)(router);
  app.use(router);

  const { port, host } = options;
  const proto = options.https ? 'https' : 'http';
  const { address, networkAddress } = getServerAddresses(port, host, proto);

  await new Promise<void>((resolve, reject) => {
    // FIXME: Following line doesn't match TypeScript signature at all 🤔
    // @ts-ignore
    server.listen({ port, host }, (error: Error) => (error ? reject(error) : resolve()));
  });

  const previewBuilder: Builder<unknown, unknown> = await getPreviewBuilder(options.configDir);
  const managerBuilder: Builder<unknown, unknown> = await getManagerBuilder(options.configDir);

  if (options.debugWebpack) {
    logConfig('Preview webpack config', await previewBuilder.getConfig(options));
    logConfig('Manager webpack config', await managerBuilder.getConfig(options));
  }

  const preview = options.ignorePreview
    ? Promise.resolve()
    : previewBuilder.start({
        startTime,
        options,
        router,
        server,
      });

  const manager = managerBuilder.start({
    startTime,
    options,
    router,
    server,
  });

  const [previewResult, managerResult] = await Promise.all([
    preview.catch(async (err) => {
      await managerBuilder.bail();
      throw err;
    }),
    manager
      // TODO #13083 Restore this when compiling the preview is fast enough
      // .then((result) => {
      //   if (!options.ci && !options.smokeTest) openInBrowser(address);
      //   return result;
      // })
      .catch(async (err) => {
        await previewBuilder.bail();
        throw err;
      }),
  ]);

  // TODO #13083 Remove this when compiling the preview is fast enough
  if (!options.ci && !options.smokeTest && options.open) {
    openInBrowser(host ? networkAddress : address);
  }

  return { previewResult, managerResult, address, networkAddress };
}<|MERGE_RESOLUTION|>--- conflicted
+++ resolved
@@ -84,11 +84,7 @@
       const payload = storyIndex
         ? {
             storyIndex: {
-<<<<<<< HEAD
-              storyCount: Object.keys(storyIndex.stories).length,
-=======
               storyCount: Object.keys(storyIndex.entries).length,
->>>>>>> 04bcc28c
               version: storyIndex.v,
             },
           }
