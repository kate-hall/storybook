import { logger, instance as npmLog } from '@storybook/node-logger';
import type {
  CLIOptions,
  LoadOptions,
  BuilderOptions,
  Options,
  StorybookConfig,
  CoreConfig,
} from '@storybook/core-common';
<<<<<<< HEAD
import { telemetry } from '@storybook/telemetry';
=======
import { resolvePathInStorybookCache, loadAllPresets, cache } from '@storybook/core-common';
>>>>>>> 1aa3d7c9
import dedent from 'ts-dedent';
import prompts from 'prompts';
import global from 'global';

import path from 'path';
import { storybookDevServer } from './dev-server';
import { getDevCli } from './cli';
import { getReleaseNotesData, getReleaseNotesFailedState } from './utils/release-notes';
import { outputStats } from './utils/output-stats';
import { outputStartupInformation } from './utils/output-startup-information';
import { updateCheck } from './utils/update-check';
import { getServerPort, getServerChannelUrl } from './utils/server-address';
import { getPreviewBuilder } from './utils/get-preview-builder';
import { getManagerBuilder } from './utils/get-manager-builder';

export async function buildDevStandalone(options: CLIOptions & LoadOptions & BuilderOptions) {
  const { packageJson, versionUpdates, releaseNotes } = options;
  const { version, name = '' } = packageJson;

  // updateInfo and releaseNotesData are cached, so this is typically pretty fast
  const [port, versionCheck, releaseNotesData] = await Promise.all([
    getServerPort(options.port),
    versionUpdates
      ? updateCheck(version)
      : Promise.resolve({ success: false, data: {}, time: Date.now() }),
    releaseNotes
      ? getReleaseNotesData(version, cache)
      : Promise.resolve(getReleaseNotesFailedState(version)),
  ]);

  if (!options.ci && !options.smokeTest && options.port != null && port !== options.port) {
    const { shouldChangePort } = await prompts({
      type: 'confirm',
      initial: true,
      name: 'shouldChangePort',
      message: `Port ${options.port} is not available. Would you like to run Storybook on port ${port} instead?`,
    });
    if (!shouldChangePort) process.exit(1);
  }

  /* eslint-disable no-param-reassign */
  options.port = port;
  options.versionCheck = versionCheck;
  options.releaseNotesData = releaseNotesData;
  options.configType = 'DEVELOPMENT';
  options.configDir = path.resolve(options.configDir);
  options.outputDir = options.smokeTest
    ? resolvePathInStorybookCache('public')
    : path.resolve(options.outputDir || resolvePathInStorybookCache('public'));
  options.serverChannelUrl = getServerChannelUrl(port, options);
  /* eslint-enable no-param-reassign */

  const previewBuilder = await getPreviewBuilder(options.configDir);
  const managerBuilder = await getManagerBuilder(options.configDir);

  const presets = loadAllPresets({
    corePresets: [
      require.resolve('./presets/common-preset'),
      ...managerBuilder.corePresets,
      ...previewBuilder.corePresets,
      require.resolve('./presets/babel-cache-preset'),
    ],
    overridePresets: previewBuilder.overridePresets,
    ...options,
  });

  const features = await presets.apply<StorybookConfig['features']>('features');
  global.FEATURES = features;

  const core = await presets.apply<CoreConfig>('core');
  if (core?.telemetry) {
    telemetry('start', {});
  }

  const fullOptions: Options = {
    ...options,
    presets,
    features,
  };

  const { address, networkAddress, managerResult, previewResult } = await storybookDevServer(
    fullOptions
  );

  const previewTotalTime = previewResult && previewResult.totalTime;
  const managerTotalTime = managerResult && managerResult.totalTime;

  const previewStats = previewResult && previewResult.stats;
  const managerStats = managerResult && managerResult.stats;

  if (options.webpackStatsJson) {
    const target = options.webpackStatsJson === true ? options.outputDir : options.webpackStatsJson;
    await outputStats(target, previewStats, managerStats);
  }

  if (options.smokeTest) {
    // @ts-ignore
    const managerWarnings = (managerStats && managerStats.toJson().warnings) || [];
    if (managerWarnings.length > 0)
      logger.warn(`manager: ${JSON.stringify(managerWarnings, null, 2)}`);
    // I'm a little reticent to import webpack types in this file :shrug:
    // @ts-ignore
    const previewWarnings = (previewStats && previewStats.toJson().warnings) || [];
    if (previewWarnings.length > 0)
      logger.warn(`preview: ${JSON.stringify(previewWarnings, null, 2)}`);
    process.exit(
      managerWarnings.length > 0 || (previewWarnings.length > 0 && !options.ignorePreview) ? 1 : 0
    );
    return;
  }

  // Get package name and capitalize it e.g. @storybook/react -> React
  const packageName = name.split('@storybook/').length > 1 ? name.split('@storybook/')[1] : name;
  const frameworkName = packageName.charAt(0).toUpperCase() + packageName.slice(1);

  outputStartupInformation({
    updateInfo: versionCheck,
    version,
    name: frameworkName,
    address,
    networkAddress,
    managerTotalTime,
    previewTotalTime,
  });
}

export async function buildDev(loadOptions: LoadOptions) {
  const cliOptions = await getDevCli(loadOptions.packageJson);

  try {
    await buildDevStandalone({
      ...cliOptions,
      ...loadOptions,
      configDir: loadOptions.configDir || cliOptions.configDir || './.storybook',
      configType: 'DEVELOPMENT',
      ignorePreview: !!cliOptions.previewUrl && !cliOptions.forceBuildPreview,
      docsMode: !!cliOptions.docs,
      cache,
    });
  } catch (error) {
    // this is a weird bugfix, somehow 'node-pre-gyp' is polluting the npmLog header
    npmLog.heading = '';

    if (error instanceof Error) {
      if ((error as any).error) {
        logger.error((error as any).error);
      } else if ((error as any).stats && (error as any).stats.compilation.errors) {
        (error as any).stats.compilation.errors.forEach((e: any) => logger.plain(e));
      } else {
        logger.error(error as any);
      }
    } else if (error.compilation?.errors) {
      error.compilation.errors.forEach((e: any) => logger.plain(e));
    }

    logger.line();
    logger.warn(
      error.close
        ? dedent`
          FATAL broken build!, will close the process,
          Fix the error below and restart storybook.
        `
        : dedent`
          Broken build, fix the error above.
          You may need to refresh the browser.
        `
    );
    logger.line();

    if (global.FEATURES?.telemetry) {
      telemetry('error', { error });
    }

    process.exit(1);
  }
}<|MERGE_RESOLUTION|>--- conflicted
+++ resolved
@@ -7,11 +7,8 @@
   StorybookConfig,
   CoreConfig,
 } from '@storybook/core-common';
-<<<<<<< HEAD
 import { telemetry } from '@storybook/telemetry';
-=======
 import { resolvePathInStorybookCache, loadAllPresets, cache } from '@storybook/core-common';
->>>>>>> 1aa3d7c9
 import dedent from 'ts-dedent';
 import prompts from 'prompts';
 import global from 'global';
