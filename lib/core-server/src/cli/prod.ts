import program, { CommanderStatic } from 'commander';
import chalk from 'chalk';
import { logger } from '@storybook/node-logger';
import type { CLIOptions } from '@storybook/core-common';
import { parseList, getEnvConfig, checkDeprecatedFlags } from './utils';

<<<<<<< HEAD
export interface ProdCliOptions {
  staticDir?: string[];
  outputDir?: string;
  configDir?: string;
  quiet?: boolean;
  loglevel?: string;
  dll?: boolean;
  docsDll?: boolean;
  uiDll?: boolean;
  debugWebpack?: boolean;
  previewUrl?: string;
  forceBuildPreview?: boolean;
  docs?: boolean;
  modern?: boolean;
}
=======
export type ProdCliOptions = Pick<
  CLIOptions,
  | 'configDir'
  | 'debugWebpack'
  | 'dll'
  | 'docs'
  | 'docsDll'
  | 'forceBuildPreview'
  | 'loglevel'
  | 'modern'
  | 'outputDir'
  | 'previewUrl'
  | 'quiet'
  | 'staticDir'
  | 'uiDll'
> & {
  watch?: boolean;
};
>>>>>>> 2caf83af

export function getProdCli(packageJson: {
  version: string;
  name: string;
}): CommanderStatic & ProdCliOptions {
  process.env.NODE_ENV = process.env.NODE_ENV || 'production';

  program
    .version(packageJson.version)
    .option('-s, --static-dir <dir-names>', 'Directory where to load static files from', parseList)
    .option('-o, --output-dir <dir-name>', 'Directory where to store built files')
    .option('-c, --config-dir <dir-name>', 'Directory where to load Storybook configurations from')
    .option('--quiet', 'Suppress verbose build output')
    .option('--loglevel <level>', 'Control level of logging during build')
    .option('--no-dll', 'Do not use dll reference (no-op)')
    .option('--docs-dll', 'Use Docs dll reference (legacy)')
    .option('--ui-dll', 'Use UI dll reference (legacy)')
    .option('--debug-webpack', 'Display final webpack configurations for debugging purposes')
    .option('--webpack-stats-json [directory]', 'Write Webpack Stats JSON to disk')
    .option(
      '--preview-url <string>',
      'Disables the default storybook preview and lets your use your own'
    )
    .option('--force-build-preview', 'Build the preview iframe even if you are using --preview-url')
    .option('--docs', 'Build a documentation-only site using addon-docs')
    .option('--modern', 'Use modern browser modules')
    .parse(process.argv);

  logger.setLevel(program.loglevel);
  logger.info(chalk.bold(`${packageJson.name} v${packageJson.version}\n`));

  // The key is the field created in `program` variable for
  // each command line argument. Value is the env variable.
  getEnvConfig(program, {
    staticDir: 'SBCONFIG_STATIC_DIR',
    outputDir: 'SBCONFIG_OUTPUT_DIR',
    configDir: 'SBCONFIG_CONFIG_DIR',
  });

  checkDeprecatedFlags(program as ProdCliOptions);
  return { ...program };
}<|MERGE_RESOLUTION|>--- conflicted
+++ resolved
@@ -4,23 +4,6 @@
 import type { CLIOptions } from '@storybook/core-common';
 import { parseList, getEnvConfig, checkDeprecatedFlags } from './utils';
 
-<<<<<<< HEAD
-export interface ProdCliOptions {
-  staticDir?: string[];
-  outputDir?: string;
-  configDir?: string;
-  quiet?: boolean;
-  loglevel?: string;
-  dll?: boolean;
-  docsDll?: boolean;
-  uiDll?: boolean;
-  debugWebpack?: boolean;
-  previewUrl?: string;
-  forceBuildPreview?: boolean;
-  docs?: boolean;
-  modern?: boolean;
-}
-=======
 export type ProdCliOptions = Pick<
   CLIOptions,
   | 'configDir'
@@ -36,10 +19,7 @@
   | 'quiet'
   | 'staticDir'
   | 'uiDll'
-> & {
-  watch?: boolean;
-};
->>>>>>> 2caf83af
+>;
 
 export function getProdCli(packageJson: {
   version: string;
