{
  "name": "@storybook/docs-tools",
  "version": "6.5.0-alpha.49",
  "description": "Shared utility functions for frameworks to implement docs",
  "keywords": [
    "storybook"
  ],
  "homepage": "https://github.com/storybookjs/storybook/tree/main/lib/docs-tools",
  "bugs": {
    "url": "https://github.com/storybookjs/storybook/issues"
  },
  "repository": {
    "type": "git",
    "url": "https://github.com/storybookjs/storybook.git",
    "directory": "lib/docs-tools"
  },
  "funding": {
    "type": "opencollective",
    "url": "https://opencollective.com/storybook"
  },
  "license": "MIT",
  "sideEffects": false,
  "main": "dist/cjs/index.js",
  "module": "dist/esm/index.js",
  "types": "dist/ts3.9/index.d.ts",
  "typesVersions": {
    "<3.8": {
      "dist/ts3.9/*": [
        "dist/ts3.4/*"
      ]
    }
  },
  "files": [
    "dist/**/*",
    "README.md",
    "*.js",
    "*.d.ts"
  ],
  "scripts": {
    "prepare": "node ../../scripts/prepare.js"
  },
  "dependencies": {
    "@babel/core": "^7.12.10",
<<<<<<< HEAD
    "@storybook/csf": "0.0.2--canary.507502b.0",
    "@storybook/store": "6.5.0-alpha.48",
=======
    "@storybook/csf": "0.0.2--canary.87bc651.0",
    "@storybook/store": "6.5.0-alpha.49",
>>>>>>> 5cacd0e5
    "core-js": "^3.8.2",
    "doctrine": "^3.0.0",
    "lodash": "^4.17.21",
    "regenerator-runtime": "^0.13.7"
  },
  "devDependencies": {
    "jest-specific-snapshot": "^4.0.0",
    "require-from-string": "^2.0.2"
  },
  "publishConfig": {
    "access": "public"
  },
  "gitHead": "5cd3cd92ff4ab3dce81726f0d3913d7077926bee",
  "sbmodern": "dist/modern/index.js"
}<|MERGE_RESOLUTION|>--- conflicted
+++ resolved
@@ -41,13 +41,8 @@
   },
   "dependencies": {
     "@babel/core": "^7.12.10",
-<<<<<<< HEAD
     "@storybook/csf": "0.0.2--canary.507502b.0",
-    "@storybook/store": "6.5.0-alpha.48",
-=======
-    "@storybook/csf": "0.0.2--canary.87bc651.0",
     "@storybook/store": "6.5.0-alpha.49",
->>>>>>> 5cacd0e5
     "core-js": "^3.8.2",
     "doctrine": "^3.0.0",
     "lodash": "^4.17.21",
