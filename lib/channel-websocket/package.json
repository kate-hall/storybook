{
  "name": "@storybook/channel-websocket",
  "version": "4.1.0-alpha.1",
  "description": "",
  "keywords": [
    "storybook"
  ],
  "homepage": "https://github.com/storybooks/storybook/tree/master/lib/channel-websocket",
  "publishConfig": {
    "access": "public"
  },
  "bugs": {
    "url": "https://github.com/storybooks/storybook/issues"
  },
  "repository": {
    "type": "git",
    "url": "https://github.com/storybooks/storybook.git"
  },
  "license": "MIT",
  "main": "dist/index.js",
  "jsnext:main": "src/index.js",
  "scripts": {
    "prepare": "node ../../scripts/prepare.js"
  },
  "dependencies": {
<<<<<<< HEAD
    "@storybook/channels": "4.0.0-alpha.25",
    "global": "^4.3.2",
    "json-fn": "^1.1.1"
=======
    "@storybook/channels": "4.1.0-alpha.1",
    "global": "^4.3.2"
>>>>>>> edaf1a28
  }
}<|MERGE_RESOLUTION|>--- conflicted
+++ resolved
@@ -23,13 +23,8 @@
     "prepare": "node ../../scripts/prepare.js"
   },
   "dependencies": {
-<<<<<<< HEAD
-    "@storybook/channels": "4.0.0-alpha.25",
+    "@storybook/channels": "4.1.0-alpha.1",
     "global": "^4.3.2",
     "json-fn": "^1.1.1"
-=======
-    "@storybook/channels": "4.1.0-alpha.1",
-    "global": "^4.3.2"
->>>>>>> edaf1a28
   }
 }