--- conflicted
+++ resolved
@@ -65,15 +65,10 @@
   "publishConfig": {
     "access": "public"
   },
-<<<<<<< HEAD
   "bundler": {
     "entries": [
       "./src/index.ts"
     ]
   },
   "gitHead": "a88dcca40ba169a373bad33dd76e9a4bd4f1f5ec"
-=======
-  "bundlerEntrypoint": "./src/index.ts",
-  "gitHead": "d334cabd251cd0ed8b845a87707dc84f007d4074"
->>>>>>> dd733a71
 }