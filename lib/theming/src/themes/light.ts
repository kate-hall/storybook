<<<<<<< HEAD
import { chromeLight } from 'react-inspector';
import { create as createSyntax } from './light-syntax';

import { Brand } from '../brand';
import { baseFonts, monoFonts } from '../base';

import { mkColor } from '../utils';

const colors = {
  green1: mkColor('#008000'),
  red1: mkColor('#A31515'),
  red2: mkColor('#9a050f'),
  red3: mkColor('#800000'),
  red4: mkColor('#ff0000'),
  gray1: mkColor('#393A34'),
  cyan1: mkColor('#36acaa'),
  cyan2: mkColor('#2B91AF'),
  blue1: mkColor('#0000ff'),
  blue2: mkColor('#00009f'),
};

const main = {
  mainBackground: '#f6f9fc linear-gradient(to bottom right, rgba(0,0,0,0), rgba(0,0,0,0.1))',
  mainBorder: '1px solid rgba(0,0,0,0.1)',
  mainBorderColor: 'rgba(0,0,0,0.1)',
  mainBorderRadius: 4,
  mainFill: 'rgba(255,255,255,0.89)',
  mainTextFace: baseFonts.fontFamily,
  mainTextColor: baseFonts.color,
  mainTextSize: 13,
};

const bar = {
  barFill: 'rgba(255,255,255,1)',
  barSelectedColor: 'rgba(0,0,0,0.1)',
};

const layout = {
  layoutMargin: 10,
};

const aside = {
  asideFill: 'transparent',
  asideSelected: {
    color: '#9fdaff',
  },
};

const mono = {
  monoTextFace: monoFonts.fontFamily,
};

const light = {
  ...main,
  ...bar,
  ...layout,
  ...mono,
  ...aside,
  inputFill: 'rgba(0,0,0,0.1)',
  dimmedTextColor: 'rgba(0,0,0,0.4)',
  highlightColor: '#9fdaff',
  menuHighlightColor: '#1ea7fd',
  successColor: '#09833a',
  failColor: '#d53535',
  warnColor: 'orange',
  monoTextFace: monoFonts.fontFamily,
  overlayBackground:
    'linear-gradient(to bottom right, rgba(233, 233, 233, 0.6), rgba(255, 255, 255, 0.8))',

  brand: Brand,

  code: createSyntax({ colors, mono }),
  addonActionsTheme: {
    ...chromeLight,
    BASE_FONT_FAMILY: monoFonts.fontFamily,
    BASE_BACKGROUND_COLOR: 'transparent',
  },
=======
import { color, typography, background, ThemeVars } from '../base';

const theme: ThemeVars = {
  base: 'light',

  // Storybook-specific color palette
  colorPrimary: '#FF4785', // coral
  colorSecondary: '#1EA7FD', // ocean

  // UI
  appBg: background.app,
  appContentBg: color.lightest,
  appBorderColor: color.border,
  appBorderRadius: 4,

  // Fonts
  fontBase: typography.fonts.base,
  fontCode: typography.fonts.mono,

  // Text colors
  textColor: color.darkest,
  textInverseColor: color.lightest,

  // Toolbar default and active colors
  barTextColor: color.mediumdark,
  barSelectedColor: color.secondary,
  barBg: color.lightest,

  // Form colors
  inputBg: color.lightest,
  inputBorder: color.border,
  inputTextColor: color.darkest,
  inputBorderRadius: 4,
>>>>>>> 00149fbc
};

export default theme;<|MERGE_RESOLUTION|>--- conflicted
+++ resolved
@@ -1,82 +1,3 @@
-<<<<<<< HEAD
-import { chromeLight } from 'react-inspector';
-import { create as createSyntax } from './light-syntax';
-
-import { Brand } from '../brand';
-import { baseFonts, monoFonts } from '../base';
-
-import { mkColor } from '../utils';
-
-const colors = {
-  green1: mkColor('#008000'),
-  red1: mkColor('#A31515'),
-  red2: mkColor('#9a050f'),
-  red3: mkColor('#800000'),
-  red4: mkColor('#ff0000'),
-  gray1: mkColor('#393A34'),
-  cyan1: mkColor('#36acaa'),
-  cyan2: mkColor('#2B91AF'),
-  blue1: mkColor('#0000ff'),
-  blue2: mkColor('#00009f'),
-};
-
-const main = {
-  mainBackground: '#f6f9fc linear-gradient(to bottom right, rgba(0,0,0,0), rgba(0,0,0,0.1))',
-  mainBorder: '1px solid rgba(0,0,0,0.1)',
-  mainBorderColor: 'rgba(0,0,0,0.1)',
-  mainBorderRadius: 4,
-  mainFill: 'rgba(255,255,255,0.89)',
-  mainTextFace: baseFonts.fontFamily,
-  mainTextColor: baseFonts.color,
-  mainTextSize: 13,
-};
-
-const bar = {
-  barFill: 'rgba(255,255,255,1)',
-  barSelectedColor: 'rgba(0,0,0,0.1)',
-};
-
-const layout = {
-  layoutMargin: 10,
-};
-
-const aside = {
-  asideFill: 'transparent',
-  asideSelected: {
-    color: '#9fdaff',
-  },
-};
-
-const mono = {
-  monoTextFace: monoFonts.fontFamily,
-};
-
-const light = {
-  ...main,
-  ...bar,
-  ...layout,
-  ...mono,
-  ...aside,
-  inputFill: 'rgba(0,0,0,0.1)',
-  dimmedTextColor: 'rgba(0,0,0,0.4)',
-  highlightColor: '#9fdaff',
-  menuHighlightColor: '#1ea7fd',
-  successColor: '#09833a',
-  failColor: '#d53535',
-  warnColor: 'orange',
-  monoTextFace: monoFonts.fontFamily,
-  overlayBackground:
-    'linear-gradient(to bottom right, rgba(233, 233, 233, 0.6), rgba(255, 255, 255, 0.8))',
-
-  brand: Brand,
-
-  code: createSyntax({ colors, mono }),
-  addonActionsTheme: {
-    ...chromeLight,
-    BASE_FONT_FAMILY: monoFonts.fontFamily,
-    BASE_BACKGROUND_COLOR: 'transparent',
-  },
-=======
 import { color, typography, background, ThemeVars } from '../base';
 
 const theme: ThemeVars = {
@@ -110,7 +31,6 @@
   inputBorder: color.border,
   inputTextColor: color.darkest,
   inputBorderRadius: 4,
->>>>>>> 00149fbc
 };
 
 export default theme;