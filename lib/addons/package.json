{
  "name": "@storybook/addons",
  "version": "6.0.0-alpha.12",
  "description": "Storybook addons store",
  "keywords": [
    "storybook"
  ],
  "homepage": "https://github.com/storybookjs/storybook/tree/master/lib/addons",
  "bugs": {
    "url": "https://github.com/storybookjs/storybook/issues"
  },
  "repository": {
    "type": "git",
    "url": "https://github.com/storybookjs/storybook.git",
    "directory": "lib/addons"
  },
  "license": "MIT",
  "main": "dist/public_api.js",
  "types": "dist/public_api.d.ts",
  "files": [
    "dist/**/*",
    "README.md",
    "*.js",
    "*.d.ts"
  ],
  "scripts": {
    "prepare": "node ../../scripts/prepare.js"
  },
  "dependencies": {
<<<<<<< HEAD
    "@storybook/api": "6.0.0-alpha.11",
    "@storybook/router": "6.0.0-alpha.11",
    "@storybook/channels": "6.0.0-alpha.11",
    "@storybook/client-logger": "6.0.0-alpha.11",
    "@storybook/core-events": "6.0.0-alpha.11",
=======
    "@storybook/api": "6.0.0-alpha.12",
    "@storybook/channels": "6.0.0-alpha.12",
    "@storybook/client-logger": "6.0.0-alpha.12",
    "@storybook/core-events": "6.0.0-alpha.12",
>>>>>>> 64cb247d
    "core-js": "^3.0.1",
    "global": "^4.3.2",
    "util-deprecate": "^1.0.2"
  },
  "devDependencies": {
    "@reach/router": "^1.2.1",
    "@types/util-deprecate": "^1.0.0"
  },
  "peerDependencies": {
    "react-dom": "*",
    "regenerator-runtime": "*"
  },
  "publishConfig": {
    "access": "public"
  },
  "gitHead": "4b9d901add9452525135caae98ae5f78dd8da9ff"
}<|MERGE_RESOLUTION|>--- conflicted
+++ resolved
@@ -27,18 +27,11 @@
     "prepare": "node ../../scripts/prepare.js"
   },
   "dependencies": {
-<<<<<<< HEAD
-    "@storybook/api": "6.0.0-alpha.11",
-    "@storybook/router": "6.0.0-alpha.11",
-    "@storybook/channels": "6.0.0-alpha.11",
-    "@storybook/client-logger": "6.0.0-alpha.11",
-    "@storybook/core-events": "6.0.0-alpha.11",
-=======
     "@storybook/api": "6.0.0-alpha.12",
+    "@storybook/router": "6.0.0-alpha.12",
     "@storybook/channels": "6.0.0-alpha.12",
     "@storybook/client-logger": "6.0.0-alpha.12",
     "@storybook/core-events": "6.0.0-alpha.12",
->>>>>>> 64cb247d
     "core-js": "^3.0.1",
     "global": "^4.3.2",
     "util-deprecate": "^1.0.2"
