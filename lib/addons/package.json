{
  "name": "@storybook/addons",
  "version": "6.5.0-beta.1",
  "description": "Storybook addons store",
  "keywords": [
    "storybook"
  ],
  "homepage": "https://github.com/storybookjs/storybook/tree/main/lib/addons",
  "bugs": {
    "url": "https://github.com/storybookjs/storybook/issues"
  },
  "repository": {
    "type": "git",
    "url": "https://github.com/storybookjs/storybook.git",
    "directory": "lib/addons"
  },
  "funding": {
    "type": "opencollective",
    "url": "https://opencollective.com/storybook"
  },
  "license": "MIT",
  "sideEffects": false,
  "main": "dist/cjs/public_api.js",
  "module": "dist/esm/public_api.js",
  "types": "dist/ts3.9/public_api.d.ts",
  "typesVersions": {
    "<3.8": {
      "dist/ts3.9/*": [
        "dist/ts3.4/*"
      ]
    }
  },
  "files": [
    "dist/**/*",
    "README.md",
    "*.js",
    "*.d.ts"
  ],
  "scripts": {
    "prepare": "node ../../scripts/prepare.js"
  },
  "dependencies": {
<<<<<<< HEAD
    "@storybook/api": "6.5.0-beta.0",
    "@storybook/channels": "6.5.0-beta.0",
    "@storybook/client-logger": "6.5.0-beta.0",
    "@storybook/core-events": "6.5.0-beta.0",
    "@storybook/csf": "0.0.2--canary.7c6c115.0",
    "@storybook/router": "6.5.0-beta.0",
    "@storybook/theming": "6.5.0-beta.0",
    "@types/webpack-env": "^1.16.4",
=======
    "@storybook/api": "6.5.0-beta.1",
    "@storybook/channels": "6.5.0-beta.1",
    "@storybook/client-logger": "6.5.0-beta.1",
    "@storybook/core-events": "6.5.0-beta.1",
    "@storybook/csf": "0.0.2--canary.4566f4d.1",
    "@storybook/router": "6.5.0-beta.1",
    "@storybook/theming": "6.5.0-beta.1",
    "@types/webpack-env": "^1.16.0",
>>>>>>> af8b4828
    "core-js": "^3.8.2",
    "global": "^4.4.0",
    "regenerator-runtime": "^0.13.7"
  },
  "peerDependencies": {
    "react": "^16.8.0 || ^17.0.0 || ^18.0.0",
    "react-dom": "^16.8.0 || ^17.0.0 || ^18.0.0"
  },
  "publishConfig": {
    "access": "public"
  },
<<<<<<< HEAD
  "gitHead": "b2e85f3599c043815b18bbfc5ca563bf1c6e4add"
=======
  "gitHead": "85bcae3041a0664d7c0ee4756241e29ad1063a9a",
  "sbmodern": "dist/modern/public_api.js"
>>>>>>> af8b4828
}<|MERGE_RESOLUTION|>--- conflicted
+++ resolved
@@ -40,16 +40,6 @@
     "prepare": "node ../../scripts/prepare.js"
   },
   "dependencies": {
-<<<<<<< HEAD
-    "@storybook/api": "6.5.0-beta.0",
-    "@storybook/channels": "6.5.0-beta.0",
-    "@storybook/client-logger": "6.5.0-beta.0",
-    "@storybook/core-events": "6.5.0-beta.0",
-    "@storybook/csf": "0.0.2--canary.7c6c115.0",
-    "@storybook/router": "6.5.0-beta.0",
-    "@storybook/theming": "6.5.0-beta.0",
-    "@types/webpack-env": "^1.16.4",
-=======
     "@storybook/api": "6.5.0-beta.1",
     "@storybook/channels": "6.5.0-beta.1",
     "@storybook/client-logger": "6.5.0-beta.1",
@@ -57,8 +47,7 @@
     "@storybook/csf": "0.0.2--canary.4566f4d.1",
     "@storybook/router": "6.5.0-beta.1",
     "@storybook/theming": "6.5.0-beta.1",
-    "@types/webpack-env": "^1.16.0",
->>>>>>> af8b4828
+    "@types/webpack-env": "^1.16.4",
     "core-js": "^3.8.2",
     "global": "^4.4.0",
     "regenerator-runtime": "^0.13.7"
@@ -70,10 +59,5 @@
   "publishConfig": {
     "access": "public"
   },
-<<<<<<< HEAD
-  "gitHead": "b2e85f3599c043815b18bbfc5ca563bf1c6e4add"
-=======
-  "gitHead": "85bcae3041a0664d7c0ee4756241e29ad1063a9a",
-  "sbmodern": "dist/modern/public_api.js"
->>>>>>> af8b4828
+  "gitHead": "85bcae3041a0664d7c0ee4756241e29ad1063a9a"
 }