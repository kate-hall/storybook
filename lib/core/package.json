--- conflicted
+++ resolved
@@ -30,22 +30,13 @@
     "@emotion/core": "^0.13.1",
     "@emotion/provider": "^0.11.2",
     "@emotion/styled": "^0.10.6",
-<<<<<<< HEAD
     "@ndelangen/html-webpack-harddisk-plugin": "^0.2.0",
-    "@storybook/addons": "4.0.0-alpha.24",
-    "@storybook/channel-postmessage": "4.0.0-alpha.24",
-    "@storybook/client-logger": "4.0.0-alpha.24",
-    "@storybook/core-events": "4.0.0-alpha.24",
-    "@storybook/node-logger": "4.0.0-alpha.24",
-    "@storybook/ui": "4.0.0-alpha.24",
-=======
     "@storybook/addons": "4.0.0-rc.3",
     "@storybook/channel-postmessage": "4.0.0-rc.3",
     "@storybook/client-logger": "4.0.0-rc.3",
     "@storybook/core-events": "4.0.0-rc.3",
     "@storybook/node-logger": "4.0.0-rc.3",
     "@storybook/ui": "4.0.0-rc.3",
->>>>>>> 6d827667
     "airbnb-js-shims": "^1 || ^2",
     "autoprefixer": "^9.2.1",
     "babel-plugin-macros": "^2.4.2",
@@ -66,19 +57,12 @@
     "file-system-cache": "^1.0.5",
     "find-cache-dir": "^2.0.0",
     "global": "^4.3.2",
-<<<<<<< HEAD
-    "html-webpack-plugin": "^4.0.0-beta.1",
-=======
     "html-webpack-plugin": "^4.0.0-beta.2",
->>>>>>> 6d827667
     "inquirer": "^6.2.0",
     "interpret": "^1.1.0",
     "ip": "^1.1.5",
     "json5": "^2.1.0",
-<<<<<<< HEAD
-=======
     "lazy-universal-dotenv": "^2.0.0",
->>>>>>> 6d827667
     "node-fetch": "^2.2.0",
     "opn": "^5.4.0",
     "postcss-flexbugs-fixes": "^4.1.0",
@@ -94,11 +78,6 @@
     "shelljs": "^0.8.2",
     "style-loader": "^0.23.1",
     "svg-url-loader": "^2.3.2",
-<<<<<<< HEAD
-    "tty-table": "^2.6.9",
-    "universal-dotenv": "^1.9.1",
-=======
->>>>>>> 6d827667
     "url-loader": "^1.1.2",
     "webpack": "^4.21.0",
     "webpack-dev-middleware": "^3.4.0",
