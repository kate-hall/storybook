{
  "name": "@storybook/core",
<<<<<<< HEAD
  "version": "4.0.12",
=======
  "version": "4.1.0-alpha.12",
>>>>>>> 20549f6d
  "description": "Storybook framework-agnostic API",
  "keywords": [
    "storybook"
  ],
  "homepage": "https://github.com/storybooks/storybook/tree/master/lib/core",
  "bugs": {
    "url": "https://github.com/storybooks/storybook/issues"
  },
  "repository": {
    "type": "git",
    "url": "https://github.com/storybooks/storybook.git"
  },
  "license": "MIT",
  "main": "dist/client/index.js",
  "scripts": {
    "prepare": "node ../../scripts/prepare.js"
  },
  "dependencies": {
    "@babel/plugin-proposal-class-properties": "^7.2.0",
    "@babel/preset-env": "^7.2.0",
    "@emotion/core": "^0.13.1",
    "@emotion/provider": "^0.11.2",
    "@emotion/styled": "^0.10.6",
<<<<<<< HEAD
    "@storybook/addons": "4.0.12",
    "@storybook/channel-postmessage": "4.0.12",
    "@storybook/client-logger": "4.0.12",
    "@storybook/core-events": "4.0.12",
    "@storybook/node-logger": "4.0.12",
    "@storybook/ui": "4.0.12",
=======
    "@storybook/addons": "4.1.0-alpha.12",
    "@storybook/channel-postmessage": "4.1.0-alpha.12",
    "@storybook/client-logger": "4.1.0-alpha.12",
    "@storybook/core-events": "4.1.0-alpha.12",
    "@storybook/node-logger": "4.1.0-alpha.12",
    "@storybook/ui": "4.1.0-alpha.12",
>>>>>>> 20549f6d
    "airbnb-js-shims": "^1 || ^2",
    "autoprefixer": "^9.3.1",
    "babel-plugin-macros": "^2.4.2",
    "babel-preset-minify": "^0.5.0 || 0.6.0-alpha.5",
    "boxen": "^2.0.0",
    "case-sensitive-paths-webpack-plugin": "^2.1.2",
    "chalk": "^2.4.1",
    "child-process-promise": "^2.2.1",
    "cli-table3": "0.5.1",
    "commander": "^2.19.0",
    "common-tags": "^1.8.0",
    "core-js": "^2.5.7",
    "css-loader": "^1.0.1",
    "detect-port": "^1.2.3",
    "dotenv-webpack": "^1.5.7",
    "ejs": "^2.6.1",
    "eventemitter3": "^3.1.0",
    "express": "^4.16.3",
    "file-loader": "^2.0.0",
    "file-system-cache": "^1.0.5",
    "find-cache-dir": "^2.0.0",
    "fs-extra": "^7.0.1",
    "global": "^4.3.2",
    "html-webpack-plugin": "^4.0.0-beta.2",
    "inquirer": "^6.2.0",
    "interpret": "^1.1.0",
    "ip": "^1.1.5",
    "json5": "^2.1.0",
    "lazy-universal-dotenv": "^2.0.0",
    "node-fetch": "^2.2.0",
    "opn": "^5.4.0",
    "postcss-flexbugs-fixes": "^4.1.0",
    "postcss-loader": "^3.0.0",
    "pretty-hrtime": "^1.0.3",
    "prop-types": "^15.6.2",
    "qs": "^6.5.2",
    "raw-loader": "^0.5.1",
    "react-dev-utils": "^6.1.0",
    "redux": "^4.0.1",
    "regenerator-runtime": "^0.12.1",
    "resolve": "^1.8.1",
    "semver": "^5.6.0",
    "serve-favicon": "^2.5.0",
    "shelljs": "^0.8.2",
    "spawn-promise": "^0.1.8",
    "style-loader": "^0.23.1",
    "svg-url-loader": "^2.3.2",
    "terser-webpack-plugin": "^1.1.0",
    "url-loader": "^1.1.2",
    "webpack": "^4.23.1",
    "webpack-dev-middleware": "^3.4.0",
    "webpack-hot-middleware": "^2.24.3"
  },
  "devDependencies": {
    "mock-fs": "^4.7.0"
  },
  "peerDependencies": {
    "babel-loader": "^7.0.0 || ^8.0.0",
    "react": ">=16.3.0",
    "react-dom": ">=16.3.0"
  },
  "publishConfig": {
    "access": "public"
  }
}<|MERGE_RESOLUTION|>--- conflicted
+++ resolved
@@ -1,10 +1,6 @@
 {
   "name": "@storybook/core",
-<<<<<<< HEAD
-  "version": "4.0.12",
-=======
   "version": "4.1.0-alpha.12",
->>>>>>> 20549f6d
   "description": "Storybook framework-agnostic API",
   "keywords": [
     "storybook"
@@ -28,21 +24,12 @@
     "@emotion/core": "^0.13.1",
     "@emotion/provider": "^0.11.2",
     "@emotion/styled": "^0.10.6",
-<<<<<<< HEAD
-    "@storybook/addons": "4.0.12",
-    "@storybook/channel-postmessage": "4.0.12",
-    "@storybook/client-logger": "4.0.12",
-    "@storybook/core-events": "4.0.12",
-    "@storybook/node-logger": "4.0.12",
-    "@storybook/ui": "4.0.12",
-=======
     "@storybook/addons": "4.1.0-alpha.12",
     "@storybook/channel-postmessage": "4.1.0-alpha.12",
     "@storybook/client-logger": "4.1.0-alpha.12",
     "@storybook/core-events": "4.1.0-alpha.12",
     "@storybook/node-logger": "4.1.0-alpha.12",
     "@storybook/ui": "4.1.0-alpha.12",
->>>>>>> 20549f6d
     "airbnb-js-shims": "^1 || ^2",
     "autoprefixer": "^9.3.1",
     "babel-plugin-macros": "^2.4.2",
