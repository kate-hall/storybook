--- conflicted
+++ resolved
@@ -43,16 +43,10 @@
     "serve-favicon": "^2.4.5",
     "shelljs": "^0.8.1",
     "style-loader": "^0.20.3",
-<<<<<<< HEAD
+    "svg-url-loader": "^2.3.2",
     "url-loader": "^1.0.1",
     "webpack": "^4.1.1",
     "webpack-dev-middleware": "^3.0.1",
-=======
-    "svg-url-loader": "^2.3.2",
-    "url-loader": "^0.6.2",
-    "webpack": "^3.11.0",
-    "webpack-dev-middleware": "^1.12.2",
->>>>>>> 66fab51e
     "webpack-hot-middleware": "^2.21.2"
   }
 }