--- conflicted
+++ resolved
@@ -4,25 +4,11 @@
 import GeneratePagePlugin from 'generate-page-webpack-plugin';
 import getEntries from './entries';
 import { version } from '../../../package.json';
-import { includePaths, excludePaths, loadEnv, nodePaths } from './utils';
+import { includePaths, excludePaths, loadEnv, nodePaths, getBabelRuntimePath } from './utils';
 import { getPreviewHeadHtml, getManagerHeadHtml, getPreviewBodyHtml } from '../utils';
 
-<<<<<<< HEAD
 export default ({ configDir, babelOptions, presets }) => {
   const entries = getEntries(configDir, presets);
-=======
-import {
-  includePaths,
-  excludePaths,
-  loadEnv,
-  nodePaths,
-  getEntries,
-  getBabelRuntimePath,
-} from './utils';
-
-export default ({ configDir, babelOptions }) => {
-  const entries = getEntries(configDir);
->>>>>>> 329a79ff
 
   const entriesMeta = {
     iframe: {
