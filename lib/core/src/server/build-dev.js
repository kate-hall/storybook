--- conflicted
+++ resolved
@@ -12,11 +12,7 @@
 import boxen from 'boxen';
 import semver from 'semver';
 import { stripIndents } from 'common-tags';
-<<<<<<< HEAD
-import Table from 'tty-table';
-=======
 import Table from 'cli-table3';
->>>>>>> 6d827667
 
 import storybook, { webpackValid } from './middleware';
 import { getDevCli } from './cli';
@@ -81,11 +77,7 @@
   }
 }
 
-<<<<<<< HEAD
-const updateCheck = async () => {
-=======
 const updateCheck = async version => {
->>>>>>> 6d827667
   let result;
   const time = Date.now();
   try {
@@ -94,16 +86,9 @@
     // if last check was more then 24h ago
     if (time - 86400000 > fromCache.time) {
       const fromFetch = await Promise.race([
-<<<<<<< HEAD
-        fetch('https://storybooks.netlify.com/versions.json'),
-        new Promise((res, rej) => {
-          global.setTimeout(rej, 1000);
-        }),
-=======
         fetch(`https://storybook.js.org/versions.json?current=${version}`),
         // if fetch is too slow, we won't wait for it
         new Promise((res, rej) => global.setTimeout(rej, 1500)),
->>>>>>> 6d827667
       ]);
       const data = await fromFetch.json();
       result = { success: true, data, time };
@@ -153,13 +138,6 @@
 
     applyStatic(app, options);
 
-<<<<<<< HEAD
-    app.use(storybook(options));
-
-    const serverListening = listenToServer(server, listenAddr);
-
-    const [stats, updateInfo] = await Promise.all([webpackValid, updateCheck(), serverListening]);
-=======
     const storybookMiddleware = await storybook(options);
 
     app.use(storybookMiddleware);
@@ -171,7 +149,6 @@
       updateCheck(options.packageJson.version),
       serverListening,
     ]);
->>>>>>> 6d827667
     const proto = options.https ? 'https' : 'http';
     const address = `${proto}://${options.host || 'localhost'}:${port}/`;
     const networkAddress = `${proto}://${ip.address()}:${port}/`;
@@ -195,17 +172,6 @@
       updateMessage = '';
     }
 
-<<<<<<< HEAD
-    const serveMessage = stripIndents(
-      Table([['Local', chalk.cyan(address)], ['On your network', chalk.cyan(networkAddress)]], {
-        borderStyle: 0,
-        paddingLeft: 0,
-        compact: true,
-        paddingBottom: 0,
-        align: 'left',
-        color: 'white',
-      }).render()
-=======
     const serveMessage = new Table({
       chars: {
         top: '',
@@ -233,7 +199,6 @@
     serveMessage.push(
       ['Local:', chalk.cyan(address)],
       ['On your network:', chalk.cyan(networkAddress)]
->>>>>>> 6d827667
     );
 
     // eslint-disable-next-line no-console
@@ -242,11 +207,7 @@
         stripIndents`
           ${chalk.hex('#A2E05E')(`Storybook ${chalk.bold(options.packageJson.version)} started`)}
 
-<<<<<<< HEAD
-          ${serveMessage}${updateMessage ? `\n\n${updateMessage}` : ''}
-=======
           ${serveMessage.toString()}${updateMessage ? `\n\n${updateMessage}` : ''}
->>>>>>> 6d827667
         `,
         { borderStyle: 'round', padding: 1, borderColor: '#F1618C' }
       )
