--- conflicted
+++ resolved
@@ -417,19 +417,12 @@
             `${kindName} => ${name || key}: story.parameters.decorators is deprecated; use story.decorators instead.`)();
           }
           const decoratorParams = decorators ? { decorators } : null;
-<<<<<<< HEAD
-          const displayNameParams = {
-            displayName: name || makeDisplayName(key),
-          };
-          kind.add(key, storyFn, { ...parameters, ...decoratorParams, ...displayNameParams });
-=======
           const displayNameParams = name ? { displayName: name } : {};
           kind.add(storyNameFromExport(key), storyFn, {
             ...parameters,
             ...decoratorParams,
             ...displayNameParams,
           });
->>>>>>> 22deb2fe
         }
       });
     });
