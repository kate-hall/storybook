import { navigator, window } from 'global';

import addons, { DecorateStoryFunction, Channel } from '@storybook/addons';
import createChannel from '@storybook/channel-postmessage';
import { ClientApi, ConfigApi, StoryStore } from '@storybook/client-api';
import Events from '@storybook/core-events';

import { initializePath, setPath } from './url';
import { RenderStoryFunction } from './types';
import { makeConfigure } from './makeConfigure';
import { StoryRenderer } from './StoryRenderer';

const isBrowser =
  navigator &&
  navigator.userAgent &&
  navigator.userAgent !== 'storyshots' &&
  !(navigator.userAgent.indexOf('Node.js') > -1) &&
  !(navigator.userAgent.indexOf('jsdom') > -1);

function getOrCreateChannel() {
  let channel = null;
  if (isBrowser) {
    try {
      channel = addons.getChannel();
    } catch (e) {
      channel = createChannel({ page: 'preview' });
      addons.setChannel(channel);
    }
  }

  return channel;
}

function getClientApi(decorateStory: DecorateStoryFunction, channel?: Channel) {
  let storyStore: StoryStore;
  let clientApi: ClientApi;
  if (
    typeof window !== 'undefined' &&
    window.__STORYBOOK_CLIENT_API__ &&
    window.__STORYBOOK_STORY_STORE__
  ) {
    clientApi = window.__STORYBOOK_CLIENT_API__;
    storyStore = window.__STORYBOOK_STORY_STORE__;
  } else {
    storyStore = new StoryStore({ channel });
    clientApi = new ClientApi({ storyStore, decorateStory });
  }
  return { clientApi, storyStore };
}

function focusInInput(event: Event) {
  const target = event.target as Element;
  return /input|textarea/i.test(target.tagName) || target.getAttribute('contenteditable') !== null;
}

// todo improve typings
export default function start(
  render: RenderStoryFunction,
  { decorateStory }: { decorateStory?: DecorateStoryFunction } = {}
) {
  const channel = getOrCreateChannel();
  const { clientApi, storyStore } = getClientApi(decorateStory, channel);
  const configApi = new ConfigApi({ storyStore });
  const storyRenderer = new StoryRenderer({ render, channel, storyStore });

  // Only try and do URL/event based stuff in a browser context (i.e. not in storyshots)
  if (isBrowser) {
    // Initialize the story store with the selection in the URL
    const { storyId, viewMode } = initializePath(storyStore);
<<<<<<< HEAD
    if (storyId !== '*') {
      storyStore.setSelection({ storyId, viewMode });

=======

    if (storyId !== '*') {
      storyStore.setSelection({ storyId, viewMode });

>>>>>>> bd43658c
      // Keep the URL updated based on the current story
      channel.on(Events.CURRENT_STORY_WAS_SET, setPath);
    }

    // Handle keyboard shortcuts
    window.onkeydown = (event: KeyboardEvent) => {
      if (!focusInInput(event)) {
        // We have to pick off the keys of the event that we need on the other side
        const { altKey, ctrlKey, metaKey, shiftKey, key, code, keyCode } = event;
        channel.emit(Events.PREVIEW_KEYDOWN, {
          event: { altKey, ctrlKey, metaKey, shiftKey, key, code, keyCode },
        });
      }
    };
  }

  if (typeof window !== 'undefined') {
    window.__STORYBOOK_CLIENT_API__ = clientApi;
    window.__STORYBOOK_STORY_STORE__ = storyStore;
    window.__STORYBOOK_ADDONS_CHANNEL__ = channel; // may not be defined
  }

  const configure = makeConfigure({ clientApi, storyStore, configApi });
  return { configure, clientApi, configApi, forceReRender: () => storyRenderer.forceReRender() };
}<|MERGE_RESOLUTION|>--- conflicted
+++ resolved
@@ -67,16 +67,10 @@
   if (isBrowser) {
     // Initialize the story store with the selection in the URL
     const { storyId, viewMode } = initializePath(storyStore);
-<<<<<<< HEAD
-    if (storyId !== '*') {
-      storyStore.setSelection({ storyId, viewMode });
-
-=======
 
     if (storyId !== '*') {
       storyStore.setSelection({ storyId, viewMode });
 
->>>>>>> bd43658c
       // Keep the URL updated based on the current story
       channel.on(Events.CURRENT_STORY_WAS_SET, setPath);
     }
