--- conflicted
+++ resolved
@@ -44,7 +44,6 @@
     }
   }
 
-<<<<<<< HEAD
   // jscodeshift/prettier know how to handle .ts/.tsx extensions,
   // so if the user uses one of those globs, we can auto-infer
   let inferredParser = parser;
@@ -54,10 +53,7 @@
     if (knownParser !== 'babel') inferredParser = extension;
   }
 
-  const files = await globby([glob, '!node_modules', '!dist']);
-=======
   const files = await globby([glob, '!**/node_modules', '!**/dist']);
->>>>>>> 1eb3d28e
   logger.log(`=> Applying ${codemod}: ${files.length} files`);
   if (!dryRun) {
     const parserArgs = inferredParser ? ['--parser', inferredParser] : [];
