--- conflicted
+++ resolved
@@ -12,15 +12,11 @@
 export const story1 = () => <Button label="Story 1" />;
 export const secondStory = () => <Button label="Story 2" onClick={action('click')} />;
 
-<<<<<<< HEAD
-export const story3 = () => (
-=======
 secondStory.story = {
   name: 'second story',
 };
 
 export const complexStory = () => (
->>>>>>> a0561d26
   <div>
     <Button label="The Button" onClick={action('onClick')} />
     <br />
