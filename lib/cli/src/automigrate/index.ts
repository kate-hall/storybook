/* eslint-disable no-await-in-loop */
import prompts from 'prompts';
import chalk from 'chalk';
import boxen from 'boxen';
import { JsPackageManagerFactory } from '../js-package-manager';

import { fixes, Fix } from './fixes';

const logger = console;

interface FixOptions {
  fixId?: string;
  yes?: boolean;
  dryRun?: boolean;
}

export const automigrate = async ({ fixId, dryRun, yes }: FixOptions = {}) => {
  const packageManager = JsPackageManagerFactory.getPackageManager();
  const filtered = fixId ? fixes.filter((f) => f.id === fixId) : fixes;

  logger.info('🔎 checking possible migrations..');

  for (let i = 0; i < filtered.length; i += 1) {
    const f = fixes[i] as Fix;
    const result = await f.check({ packageManager });
    if (result) {
      logger.info(`🔎 found a '${chalk.cyan(f.id)}' migration:`);
      logger.info();
      const message = f.prompt(result);

      logger.info(
        boxen(message, { borderStyle: 'round', padding: 1, borderColor: '#F1618C' } as any)
      );

<<<<<<< HEAD
      let runAnswer = { fix: false };
      if (!dryRun) {
        runAnswer = yes
          ? { fix: true }
          : await prompts([
              {
                type: 'confirm',
                name: 'fix',
                message: `Do you want to run the '${chalk.cyan(f.id)}' fix on your project?`,
              },
            ]);
=======
      let runAnswer: { fix: boolean };

      if (dryRun) {
        runAnswer = { fix: false };
      } else if (yes) {
        runAnswer = { fix: true };
      } else {
        runAnswer = await prompts({
          type: 'confirm',
          name: 'fix',
          message: `Do you want to run the '${chalk.cyan(f.id)}' migration on your project?`,
        });
>>>>>>> 13b40e37
      }

      if (runAnswer.fix) {
        try {
          await f.run({ result, packageManager, dryRun });
          logger.info(`✅ ran ${chalk.cyan(f.id)} migration`);
        } catch (error) {
          logger.info(`❌ error when running ${chalk.cyan(f.id)} migration:`);
          logger.info(error.message);
          logger.info();
        }
      } else {
        logger.info(`Skipping the ${chalk.cyan(f.id)} migration.`);
        logger.info();
        logger.info(
          `If you change your mind, run '${chalk.cyan('npx storybook@next automigrate')}'`
        );
      }
    }
  }

  logger.info();
  logger.info('✅ migration check successfully ran');
  logger.info();
};<|MERGE_RESOLUTION|>--- conflicted
+++ resolved
@@ -32,19 +32,6 @@
         boxen(message, { borderStyle: 'round', padding: 1, borderColor: '#F1618C' } as any)
       );
 
-<<<<<<< HEAD
-      let runAnswer = { fix: false };
-      if (!dryRun) {
-        runAnswer = yes
-          ? { fix: true }
-          : await prompts([
-              {
-                type: 'confirm',
-                name: 'fix',
-                message: `Do you want to run the '${chalk.cyan(f.id)}' fix on your project?`,
-              },
-            ]);
-=======
       let runAnswer: { fix: boolean };
 
       if (dryRun) {
@@ -57,7 +44,6 @@
           name: 'fix',
           message: `Do you want to run the '${chalk.cyan(f.id)}' migration on your project?`,
         });
->>>>>>> 13b40e37
       }
 
       if (runAnswer.fix) {
