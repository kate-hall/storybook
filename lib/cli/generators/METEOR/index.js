const mergeDirs = require('merge-dirs').default;
const helpers = require('../../lib/helpers');
const path = require('path');
const fs = require('fs');
const JSON5 = require('json5');
const latestVersion = require('latest-version');

module.exports = Promise.all([
  latestVersion('@storybook/react'),
  latestVersion('react'),
  latestVersion('react-dom'),
  latestVersion('babel-preset-es2015'),
  latestVersion('babel-preset-es2016'),
  latestVersion('babel-preset-react'),
  latestVersion('babel-preset-stage-1'),
  latestVersion('babel-root-slash-import'),
]).then(
  (
    [
      storybookVersion,
      reactVersion,
      reactDomVersion,
      presetEs2015Version,
      presetEs2016Version,
      presetReactVersion,
      presetStage1Version,
      rootSlashImportVersion,
    ]
  ) => {
    mergeDirs(path.resolve(__dirname, 'template/'), '.', 'overwrite');

    const packageJson = helpers.getPackageJson();
    packageJson.devDependencies = packageJson.devDependencies || {};
    packageJson.scripts = packageJson.scripts || {};
    packageJson.dependencies = packageJson.dependencies || {};

    // create or update .babelrc
    let babelrc = null;
    if (fs.existsSync('.babelrc')) {
      const babelrcContent = fs.readFileSync('.babelrc', 'utf8');
      babelrc = JSON5.parse(babelrcContent);
      babelrc.plugins = babelrc.plugins || [];

      if (babelrc.plugins.indexOf('babel-root-slash-import') < 0) {
        babelrc.plugins.push('babel-root-slash-import');
        packageJson.devDependencies['babel-root-slash-import'] = `^${rootSlashImportVersion}`;
      }
    } else {
      babelrc = {
        presets: ['es2015', 'es2016', 'react', 'stage-1'],
        plugins: ['babel-root-slash-import'],
      };

      packageJson.devDependencies['babel-preset-es2015'] = `^${presetEs2015Version}`;
      packageJson.devDependencies['babel-preset-es2016'] = `^${presetEs2016Version}`;
      packageJson.devDependencies['babel-preset-react'] = `^${presetReactVersion}`;
      packageJson.devDependencies['babel-preset-stage-1'] = `^${presetStage1Version}`;
      packageJson.devDependencies['babel-root-slash-import'] = `^${rootSlashImportVersion}`;
    }

    fs.writeFileSync('.babelrc', JSON.stringify(babelrc, null, 2), 'utf8');

    // write the new package.json.
    packageJson.devDependencies['@storybook/react'] = `^${storybookVersion}`;
    packageJson.scripts['storybook'] = 'start-storybook -p 6006';
    packageJson.scripts['build-storybook'] = 'build-storybook';

    // add react packages.
    if (!packageJson.dependencies.react) {
      packageJson.dependencies.react = `^${reactVersion}`;
    }
    if (!packageJson.dependencies['react-dom']) {
      packageJson.dependencies['react-dom'] = `^${reactDomVersion}`;
    }

    helpers.writePackageJson(packageJson);
  }
<<<<<<< HEAD
} else {
  babelrc = {
    presets: ['es2015', 'es2016', 'react', 'stage-1'],
    plugins: ['babel-root-slash-import'],
  };

  packageJson.devDependencies['babel-preset-es2015'] = '^6.9.0';
  packageJson.devDependencies['babel-preset-es2016'] = '^6.11.3';
  packageJson.devDependencies['babel-preset-react'] = '^6.11.1';
  packageJson.devDependencies['babel-preset-stage-1'] = '^6.13.0';
  packageJson.devDependencies['babel-root-slash-import'] = '^1.1.0';
}

fs.writeFileSync('.babelrc', JSON.stringify(babelrc, null, 2), 'utf8');

// write the new package.json.
packageJson.devDependencies['@storybook/react'] = '^2.21.0';
packageJson.scripts.storybook = 'start-storybook -p 6006';
packageJson.scripts['build-storybook'] = 'build-storybook';

// add react packages.
if (!packageJson.dependencies.react) {
  packageJson.dependencies.react = '^15.3.0';
}
if (!packageJson.dependencies['react-dom']) {
  packageJson.dependencies['react-dom'] = '^15.3.0';
}

helpers.writePackageJson(packageJson);
=======
);
>>>>>>> fceded04
<|MERGE_RESOLUTION|>--- conflicted
+++ resolved
@@ -2,6 +2,7 @@
 const helpers = require('../../lib/helpers');
 const path = require('path');
 const fs = require('fs');
+const sh = require('shelljs');
 const JSON5 = require('json5');
 const latestVersion = require('latest-version');
 
@@ -75,36 +76,4 @@
 
     helpers.writePackageJson(packageJson);
   }
-<<<<<<< HEAD
-} else {
-  babelrc = {
-    presets: ['es2015', 'es2016', 'react', 'stage-1'],
-    plugins: ['babel-root-slash-import'],
-  };
-
-  packageJson.devDependencies['babel-preset-es2015'] = '^6.9.0';
-  packageJson.devDependencies['babel-preset-es2016'] = '^6.11.3';
-  packageJson.devDependencies['babel-preset-react'] = '^6.11.1';
-  packageJson.devDependencies['babel-preset-stage-1'] = '^6.13.0';
-  packageJson.devDependencies['babel-root-slash-import'] = '^1.1.0';
-}
-
-fs.writeFileSync('.babelrc', JSON.stringify(babelrc, null, 2), 'utf8');
-
-// write the new package.json.
-packageJson.devDependencies['@storybook/react'] = '^2.21.0';
-packageJson.scripts.storybook = 'start-storybook -p 6006';
-packageJson.scripts['build-storybook'] = 'build-storybook';
-
-// add react packages.
-if (!packageJson.dependencies.react) {
-  packageJson.dependencies.react = '^15.3.0';
-}
-if (!packageJson.dependencies['react-dom']) {
-  packageJson.dependencies['react-dom'] = '^15.3.0';
-}
-
-helpers.writePackageJson(packageJson);
-=======
-);
->>>>>>> fceded04
+);