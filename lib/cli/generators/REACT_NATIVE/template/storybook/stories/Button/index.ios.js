--- conflicted
+++ resolved
@@ -1,11 +1,5 @@
-<<<<<<< HEAD
-import React, { PropTypes } from 'react';
-=======
-/* eslint-disable import/extensions */
-
 import React from 'react';
 import PropTypes from 'prop-types';
->>>>>>> fc1aecb9
 import { TouchableHighlight } from 'react-native';
 
 export default function Button(props) {
