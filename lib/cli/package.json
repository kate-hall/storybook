{
  "name": "@storybook/cli",
  "version": "6.5.0-rc.1",
  "description": "Storybook's CLI - easiest method of adding storybook to your projects",
  "keywords": [
    "cli",
    "generator",
    "storybook"
  ],
  "homepage": "https://github.com/storybookjs/storybook/tree/main/lib/cli",
  "bugs": {
    "url": "https://github.com/storybookjs/storybook/issues"
  },
  "repository": {
    "type": "git",
    "url": "https://github.com/storybookjs/storybook.git",
    "directory": "lib/cli"
  },
  "funding": {
    "type": "opencollective",
    "url": "https://opencollective.com/storybook"
  },
  "license": "MIT",
  "author": "Storybook Team",
  "typesVersions": {
    "<3.8": {
      "*": [
        "ts3.4/*"
      ]
    }
  },
  "bin": {
    "getstorybook": "./bin/index.js",
    "sb": "./bin/index.js"
  },
  "files": [
    "bin/**/*",
    "dist/**/*",
    "README.md",
    "*.js",
    "*.d.ts"
  ],
  "scripts": {
    "prepare": "node ../../scripts/prepare.js",
    "test": "jest test/**/*.test.js"
  },
  "dependencies": {
    "@babel/core": "^7.12.10",
    "@babel/preset-env": "^7.12.11",
<<<<<<< HEAD
    "@storybook/codemod": "6.5.0-beta.4",
    "@storybook/core-common": "6.5.0-beta.4",
    "@storybook/core-server": "6.5.0-beta.4",
    "@storybook/csf-tools": "6.5.0-beta.4",
    "@storybook/node-logger": "6.5.0-beta.4",
=======
    "@storybook/codemod": "6.5.0-rc.1",
    "@storybook/core-common": "6.5.0-rc.1",
    "@storybook/csf-tools": "6.5.0-rc.1",
    "@storybook/node-logger": "6.5.0-rc.1",
>>>>>>> 516f8464
    "@storybook/semver": "^7.3.2",
    "@storybook/telemetry": "6.5.0-rc.1",
    "boxen": "^5.1.2",
    "chalk": "^4.1.0",
    "commander": "^6.2.1",
    "core-js": "^3.8.2",
    "cross-spawn": "^7.0.3",
    "envinfo": "^7.7.3",
    "express": "^4.17.1",
    "find-up": "^5.0.0",
    "fs-extra": "^9.0.1",
    "get-port": "^5.1.1",
    "globby": "^11.0.2",
    "jscodeshift": "^0.13.1",
    "json5": "^2.1.3",
    "leven": "^3.1.0",
    "prompts": "^2.4.0",
    "puppeteer-core": "^2.1.1",
    "read-pkg-up": "^7.0.1",
    "shelljs": "^0.8.5",
    "strip-json-comments": "^3.0.1",
    "ts-dedent": "^2.0.0",
    "update-notifier": "^5.0.1"
  },
  "devDependencies": {
    "@storybook/client-api": "6.5.0-rc.1",
    "@types/cross-spawn": "^6.0.2",
    "@types/prompts": "^2.0.9",
    "@types/puppeteer-core": "^2.1.0",
    "@types/semver": "^7.3.4",
    "@types/shelljs": "^0.8.7",
    "@types/update-notifier": "^5.0.0",
    "strip-json-comments": "^3.1.1",
    "update-notifier": "^5.0.1"
  },
  "publishConfig": {
    "access": "public"
  },
  "gitHead": "3f09d4e6b0c655a092dc812488ef2c7ed3808401"
}<|MERGE_RESOLUTION|>--- conflicted
+++ resolved
@@ -47,18 +47,11 @@
   "dependencies": {
     "@babel/core": "^7.12.10",
     "@babel/preset-env": "^7.12.11",
-<<<<<<< HEAD
-    "@storybook/codemod": "6.5.0-beta.4",
-    "@storybook/core-common": "6.5.0-beta.4",
-    "@storybook/core-server": "6.5.0-beta.4",
-    "@storybook/csf-tools": "6.5.0-beta.4",
-    "@storybook/node-logger": "6.5.0-beta.4",
-=======
     "@storybook/codemod": "6.5.0-rc.1",
     "@storybook/core-common": "6.5.0-rc.1",
+    "@storybook/core-server": "6.5.0-rc.1",
     "@storybook/csf-tools": "6.5.0-rc.1",
     "@storybook/node-logger": "6.5.0-rc.1",
->>>>>>> 516f8464
     "@storybook/semver": "^7.3.2",
     "@storybook/telemetry": "6.5.0-rc.1",
     "boxen": "^5.1.2",
