{
  "name": "@storybook/store",
  "version": "6.4.0-beta.10",
  "description": "",
  "keywords": [
    "storybook"
  ],
  "homepage": "https://github.com/storybookjs/storybook/tree/main/lib/store",
  "bugs": {
    "url": "https://github.com/storybookjs/storybook/issues"
  },
  "repository": {
    "type": "git",
    "url": "https://github.com/storybookjs/storybook.git",
    "directory": "lib/store"
  },
  "funding": {
    "type": "opencollective",
    "url": "https://opencollective.com/storybook"
  },
  "license": "MIT",
  "sideEffects": false,
  "main": "dist/cjs/index.js",
  "module": "dist/esm/index.js",
  "types": "dist/ts3.9/index.d.ts",
  "typesVersions": {
    "<3.8": {
      "*": [
        "dist/ts3.4/*"
      ]
    }
  },
  "files": [
    "dist/**/*",
    "README.md",
    "*.js",
    "*.d.ts"
  ],
  "scripts": {
    "prepare": "node ../../scripts/prepare.js"
  },
  "dependencies": {
<<<<<<< HEAD
    "@storybook/addons": "6.4.0-beta.9",
    "@storybook/client-logger": "6.4.0-beta.9",
    "@storybook/core-events": "6.4.0-beta.9",
    "@storybook/csf": "0.0.2--canary.87bc651.0",
=======
    "@storybook/addons": "6.4.0-beta.10",
    "@storybook/client-logger": "6.4.0-beta.10",
    "@storybook/core-events": "6.4.0-beta.10",
    "@storybook/csf": "0.0.2--canary.6aca495.0",
>>>>>>> 0b67dc22
    "core-js": "^3.8.2",
    "fast-deep-equal": "^3.1.3",
    "global": "^4.4.0",
    "lodash": "^4.17.20",
    "memoizerific": "^1.11.3",
    "regenerator-runtime": "^0.13.7",
    "slash": "^3.0.0",
    "stable": "^0.1.8",
    "ts-dedent": "^2.0.0",
    "util-deprecate": "^1.0.2"
  },
  "publishConfig": {
    "access": "public"
  },
  "gitHead": "9128cc184fa9771b332c1aabe85af6751dde890c",
  "sbmodern": "dist/modern/index.js"
}<|MERGE_RESOLUTION|>--- conflicted
+++ resolved
@@ -40,17 +40,10 @@
     "prepare": "node ../../scripts/prepare.js"
   },
   "dependencies": {
-<<<<<<< HEAD
-    "@storybook/addons": "6.4.0-beta.9",
-    "@storybook/client-logger": "6.4.0-beta.9",
-    "@storybook/core-events": "6.4.0-beta.9",
-    "@storybook/csf": "0.0.2--canary.87bc651.0",
-=======
     "@storybook/addons": "6.4.0-beta.10",
     "@storybook/client-logger": "6.4.0-beta.10",
     "@storybook/core-events": "6.4.0-beta.10",
     "@storybook/csf": "0.0.2--canary.6aca495.0",
->>>>>>> 0b67dc22
     "core-js": "^3.8.2",
     "fast-deep-equal": "^3.1.3",
     "global": "^4.4.0",
