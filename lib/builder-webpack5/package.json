{
  "name": "@storybook/builder-webpack5",
<<<<<<< HEAD
  "version": "6.5.0-beta.4",
=======
  "version": "7.0.0-alpha.1",
>>>>>>> abbd4f91
  "description": "Storybook framework-agnostic API",
  "keywords": [
    "storybook"
  ],
  "homepage": "https://github.com/storybookjs/storybook/tree/main/lib/core",
  "bugs": {
    "url": "https://github.com/storybookjs/storybook/issues"
  },
  "repository": {
    "type": "git",
    "url": "https://github.com/storybookjs/storybook.git",
    "directory": "lib/core"
  },
  "funding": {
    "type": "opencollective",
    "url": "https://opencollective.com/storybook"
  },
  "license": "MIT",
  "main": "dist/cjs/index.js",
  "module": "dist/esm/index.js",
  "types": "dist/types/index.d.ts",
  "files": [
    "dist/**/*",
    "templates/**/*",
    "*.js",
    "*.d.ts"
  ],
  "scripts": {
    "prepare": "node ../../scripts/prepare.js"
  },
  "dependencies": {
    "@babel/core": "^7.12.10",
<<<<<<< HEAD
    "@storybook/addons": "6.5.0-beta.4",
    "@storybook/api": "6.5.0-beta.4",
    "@storybook/channel-postmessage": "6.5.0-beta.4",
    "@storybook/channels": "6.5.0-beta.4",
    "@storybook/client-api": "6.5.0-beta.4",
    "@storybook/client-logger": "6.5.0-beta.4",
    "@storybook/components": "6.5.0-beta.4",
    "@storybook/core-common": "6.5.0-beta.4",
    "@storybook/core-events": "6.5.0-beta.4",
    "@storybook/node-logger": "6.5.0-beta.4",
    "@storybook/preview-web": "6.5.0-beta.4",
    "@storybook/router": "6.5.0-beta.4",
    "@storybook/semver": "^7.3.2",
    "@storybook/store": "6.5.0-beta.4",
    "@storybook/theming": "6.5.0-beta.4",
=======
    "@storybook/addons": "7.0.0-alpha.1",
    "@storybook/api": "7.0.0-alpha.1",
    "@storybook/channel-postmessage": "7.0.0-alpha.1",
    "@storybook/channels": "7.0.0-alpha.1",
    "@storybook/client-api": "7.0.0-alpha.1",
    "@storybook/client-logger": "7.0.0-alpha.1",
    "@storybook/components": "7.0.0-alpha.1",
    "@storybook/core-common": "7.0.0-alpha.1",
    "@storybook/core-events": "7.0.0-alpha.1",
    "@storybook/core-webpack": "7.0.0-alpha.1",
    "@storybook/node-logger": "7.0.0-alpha.1",
    "@storybook/preview-web": "7.0.0-alpha.1",
    "@storybook/router": "7.0.0-alpha.1",
    "@storybook/semver": "^7.3.2",
    "@storybook/store": "7.0.0-alpha.1",
    "@storybook/theming": "7.0.0-alpha.1",
>>>>>>> abbd4f91
    "@types/node": "^14.0.10 || ^16.0.0",
    "babel-loader": "^8.2.5",
    "babel-plugin-named-exports-order": "^0.0.2",
    "browser-assert": "^1.2.1",
    "case-sensitive-paths-webpack-plugin": "^2.4.0",
    "core-js": "^3.8.2",
    "css-loader": "^6.7.1",
    "fork-ts-checker-webpack-plugin": "^7.2.8",
    "glob": "^7.1.6",
    "glob-promise": "^3.4.0",
    "html-webpack-plugin": "^5.5.0",
    "path-browserify": "^1.0.1",
    "process": "^0.11.10",
    "stable": "^0.1.8",
    "style-loader": "^3.3.1",
    "terser-webpack-plugin": "^5.3.1",
    "ts-dedent": "^2.0.0",
    "util": "^0.12.4",
    "util-deprecate": "^1.0.2",
    "webpack": "5",
    "webpack-dev-middleware": "^5.3.1",
    "webpack-hot-middleware": "^2.25.1",
    "webpack-virtual-modules": "^0.4.3"
  },
  "devDependencies": {
    "@types/terser-webpack-plugin": "^5.2.0",
    "@types/webpack-dev-middleware": "^5.3.0",
    "@types/webpack-hot-middleware": "^2.25.6",
    "@types/webpack-virtual-modules": "^0.1.1"
  },
  "peerDependencies": {
    "react": "^16.8.0 || ^17.0.0 || ^18.0.0",
    "react-dom": "^16.8.0 || ^17.0.0 || ^18.0.0"
  },
  "peerDependenciesMeta": {
    "typescript": {
      "optional": true
    }
  },
  "publishConfig": {
    "access": "public"
  },
<<<<<<< HEAD
  "gitHead": "55247a8e36da7061bfced80c588a539d3fda3f04",
  "sbmodern": "dist/modern/index.js"
=======
  "gitHead": "b90b85210f66da59656c2ef58b0910b156256bea"
>>>>>>> abbd4f91
}<|MERGE_RESOLUTION|>--- conflicted
+++ resolved
@@ -1,10 +1,6 @@
 {
   "name": "@storybook/builder-webpack5",
-<<<<<<< HEAD
-  "version": "6.5.0-beta.4",
-=======
   "version": "7.0.0-alpha.1",
->>>>>>> abbd4f91
   "description": "Storybook framework-agnostic API",
   "keywords": [
     "storybook"
@@ -37,23 +33,6 @@
   },
   "dependencies": {
     "@babel/core": "^7.12.10",
-<<<<<<< HEAD
-    "@storybook/addons": "6.5.0-beta.4",
-    "@storybook/api": "6.5.0-beta.4",
-    "@storybook/channel-postmessage": "6.5.0-beta.4",
-    "@storybook/channels": "6.5.0-beta.4",
-    "@storybook/client-api": "6.5.0-beta.4",
-    "@storybook/client-logger": "6.5.0-beta.4",
-    "@storybook/components": "6.5.0-beta.4",
-    "@storybook/core-common": "6.5.0-beta.4",
-    "@storybook/core-events": "6.5.0-beta.4",
-    "@storybook/node-logger": "6.5.0-beta.4",
-    "@storybook/preview-web": "6.5.0-beta.4",
-    "@storybook/router": "6.5.0-beta.4",
-    "@storybook/semver": "^7.3.2",
-    "@storybook/store": "6.5.0-beta.4",
-    "@storybook/theming": "6.5.0-beta.4",
-=======
     "@storybook/addons": "7.0.0-alpha.1",
     "@storybook/api": "7.0.0-alpha.1",
     "@storybook/channel-postmessage": "7.0.0-alpha.1",
@@ -70,7 +49,6 @@
     "@storybook/semver": "^7.3.2",
     "@storybook/store": "7.0.0-alpha.1",
     "@storybook/theming": "7.0.0-alpha.1",
->>>>>>> abbd4f91
     "@types/node": "^14.0.10 || ^16.0.0",
     "babel-loader": "^8.2.5",
     "babel-plugin-named-exports-order": "^0.0.2",
@@ -113,10 +91,5 @@
   "publishConfig": {
     "access": "public"
   },
-<<<<<<< HEAD
-  "gitHead": "55247a8e36da7061bfced80c588a539d3fda3f04",
-  "sbmodern": "dist/modern/index.js"
-=======
   "gitHead": "b90b85210f66da59656c2ef58b0910b156256bea"
->>>>>>> abbd4f91
 }