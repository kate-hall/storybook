--- conflicted
+++ resolved
@@ -26,7 +26,6 @@
   },
   projects: [
     '<rootDir>',
-<<<<<<< HEAD
     // '<rootDir>/app/angular',
     // '<rootDir>/examples/cra-kitchen-sink',
     // '<rootDir>/examples/cra-ts-kitchen-sink',
@@ -35,16 +34,6 @@
     // '<rootDir>/examples/vue-kitchen-sink',
     // '<rootDir>/examples/angular-cli',
     // '<rootDir>/examples/preact-kitchen-sink',
-=======
-    '<rootDir>/frameworks/angular',
-    '<rootDir>/examples/cra-kitchen-sink',
-    '<rootDir>/examples/cra-ts-kitchen-sink',
-    '<rootDir>/examples/html-kitchen-sink',
-    '<rootDir>/examples/svelte-kitchen-sink',
-    '<rootDir>/examples/vue-kitchen-sink',
-    '<rootDir>/examples/angular-cli',
-    '<rootDir>/examples/preact-kitchen-sink',
->>>>>>> d3ea4267
     // This is explicitly commented out because having vue 2 & 3 in the
     // dependency graph makes it impossible to run storyshots on both examples
     // '<rootDir>/examples/vue-3-cli',
@@ -68,18 +57,10 @@
     '/dist/',
     '/prebuilt/',
     'addon-jest.test.js',
-<<<<<<< HEAD
-    '/app/angular/*',
+    '/frameworks/angular/*',
     '/examples/*/src/*.*',
     '/examples/*/src/*/*.*',
     '/examples/*/src/*/*/*.*',
-=======
-    '/frameworks/angular/*',
-    '/examples/cra-kitchen-sink/src/*',
-    '/examples/cra-react15/src/*',
-    '/examples/cra-ts-kitchen-sink/src/components/*',
-    '/examples/angular-cli/src/app/*',
->>>>>>> d3ea4267
   ],
   collectCoverage: false,
   collectCoverageFrom: [
