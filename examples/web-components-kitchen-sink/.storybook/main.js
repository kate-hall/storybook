module.exports = {
  logLevel: 'debug',
  stories: ['../src/**/*.stories.@(ts|mdx)'],
  addons: [
    '@storybook/addon-docs',
    '@storybook/addon-controls',
    '@storybook/addon-a11y',
    '@storybook/addon-actions',
    '@storybook/addon-backgrounds',
    '@storybook/addon-interactions',
    '@storybook/addon-links',
    '@storybook/addon-storysource',
    '@storybook/addon-viewport',
    '@storybook/addon-toolbars',
  ],
  core: {
<<<<<<< HEAD
    builder: '@storybook/builder-webpack5',
=======
    builder: 'webpack4',
    disableTelemetry: true,
>>>>>>> ce6c5815
  },
  features: {
    interactionsDebugger: true,
    buildStoriesJson: true,
    breakingChangesV7: true,
  },
  framework: '@storybook/web-components',
};<|MERGE_RESOLUTION|>--- conflicted
+++ resolved
@@ -14,12 +14,8 @@
     '@storybook/addon-toolbars',
   ],
   core: {
-<<<<<<< HEAD
     builder: '@storybook/builder-webpack5',
-=======
-    builder: 'webpack4',
     disableTelemetry: true,
->>>>>>> ce6c5815
   },
   features: {
     interactionsDebugger: true,
