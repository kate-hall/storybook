--- conflicted
+++ resolved
@@ -1,10 +1,6 @@
 // Jest Snapshot v1, https://goo.gl/fbAQLP
 
-<<<<<<< HEAD
-exports[`Storyshots Addons/Actions Action And Method 1`] = `
-=======
-exports[`Storyshots Addons|Actions Action and method 1`] = `
->>>>>>> c2c1b4f3
+exports[`Storyshots Addons/Actions Action and method 1`] = `
 <button
   class="button"
   onclick={[Function]}
@@ -13,11 +9,7 @@
 </button>
 `;
 
-<<<<<<< HEAD
-exports[`Storyshots Addons/Actions Action Only 1`] = `
-=======
-exports[`Storyshots Addons|Actions Action only 1`] = `
->>>>>>> c2c1b4f3
+exports[`Storyshots Addons/Actions Action only 1`] = `
 <button
   class="button"
   onclick={[Function]}
@@ -26,11 +18,7 @@
 </button>
 `;
 
-<<<<<<< HEAD
-exports[`Storyshots Addons/Actions Multiple Actions 1`] = `
-=======
-exports[`Storyshots Addons|Actions Multiple actions 1`] = `
->>>>>>> c2c1b4f3
+exports[`Storyshots Addons/Actions Multiple actions 1`] = `
 <button
   class="button"
   onclick={[Function]}
@@ -40,11 +28,7 @@
 </button>
 `;
 
-<<<<<<< HEAD
-exports[`Storyshots Addons/Actions Multiple Actions Object 1`] = `
-=======
-exports[`Storyshots Addons|Actions Multiple actions, object 1`] = `
->>>>>>> c2c1b4f3
+exports[`Storyshots Addons/Actions Multiple actions, object 1`] = `
 <button
   class="button"
   onclick={[Function]}
