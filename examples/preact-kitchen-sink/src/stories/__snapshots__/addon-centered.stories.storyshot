// Jest Snapshot v1, https://goo.gl/fbAQLP

<<<<<<< HEAD
exports[`Storyshots Addons/Centered Button 1`] = `
=======
exports[`Storyshots Addons|Centered Button  1`] = `
>>>>>>> c2c1b4f3
Object {
  "__b": 0,
  "__c": null,
  "__d": null,
  "__e": null,
  "__k": null,
  "__p": null,
  "constructor": undefined,
  "key": undefined,
  "props": Object {
    "children": Object {
      "__b": 0,
      "__c": null,
      "__d": null,
      "__e": null,
      "__k": null,
      "__p": null,
      "constructor": undefined,
      "key": undefined,
      "props": Object {
        "children": VNode {
          "attributes": undefined,
          "children": Array [
            "A button",
          ],
          "key": undefined,
          "nodeName": [Function],
        },
        "style": Object {
          "margin": "auto",
          "maxHeight": "100%",
        },
      },
      "ref": undefined,
      "type": "div",
    },
    "style": Object {
      "alignItems": "center",
      "bottom": "0",
      "display": "flex",
      "left": "0",
      "overflow": "auto",
      "position": "fixed",
      "right": "0",
      "top": "0",
    },
  },
  "ref": undefined,
  "type": "div",
}
`;<|MERGE_RESOLUTION|>--- conflicted
+++ resolved
@@ -1,10 +1,6 @@
 // Jest Snapshot v1, https://goo.gl/fbAQLP
 
-<<<<<<< HEAD
-exports[`Storyshots Addons/Centered Button 1`] = `
-=======
-exports[`Storyshots Addons|Centered Button  1`] = `
->>>>>>> c2c1b4f3
+exports[`Storyshots Addons/Centered Button  1`] = `
 Object {
   "__b": 0,
   "__c": null,
