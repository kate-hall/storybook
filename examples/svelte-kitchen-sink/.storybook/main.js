const sveltePreprocess = require('svelte-preprocess');

const path = require('path');

module.exports = {
  stories: ['../src/stories/**/*.stories.*'],
  logLevel: 'debug',
  svelteOptions: {
    preprocess: sveltePreprocess(),
  },
  addons: [
    '@storybook/addon-storysource',
    '@storybook/addon-actions',
    {
      name: '@storybook/addon-docs',
      options: {
        configureJSX: true,
      },
    },
    '@storybook/addon-controls',
    '@storybook/addon-interactions',
    '@storybook/addon-links',
    '@storybook/addon-backgrounds',
    '@storybook/addon-viewport',
    '@storybook/addon-a11y',
  ],
  webpackFinal: async (config) => {
    config.module.rules.push({
      test: [/\.stories\.js$/, /index\.js$/],
      use: [require.resolve('@storybook/source-loader')],
      include: [path.resolve(__dirname, '../src')],
      enforce: 'pre',
    });
    return config;
  },
  core: {
    builder: 'webpack4',
<<<<<<< HEAD
    channelOptions: { allowFunction: false, maxDepth: 10 },
=======
    disableTelemetry: true,
>>>>>>> f41dfa79
  },
  staticDirs: ['../public'],
};<|MERGE_RESOLUTION|>--- conflicted
+++ resolved
@@ -35,11 +35,8 @@
   },
   core: {
     builder: 'webpack4',
-<<<<<<< HEAD
     channelOptions: { allowFunction: false, maxDepth: 10 },
-=======
     disableTelemetry: true,
->>>>>>> f41dfa79
   },
   staticDirs: ['../public'],
 };