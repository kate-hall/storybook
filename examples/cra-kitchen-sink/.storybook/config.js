import { configure, addDecorator } from '@storybook/react';
import { withOptions } from '@storybook/addon-options';

<<<<<<< HEAD
setOptions({
  name: 'CRA Kitchen Sink',
  url: 'https://github.com/storybooks/storybook/tree/master/examples/cra-kitchen-sink',
  goFullScreen: false,
  showAddonsPanel: true,
  showSearchBox: false,
  addonPanelInRight: false,
  sortStoriesByKind: false,
  hierarchySeparator: /\./,
  hierarchyRootSeparator: /\|/,
  enableShortcuts: true,
});
=======
addDecorator(
  withOptions({
    name: 'CRA Kitchen Sink',
    url: 'https://github.com/storybooks/storybook/tree/master/examples/cra-kitchen-sink',
    goFullScreen: false,
    showAddonsPanel: true,
    showSearchBox: false,
    addonPanelInRight: true,
    sortStoriesByKind: false,
    hierarchySeparator: /\./,
    hierarchyRootSeparator: /\|/,
    enableShortcuts: true,
  })
);
>>>>>>> 4dd81aac

function loadStories() {
  // put welcome screen at the top of the list so it's the first one displayed
  require('../src/stories/welcome');

  // automatically import all story js files that end with *.stories.js
  const req = require.context('../src/stories', true, /\.stories\.js$/);
  req.keys().forEach(filename => req(filename));
}

configure(loadStories, module);<|MERGE_RESOLUTION|>--- conflicted
+++ resolved
@@ -1,20 +1,6 @@
 import { configure, addDecorator } from '@storybook/react';
 import { withOptions } from '@storybook/addon-options';
 
-<<<<<<< HEAD
-setOptions({
-  name: 'CRA Kitchen Sink',
-  url: 'https://github.com/storybooks/storybook/tree/master/examples/cra-kitchen-sink',
-  goFullScreen: false,
-  showAddonsPanel: true,
-  showSearchBox: false,
-  addonPanelInRight: false,
-  sortStoriesByKind: false,
-  hierarchySeparator: /\./,
-  hierarchyRootSeparator: /\|/,
-  enableShortcuts: true,
-});
-=======
 addDecorator(
   withOptions({
     name: 'CRA Kitchen Sink',
@@ -29,7 +15,6 @@
     enableShortcuts: true,
   })
 );
->>>>>>> 4dd81aac
 
 function loadStories() {
   // put welcome screen at the top of the list so it's the first one displayed
