--- conflicted
+++ resolved
@@ -68,16 +68,10 @@
     "@storybook/angular": "4.0.0-alpha.16",
     "@types/jasmine": "~2.8.8",
     "@types/jasminewd2": "^2.0.3",
-<<<<<<< HEAD
-    "@types/jest": "^22.2.3",
-    "@types/node": "~9.6.20",
-=======
     "@types/jest": "^23.3.1",
     "@types/node": "~10.5.6",
     "@types/storybook__addon-options": "^3.2.2",
     "@types/webpack-env": "^1.13.6",
-    "babel-core": "^6.26.3",
->>>>>>> 4121d263
     "global": "^4.3.2",
     "jasmine-core": "~3.1.0",
     "jasmine-spec-reporter": "~4.2.1",
