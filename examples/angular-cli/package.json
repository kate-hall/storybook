{
  "name": "angular-cli",
  "version": "7.0.0-alpha.2",
  "private": true,
  "license": "MIT",
  "workspaces": {
    "nohoist": [
      "**"
    ]
  },
  "scripts": {
    "build": "ng build",
    "build-storybook": "yarn storybook-prebuild && ng run angular-cli:build-storybook",
    "docs:json": "compodoc -p ./tsconfig.json -e json -d .",
    "e2e": "ng e2e",
    "postinstall": "ngcc --source ../../node_modules",
    "ng": "ng",
    "start": "ng serve",
    "storybook": "yarn storybook-prebuild && ng run angular-cli:storybook",
    "storybook-prebuild": "yarn test:generate-output",
    "test": "jest",
    "test:coverage": "jest --coverage",
    "test:generate-output": "jest --json --config=jest.addon-config.js --outputFile=addon-jest.testresults.json || true",
    "test:watch": "jest --watch"
  },
  "dependencies": {
    "@angular/common": "^13.3.6",
    "@angular/compiler": "^13.3.6",
    "@angular/core": "^13.3.6",
    "@angular/forms": "^13.3.6",
    "@angular/platform-browser": "^13.3.6",
    "@angular/platform-browser-dynamic": "^13.3.6",
    "@ngrx/store": "^13.2.0",
    "core-js": "^3.8.2",
    "rxjs": "^6.6.7",
    "sass": "^1.43.4",
    "telejson": "^6.0.8",
    "zone.js": "~0.11.4"
  },
  "devDependencies": {
    "@angular-devkit/build-angular": "^13.3.5",
    "@angular-devkit/core": "^13.3.5",
    "@angular/cli": "^13.3.5",
    "@angular/compiler-cli": "^13.3.6",
    "@angular/elements": "^13.3.6",
    "@compodoc/compodoc": "^1.1.18",
    "@storybook/addon-a11y": "7.0.0-alpha.2",
    "@storybook/addon-actions": "7.0.0-alpha.2",
    "@storybook/addon-backgrounds": "7.0.0-alpha.2",
    "@storybook/addon-controls": "7.0.0-alpha.2",
    "@storybook/addon-docs": "7.0.0-alpha.2",
    "@storybook/addon-interactions": "7.0.0-alpha.2",
    "@storybook/addon-jest": "7.0.0-alpha.2",
    "@storybook/addon-links": "7.0.0-alpha.2",
    "@storybook/addon-storyshots": "7.0.0-alpha.2",
    "@storybook/addon-storysource": "7.0.0-alpha.2",
    "@storybook/addons": "7.0.0-alpha.2",
    "@storybook/angular": "7.0.0-alpha.2",
    "@storybook/babel-plugin-require-context-hook": "1.0.1",
    "@storybook/jest": "^0.0.5",
    "@storybook/source-loader": "7.0.0-alpha.2",
    "@storybook/testing-library": "^0.0.12",
    "@types/core-js": "^2.5.4",
    "@types/jest": "^26.0.16",
    "@types/node": "^14.14.20 || ^16.0.0",
    "@types/sass": "^1",
    "@webcomponents/custom-elements": "^1.4.3",
    "global": "^4.4.0",
    "jasmine-core": "~3.6.0",
    "jasmine-spec-reporter": "~5.0.2",
    "jest": "^26.6.3",
    "jest-preset-angular": "^8.3.2",
    "protractor": "~7.0.0",
<<<<<<< HEAD
    "storybook": "7.0.0-alpha.1",
=======
    "sb": "7.0.0-alpha.2",
>>>>>>> 84457be0
    "storybook-addon-angular-ivy": "^0.0.1",
    "ts-jest": "^26.4.4",
    "ts-node": "^10.4.0",
    "typescript": "~4.6.3"
  },
  "storybook": {
    "chromatic": {
      "projectToken": "tl92yzsj6w"
    }
  }
}<|MERGE_RESOLUTION|>--- conflicted
+++ resolved
@@ -71,11 +71,7 @@
     "jest": "^26.6.3",
     "jest-preset-angular": "^8.3.2",
     "protractor": "~7.0.0",
-<<<<<<< HEAD
-    "storybook": "7.0.0-alpha.1",
-=======
-    "sb": "7.0.0-alpha.2",
->>>>>>> 84457be0
+    "storybook": "7.0.0-alpha.2",
     "storybook-addon-angular-ivy": "^0.0.1",
     "ts-jest": "^26.4.4",
     "ts-node": "^10.4.0",
