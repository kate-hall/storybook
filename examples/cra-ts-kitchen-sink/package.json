--- conflicted
+++ resolved
@@ -1,10 +1,6 @@
 {
   "name": "cra-ts-kitchen-sink",
-<<<<<<< HEAD
-  "version": "6.1.0-alpha.33",
-=======
   "version": "6.1.0-alpha.35",
->>>>>>> 3775f570
   "private": true,
   "scripts": {
     "build": "react-scripts build",
@@ -32,26 +28,12 @@
     "@types/react": "16.9.34",
     "@types/react-dom": "16.9.8",
     "prop-types": "^15.7.2",
-<<<<<<< HEAD
-    "react": "^16.8.3",
-=======
     "react": "^16.8.3 || ^17.0.0",
->>>>>>> 3775f570
     "react-dom": "^16.8.3 || ^17.0.0",
     "react-scripts": "3.4.1",
     "typescript": "^3.9.3"
   },
   "devDependencies": {
-<<<<<<< HEAD
-    "@storybook/addon-a11y": "6.1.0-alpha.33",
-    "@storybook/addon-actions": "6.1.0-alpha.33",
-    "@storybook/addon-docs": "6.1.0-alpha.33",
-    "@storybook/addon-knobs": "6.1.0-alpha.33",
-    "@storybook/addon-links": "6.1.0-alpha.33",
-    "@storybook/addons": "6.1.0-alpha.33",
-    "@storybook/preset-create-react-app": "^3.1.4",
-    "@storybook/react": "6.1.0-alpha.33",
-=======
     "@storybook/addon-a11y": "6.1.0-alpha.35",
     "@storybook/addon-actions": "6.1.0-alpha.35",
     "@storybook/addon-docs": "6.1.0-alpha.35",
@@ -60,7 +42,6 @@
     "@storybook/addons": "6.1.0-alpha.35",
     "@storybook/preset-create-react-app": "^3.1.4",
     "@storybook/react": "6.1.0-alpha.35",
->>>>>>> 3775f570
     "@types/enzyme": "^3.9.0",
     "enzyme": "^3.9.0",
     "enzyme-adapter-react-16": "^1.9.1",
