{
  "name": "server-kitchen-sink",
  "version": "6.5.0-rc.1",
  "private": true,
  "description": "",
  "keywords": [],
  "license": "MIT",
  "author": "",
  "main": "index.js",
  "scripts": {
    "build-storybook": "sb build",
    "server": "PORT=1337 nodemon server.js",
    "start": "concurrently \"yarn server\" \"yarn storybook\"",
    "storybook": "SERVER_PORT=1137 sb dev -p 9006 --quiet"
  },
  "devDependencies": {
<<<<<<< HEAD
    "@storybook/addon-a11y": "6.5.0-beta.4",
    "@storybook/addon-actions": "6.5.0-beta.4",
    "@storybook/addon-backgrounds": "6.5.0-beta.4",
    "@storybook/addon-controls": "6.5.0-beta.4",
    "@storybook/addon-links": "6.5.0-beta.4",
    "@storybook/node-logger": "6.5.0-beta.4",
    "@storybook/server": "6.5.0-beta.4",
    "@storybook/server-webpack4": "6.5.0-beta.4",
=======
    "@storybook/addon-a11y": "6.5.0-rc.1",
    "@storybook/addon-actions": "6.5.0-rc.1",
    "@storybook/addon-backgrounds": "6.5.0-rc.1",
    "@storybook/addon-controls": "6.5.0-rc.1",
    "@storybook/addon-links": "6.5.0-rc.1",
    "@storybook/node-logger": "6.5.0-rc.1",
    "@storybook/server": "6.5.0-rc.1",
>>>>>>> c1966fb6
    "concurrently": "^5.3.0",
    "cors": "^2.8.5",
    "express": "~4.17.1",
    "morgan": "^1.10.0",
    "nodemon": "^2.0.7",
    "pug": "^3.0.0",
    "safe-identifier": "^0.4.1",
    "sb": "6.5.0-rc.1"
  }
}<|MERGE_RESOLUTION|>--- conflicted
+++ resolved
@@ -14,16 +14,6 @@
     "storybook": "SERVER_PORT=1137 sb dev -p 9006 --quiet"
   },
   "devDependencies": {
-<<<<<<< HEAD
-    "@storybook/addon-a11y": "6.5.0-beta.4",
-    "@storybook/addon-actions": "6.5.0-beta.4",
-    "@storybook/addon-backgrounds": "6.5.0-beta.4",
-    "@storybook/addon-controls": "6.5.0-beta.4",
-    "@storybook/addon-links": "6.5.0-beta.4",
-    "@storybook/node-logger": "6.5.0-beta.4",
-    "@storybook/server": "6.5.0-beta.4",
-    "@storybook/server-webpack4": "6.5.0-beta.4",
-=======
     "@storybook/addon-a11y": "6.5.0-rc.1",
     "@storybook/addon-actions": "6.5.0-rc.1",
     "@storybook/addon-backgrounds": "6.5.0-rc.1",
@@ -31,7 +21,7 @@
     "@storybook/addon-links": "6.5.0-rc.1",
     "@storybook/node-logger": "6.5.0-rc.1",
     "@storybook/server": "6.5.0-rc.1",
->>>>>>> c1966fb6
+    "@storybook/server-webpack4": "6.5.0-rc.1",
     "concurrently": "^5.3.0",
     "cors": "^2.8.5",
     "express": "~4.17.1",
