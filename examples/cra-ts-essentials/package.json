--- conflicted
+++ resolved
@@ -26,28 +26,17 @@
     "@types/jest": "25.2.1",
     "@types/node": "14.0.10",
     "@types/react": "^16.0.0",
-<<<<<<< HEAD
-    "@types/react-dom": "16.9.7",
-    "global": "^4.4.0",
-    "react": "^16.0.0",
-    "react-dom": "^16.0.0",
-=======
     "@types/react-dom": "16.9.8",
     "global": "^4.3.2",
     "react": "^16.8.3 || ^17.0.0",
     "react-dom": "^16.8.3 || ^17.0.0",
->>>>>>> 3775f570
     "react-scripts": "3.4.1",
     "typescript": "^3.9.3"
   },
   "devDependencies": {
     "@storybook/addon-essentials": "6.1.0-alpha.35",
     "@storybook/addons": "6.1.0-alpha.35",
-<<<<<<< HEAD
-    "@storybook/preset-create-react-app": "^3.0.0",
-=======
     "@storybook/preset-create-react-app": "^3.1.4",
->>>>>>> 3775f570
     "@storybook/react": "6.1.0-alpha.35"
   },
   "storybook": {
