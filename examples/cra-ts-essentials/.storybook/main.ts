import type { StorybookConfig } from '@storybook/react-webpack5/types';

const path = require('path');

const mainConfig: StorybookConfig = {
  stories: ['../src/**/*.stories.@(tsx|mdx)'],
  addons: [
    '@storybook/preset-create-react-app',
    '@storybook/addon-ie11',
    {
      name: '@storybook/addon-essentials',
      options: {
        viewport: false,
      },
    },
  ],
  logLevel: 'debug',
  webpackFinal: async (config) => {
    // add monorepo root as a valid directory to import modules from
    config.resolve?.plugins?.forEach((p: any) => {
      if (Array.isArray(p.appSrcs)) {
        p.appSrcs.push(path.join(__dirname, '..', '..', '..'));
      }
    });
    return config;
  },
  core: {
<<<<<<< HEAD
    builder: '@storybook/builder-webpack5',
=======
    builder: 'webpack4',
    channelOptions: { allowFunction: false, maxDepth: 10 },
>>>>>>> 13b40e37
    disableTelemetry: true,
  },
  staticDirs: ['../public'],
  features: {
    buildStoriesJson: true,
    breakingChangesV7: true,
  },
  framework: '@storybook/react-webpack5',
};
module.exports = mainConfig;<|MERGE_RESOLUTION|>--- conflicted
+++ resolved
@@ -25,12 +25,8 @@
     return config;
   },
   core: {
-<<<<<<< HEAD
     builder: '@storybook/builder-webpack5',
-=======
-    builder: 'webpack4',
     channelOptions: { allowFunction: false, maxDepth: 10 },
->>>>>>> 13b40e37
     disableTelemetry: true,
   },
   staticDirs: ['../public'],
