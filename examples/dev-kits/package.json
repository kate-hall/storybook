{
  "name": "@storybook/example-devkits",
  "version": "6.1.0-alpha.35",
  "private": true,
  "scripts": {
    "build-storybook": "cross-env STORYBOOK_DISPLAY_WARNING=true DISPLAY_WARNING=true build-storybook -c ./",
    "debug": "cross-env NODE_OPTIONS=--inspect-brk STORYBOOK_DISPLAY_WARNING=true DISPLAY_WARNING=true start-storybook -p 9011 -c ./ --no-dll",
    "storybook": "cross-env STORYBOOK_DISPLAY_WARNING=true DISPLAY_WARNING=true start-storybook -p 9011 -c ./ --no-dll"
  },
  "devDependencies": {
    "@storybook/addon-decorator": "6.1.0-alpha.35",
    "@storybook/addon-parameter": "6.1.0-alpha.35",
    "@storybook/addon-preview-wrapper": "6.1.0-alpha.35",
    "@storybook/addon-roundtrip": "6.1.0-alpha.35",
    "@storybook/addons": "6.1.0-alpha.35",
    "@storybook/api": "6.1.0-alpha.35",
    "@storybook/client-api": "6.1.0-alpha.35",
    "@storybook/components": "6.1.0-alpha.35",
    "@storybook/core-events": "6.1.0-alpha.35",
    "@storybook/node-logger": "6.1.0-alpha.35",
    "@storybook/react": "6.1.0-alpha.35",
    "@storybook/theming": "6.1.0-alpha.35",
    "cors": "^2.8.5",
    "cross-env": "^7.0.2",
    "enzyme-to-json": "^3.4.1",
    "eventemitter3": "^4.0.0",
    "express": "^4.16.4",
    "express-graphql": "^0.9.0",
    "format-json": "^1.0.3",
    "global": "^4.4.0",
    "graphql": "^15.0.0",
    "jest-emotion": "^10.0.17",
    "paths.macro": "^2.0.2",
    "prop-types": "^15.7.2",
<<<<<<< HEAD
    "react": "^16.8.3",
    "react-dom": "^16.8.3",
    "ts-loader": "^8.0.7",
=======
    "react": "^16.8.3 || ^17.0.0",
    "react-dom": "^16.8.3 || ^17.0.0",
    "ts-loader": "^6.2.0",
>>>>>>> 3775f570
    "uuid": "^8.0.0",
    "webpack": "5.3.2"
  },
  "storybook": {
    "chromatic": {
      "projectToken": "19whyj1tlac"
    }
  }
}<|MERGE_RESOLUTION|>--- conflicted
+++ resolved
@@ -21,28 +21,22 @@
     "@storybook/react": "6.1.0-alpha.35",
     "@storybook/theming": "6.1.0-alpha.35",
     "cors": "^2.8.5",
-    "cross-env": "^7.0.2",
+    "cross-env": "^7.0.0",
     "enzyme-to-json": "^3.4.1",
     "eventemitter3": "^4.0.0",
     "express": "^4.16.4",
     "express-graphql": "^0.9.0",
     "format-json": "^1.0.3",
-    "global": "^4.4.0",
+    "global": "^4.3.2",
     "graphql": "^15.0.0",
     "jest-emotion": "^10.0.17",
     "paths.macro": "^2.0.2",
     "prop-types": "^15.7.2",
-<<<<<<< HEAD
-    "react": "^16.8.3",
-    "react-dom": "^16.8.3",
-    "ts-loader": "^8.0.7",
-=======
     "react": "^16.8.3 || ^17.0.0",
     "react-dom": "^16.8.3 || ^17.0.0",
     "ts-loader": "^6.2.0",
->>>>>>> 3775f570
     "uuid": "^8.0.0",
-    "webpack": "5.3.2"
+    "webpack": "^4.33.0"
   },
   "storybook": {
     "chromatic": {
