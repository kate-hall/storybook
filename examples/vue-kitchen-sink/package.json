{
  "name": "vue-example",
  "version": "3.4.0-alpha.7",
  "private": true,
  "scripts": {
    "build": "cross-env NODE_ENV=production webpack --progress --hide-modules",
    "build-storybook": "build-storybook -s public",
    "dev": "cross-env NODE_ENV=development webpack-dev-server --open --hot",
    "storybook": "start-storybook -p 9009 -s public"
  },
  "dependencies": {
    "vue": "^2.5.13",
    "vuex": "^3.0.0"
  },
  "devDependencies": {
<<<<<<< HEAD
    "@storybook/addon-actions": "^3.4.0-alpha.6",
    "@storybook/addon-centered": "^3.4.0-alpha.6",
    "@storybook/addon-knobs": "^3.4.0-alpha.6",
    "@storybook/addon-links": "^3.4.0-alpha.6",
    "@storybook/addon-notes": "^3.4.0-alpha.6",
    "@storybook/addon-stories": "^3.4.0-alpha.6",
    "@storybook/addon-storyshots": "^3.4.0-alpha.6",
    "@storybook/addon-viewport": "^3.4.0-alpha.6",
    "@storybook/addons": "^3.4.0-alpha.6",
    "@storybook/vue": "^3.4.0-alpha.6",
=======
    "@storybook/addon-actions": "^3.4.0-alpha.7",
    "@storybook/addon-centered": "^3.4.0-alpha.7",
    "@storybook/addon-knobs": "^3.4.0-alpha.7",
    "@storybook/addon-links": "^3.4.0-alpha.7",
    "@storybook/addon-notes": "^3.4.0-alpha.7",
    "@storybook/addon-storyshots": "^3.4.0-alpha.7",
    "@storybook/addon-viewport": "^3.4.0-alpha.7",
    "@storybook/addons": "^3.4.0-alpha.7",
    "@storybook/vue": "^3.4.0-alpha.7",
>>>>>>> d82d634e
    "babel-core": "^6.26.0",
    "babel-loader": "^7.1.2",
    "babel-preset-env": "^1.6.0",
    "babel-preset-vue": "^1.2.1",
    "cross-env": "^5.1.3",
    "css-loader": "^0.28.9",
    "file-loader": "^1.1.6",
    "vue-hot-reload-api": "^2.2.4",
    "vue-loader": "^13.7.1",
    "vue-style-loader": "^3.1.2",
    "vue-template-compiler": "^2.5.13",
    "webpack": "^3.10.0",
    "webpack-dev-server": "^2.11.1"
  }
}<|MERGE_RESOLUTION|>--- conflicted
+++ resolved
@@ -13,28 +13,16 @@
     "vuex": "^3.0.0"
   },
   "devDependencies": {
-<<<<<<< HEAD
-    "@storybook/addon-actions": "^3.4.0-alpha.6",
-    "@storybook/addon-centered": "^3.4.0-alpha.6",
-    "@storybook/addon-knobs": "^3.4.0-alpha.6",
-    "@storybook/addon-links": "^3.4.0-alpha.6",
-    "@storybook/addon-notes": "^3.4.0-alpha.6",
-    "@storybook/addon-stories": "^3.4.0-alpha.6",
-    "@storybook/addon-storyshots": "^3.4.0-alpha.6",
-    "@storybook/addon-viewport": "^3.4.0-alpha.6",
-    "@storybook/addons": "^3.4.0-alpha.6",
-    "@storybook/vue": "^3.4.0-alpha.6",
-=======
     "@storybook/addon-actions": "^3.4.0-alpha.7",
     "@storybook/addon-centered": "^3.4.0-alpha.7",
     "@storybook/addon-knobs": "^3.4.0-alpha.7",
     "@storybook/addon-links": "^3.4.0-alpha.7",
     "@storybook/addon-notes": "^3.4.0-alpha.7",
+    "@storybook/addon-stories": "^3.4.0-alpha.7",
     "@storybook/addon-storyshots": "^3.4.0-alpha.7",
     "@storybook/addon-viewport": "^3.4.0-alpha.7",
     "@storybook/addons": "^3.4.0-alpha.7",
     "@storybook/vue": "^3.4.0-alpha.7",
->>>>>>> d82d634e
     "babel-core": "^6.26.0",
     "babel-loader": "^7.1.2",
     "babel-preset-env": "^1.6.0",
