--- conflicted
+++ resolved
@@ -1,11 +1,7 @@
 {
   "name": "polymer-cli",
-<<<<<<< HEAD
-  "version": "3.4.0-alpha.5",
+  "version": "3.4.0-alpha.6",
   "private": true,
-=======
-  "version": "3.4.0-alpha.6",
->>>>>>> 4208dd10
   "scripts": {
     "start": "webpack-dev-server",
     "storybook": "start-storybook -p 9001 -c .storybook"
