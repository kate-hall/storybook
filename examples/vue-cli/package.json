{
  "name": "vue-cli-example",
<<<<<<< HEAD
  "version": "6.2.0-alpha.20",
=======
  "version": "6.2.0-alpha.24",
>>>>>>> 013f2658
  "private": true,
  "scripts": {
    "build": "vue-cli-service build",
    "build-storybook": "build-storybook",
    "serve": "vue-cli-service serve",
    "storybook": "start-storybook -p 9009"
  },
  "dependencies": {
    "core-js": "^3.8.2",
    "vue": "^2.6.12",
    "vue-class-component": "^7.2.6",
    "vue-property-decorator": "^9.1.2"
  },
  "devDependencies": {
<<<<<<< HEAD
    "@storybook/addon-controls": "6.2.0-alpha.20",
    "@storybook/addon-essentials": "6.2.0-alpha.20",
    "@storybook/preset-scss": "^1.0.3",
    "@storybook/source-loader": "6.2.0-alpha.20",
    "@storybook/vue": "6.2.0-alpha.20",
=======
    "@storybook/addon-controls": "6.2.0-alpha.24",
    "@storybook/addon-essentials": "6.2.0-alpha.24",
    "@storybook/preset-scss": "^1.0.3",
    "@storybook/source-loader": "6.2.0-alpha.24",
    "@storybook/vue": "6.2.0-alpha.24",
>>>>>>> 013f2658
    "@vue/cli-plugin-babel": "~4.3.1",
    "@vue/cli-plugin-typescript": "~4.3.1",
    "@vue/cli-service": "~4.3.1",
    "typescript": "^3.9.7",
    "vue-template-compiler": "^2.6.12"
  }
}<|MERGE_RESOLUTION|>--- conflicted
+++ resolved
@@ -1,10 +1,6 @@
 {
   "name": "vue-cli-example",
-<<<<<<< HEAD
-  "version": "6.2.0-alpha.20",
-=======
   "version": "6.2.0-alpha.24",
->>>>>>> 013f2658
   "private": true,
   "scripts": {
     "build": "vue-cli-service build",
@@ -19,19 +15,11 @@
     "vue-property-decorator": "^9.1.2"
   },
   "devDependencies": {
-<<<<<<< HEAD
-    "@storybook/addon-controls": "6.2.0-alpha.20",
-    "@storybook/addon-essentials": "6.2.0-alpha.20",
-    "@storybook/preset-scss": "^1.0.3",
-    "@storybook/source-loader": "6.2.0-alpha.20",
-    "@storybook/vue": "6.2.0-alpha.20",
-=======
     "@storybook/addon-controls": "6.2.0-alpha.24",
     "@storybook/addon-essentials": "6.2.0-alpha.24",
     "@storybook/preset-scss": "^1.0.3",
     "@storybook/source-loader": "6.2.0-alpha.24",
     "@storybook/vue": "6.2.0-alpha.24",
->>>>>>> 013f2658
     "@vue/cli-plugin-babel": "~4.3.1",
     "@vue/cli-plugin-typescript": "~4.3.1",
     "@vue/cli-service": "~4.3.1",
