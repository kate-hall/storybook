--- conflicted
+++ resolved
@@ -1,10 +1,6 @@
 {
   "name": "vue-cli-example",
-<<<<<<< HEAD
-  "version": "6.5.9",
-=======
   "version": "6.5.10-alpha.1",
->>>>>>> 26558032
   "private": true,
   "scripts": {
     "build": "vue-cli-service build",
@@ -19,19 +15,11 @@
     "vue-property-decorator": "^9.1.2"
   },
   "devDependencies": {
-<<<<<<< HEAD
-    "@storybook/addon-controls": "6.5.9",
-    "@storybook/addon-essentials": "6.5.9",
-    "@storybook/preset-scss": "^1.0.3",
-    "@storybook/source-loader": "6.5.9",
-    "@storybook/vue": "6.5.9",
-=======
     "@storybook/addon-controls": "6.5.10-alpha.1",
     "@storybook/addon-essentials": "6.5.10-alpha.1",
     "@storybook/preset-scss": "^1.0.3",
     "@storybook/source-loader": "6.5.10-alpha.1",
     "@storybook/vue": "6.5.10-alpha.1",
->>>>>>> 26558032
     "@vue/cli-plugin-babel": "~4.3.1",
     "@vue/cli-plugin-typescript": "~4.3.1",
     "@vue/cli-service": "~4.3.1",
