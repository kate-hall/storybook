--- conflicted
+++ resolved
@@ -1,10 +1,6 @@
 // Jest Snapshot v1, https://goo.gl/fbAQLP
 
-<<<<<<< HEAD
-exports[`Storyshots Addons/Notes Story 1 1`] = `
-=======
-exports[`Storyshots Addons|Notes Simple note 1`] = `
->>>>>>> c2c1b4f3
+exports[`Storyshots Addons/Notes Simple note 1`] = `
 <p>
   
       
