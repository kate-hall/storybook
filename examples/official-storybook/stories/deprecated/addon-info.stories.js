import React from 'react';
import { withInfo } from '@storybook/addon-info';
import { action } from '@storybook/addon-actions';
import BaseButton from '../../components/BaseButton';

import { markdownDescription } from '../addon-info/markdown.stories';

export default {
<<<<<<< HEAD
  title: 'Deprecated|Info',
=======
  title: 'Addons/Info/deprecated',
>>>>>>> 8a1b5de8
};

export const displaysMarkdown = withInfo(markdownDescription)(() => (
  <BaseButton onClick={action('clicked')} label="Button" />
));

displaysMarkdown.story = { name: 'Displays Markdown in description' };<|MERGE_RESOLUTION|>--- conflicted
+++ resolved
@@ -6,11 +6,7 @@
 import { markdownDescription } from '../addon-info/markdown.stories';
 
 export default {
-<<<<<<< HEAD
-  title: 'Deprecated|Info',
-=======
   title: 'Addons/Info/deprecated',
->>>>>>> 8a1b5de8
 };
 
 export const displaysMarkdown = withInfo(markdownDescription)(() => (
