---
title: 'MDX'
---

<YouTubeCallout id="YeIvFke5_5Y" title="MDX Storybook Quick Tips" />

[MDX](https://mdxjs.com/) files mix Markdown and Javascript/JSX to create rich interactive documentation. You can use Markdown’s readable syntax (such as `# heading`) for your documentation, include stories defined in [Component Story Format (CSF)](../api/csf.md), and freely embed JSX component blocks at any point in the file. All at once.

In addition, you can write pure documentation pages in MDX and add them to Storybook alongside your stories.

![MDX simple example result](./mdx-hero.png)

<Callout variant="info">

Writing stories directly in MDX was removed in Storybook 8, and we're no longer supporting it. Please reference the [previous documentation](../../../release-6-5/docs/writing-docs/mdx.md) for guidance on that feature or [migrate](../migration-guide.md#storiesmdx-to-mdxcsf) to the new format.

</Callout>

## Basic example

Let's start with an example, `Checkbox.mdx`, combining Markdown with a single story.

<!-- prettier-ignore-start -->

<CodeSnippets
  paths={[
    'common/checkbox-story.mdx.mdx',
  ]}
/>

<!-- prettier-ignore-end -->

This MDX file references a story file, `Checkbox.stories.js|ts`, that is written in [Component Story Format (CSF)](../api/csf.md):

<!-- prettier-ignore-start -->

<CodeSnippets
  paths={[
    'angular/checkbox-story-csf.ts.mdx',
    'web-components/checkbox-story-csf.js.mdx',
    'web-components/checkbox-story-csf.ts.mdx',
    'common/checkbox-story-csf.js.mdx',
    'common/checkbox-story-csf.ts.mdx',
  ]}
  usesCsf3
  csf2Path="writing-docs/mdx#snippet-checkbox-story-csf"
/>

<!-- prettier-ignore-end -->

And here's how that's rendered in Storybook:

![MDX simple example result](./mdx-simple.png)

There’s a lot going on here. We're writing Markdown, we're writing JSX, and we're also defining and referencing Storybook stories that are drop-in compatible with the entire Storybook ecosystem.

Let’s break it down.

### MDX and CSF

The first thing you'll notice is that the component documentation is divided into distinct formats: one for writing component stories describing each possible component state and the second one for documenting how to use them. This split leverages the best qualities of each format:

- **CSF** is great for succinctly defining stories (component examples). If you use TypeScript, it also provides type safety and auto-completion.
- **MDX** is great for writing structured documentation and composing it with interactive JSX elements.

### Anatomy of MDX

Assuming you’re already familiar with writing stories with [CSF](../writing-stories/index.md), we can dissect the MDX side of things in greater detail.

The document consists of a number of blocks separated by blank lines. Since MDX mixes a few different languages together, it uses those blank lines to help distinguish where one starts, and the next begins. Failing to separate blocks by whitespace can cause (sometimes cryptic) parse errors.

Going through the code blocks in sequence:

<!-- prettier-ignore-start -->

```mdx
{ /* Checkbox.mdx */ }
```

<!-- prettier-ignore-end -->

Comments in MDX are JSX blocks that contain JS comments.

<!-- prettier-ignore-start -->

<CodeSnippets
  paths={[
    'common/storybook-auto-docs-mdx-docs-imports.mdx.mdx',
  ]}
/>

<!-- prettier-ignore-end -->

Imports the components and stories that will be used in the JSX throughout the rest of the file.

<!-- prettier-ignore-start -->

<CodeSnippets
  paths={[
    'common/storybook-auto-docs-mdx-docs-meta-block.mdx.mdx',
  ]}
/>

<!-- prettier-ignore-end -->

<Callout variant="info">

When providing the `of` prop to the `Meta` block, make sure that you're referencing the [**default export**](../api/csf.md#default-export) of the story file and not the component itself to prevent render issues with the generated documentation.

</Callout>

The `Meta` block defines where the document will be placed in the sidebar. In this case, it is adjacent to the Checkbox’s stories. By default, the docs sidebar node is titled `"Docs"`, but this can be customized by passing a `name` prop (e.g., `<Meta of={CheckboxStories} name="Info" />`). If you want to place a docs node at an arbitrary point in the navigation hierarchy, you can use the `title` prop (e.g., `<Meta title="path/to/node" />`).

<!-- prettier-ignore-start -->

<CodeSnippets
  paths={[
    'common/storybook-auto-docs-mdx-docs-definition.mdx.mdx',
  ]}
/>

<!-- prettier-ignore-end -->

MDX supports standard markdown ([”commonmark”](https://commonmark.org/)) by default and can be extended to support [GitHub-flavored markdown (GFM)](https://github.github.com/gfm) and other extensions (see [Breaking changes](#breaking-changes), below).

<!-- prettier-ignore-start -->

<CodeSnippets
  paths={[
    'common/storybook-auto-docs-mdx-docs-story.mdx.mdx',
  ]}
/>

<!-- prettier-ignore-end -->

Finally, MDX supports blocks of arbitrary JSX.

In this case, we are leveraging “Doc Blocks”, a library of documentation components designed to work with Storybook stories to show your stories, your component APIs & controls for interacting with your components inside your documentation, among other utilities.

In addition to Doc Blocks, MDX can incorporate arbitrary React components, making it a very flexible documentation system. Suppose you want a stylized list of “dos and don’ts” for your component; you can use off-the-shelf components or write your own.

<!-- prettier-ignore-start -->

<CodeSnippets
  paths={[
    'common/storybook-auto-docs-mdx-docs-dos-donts.mdx.mdx',
  ]}
/>

<!-- prettier-ignore-end -->

### Known limitations

<<<<<<< HEAD
While MDX2 supports a variety of runtimes ([React](https://mdxjs.com/packages/react/), [Preact](https://mdxjs.com/packages/preact/), [Vue](https://mdxjs.com/packages/vue/)), Storybook’s implementation is React-only. That means your documentation is rendered in React, while your stories render in the runtime of your choice (React, Vue, Angular, Web Components, Svelte, etc.).

## Breaking changes

There are many breaking changes if you move from MDX 1 to version 2. As far as we know, all of these are due to changes in the MDX library itself rather than changes to Storybook’s usage. Nevertheless, as an MDX user, you will probably need to update your MDX files as part of the upgrade. MDX has published its own [Migration guide](https://mdxjs.com/migrating/v2/#update-mdx-files). Here, we try to summarize some of the fundamental changes for Storybook users.

### Custom components apply differently

From the MDX migration guide:

> We now “sandbox” components, for lack of a better name. It means that when you pass a component for `h1`, it does get used for `# hi` but not for `<h1>hi</h1>`

This means that the first heading in the following example gets replaced, whereas the second does not. It may not sound like a significant change, but in practice, it is highly disruptive and manifests itself in various ways. Unfortunately, this cannot be automatically converted in a safe way.

<!-- prettier-ignore-start -->

```md
# Some heading

<h1>another heading</h1>
```

<!-- prettier-ignore-end -->

### Lack of GitHub Flavored Markdown (GFM)

Also, from the MDX migration guide:

> We turned off GFM features in MDX by default. GFM extends CommonMark to add autolink literals, footnotes, strikethrough, tables, and task lists. If you do want these features, you can use a plugin. How to do so is described in [our guide on GFM](https://mdxjs.com/guides/gfm/).

In Storybook, you can apply MDX options, including plugins, in the main configuration file:

<!-- prettier-ignore-start -->

<CodeSnippets
paths={[
  'common/storybook-main-config-remark-options.js.mdx',
  'common/storybook-main-config-remark-options.ts.mdx',
]}
/>

<!-- prettier-ignore-end -->

<Callout variant="info" icon="💡">

The [`remark-gfm`](https://github.com/remarkjs/remark-gfm) package isn't provided by default during migration. We recommend installing it as a development dependency if you use its features.

</Callout>

### Automigration

To help you transition to the new version, we've created a migration helper in our CLI. We recommend using it and reaching out using the default communication channels (e.g., [GitHub discussions](https://github.com/storybookjs/storybook/discussions/new?category=help)) for problems you encounter.

```shell
npx storybook@latest automigrate mdx1to2
```
=======
While MDX supports a variety of runtimes ([React](https://mdxjs.com/packages/react/), [Preact](https://mdxjs.com/packages/preact/), [Vue](https://mdxjs.com/packages/vue/)), Storybook’s implementation is React-only. That means your documentation is rendered in React, while your stories render in the runtime of your choice (React, Vue, Angular, Web Components, Svelte, etc.).
>>>>>>> 82e153f4

## Setup custom documentation

In addition, to document your components with MDX, you can also extend it to write other types of content, such as guidelines or best practices on how to use them. To enable custom documentation for your stories with this format, start by updating your Storybook configuration file (i.e., `.storybook/main.js|ts|cjs`).

<!-- prettier-ignore-start -->

<CodeSnippets
  paths={[
    'common/storybook-auto-docs-main-mdx-config.js.mdx',
    'common/storybook-auto-docs-main-mdx-config.ts.mdx',
  ]}
/>

<!-- prettier-ignore-end -->

Create an MDX file to add your custom documentation. Depending on how you want your documentation to render in the UI, you'll need to consider the following use cases.

### Using the `Meta` Doc Block

If you need to match the component documentation to an existing story, you can configure the [`Meta`](../api/doc-block-meta.md) Doc Block to control how the documentation gets rendered. Out of the box, it allows you to define a custom title or a reference to the story you need to document (i.e., via the `of` prop). For example:

<!-- prettier-ignore-start -->

<CodeSnippets
  paths={[
    'common/storybook-auto-docs-baseline-example.custom-title.mdx.mdx',
    'common/storybook-auto-docs-baseline-example.of-prop.mdx.mdx',
  ]}
/>

<!-- prettier-ignore-end -->

### Writing unattached documentation

Suppose you're documenting an existing component and only provide the `Meta` Doc Block without additional props or other blocks. In that case, Storybook will consider it as "unattached" documentation, or in other words, a "documentation-only" page, and it will render it differently in the sidebar navigation menu:

<!-- prettier-ignore-start -->

<CodeSnippets
paths={[
  'common/storybook-auto-docs-mdx-docs-docs-only-page.mdx.mdx',
]}
/>

<!-- prettier-ignore-end -->

![MDX docs only story](./mdx-documentation-only.png)

### Using the File System

However, providing the `Meta` Doc Block may not be required for certain use cases, such as standalone pages or even as guidelines for testing your components. In that case, you can safely omit it. Storybook will instead rely on the file's physical location to place the documentation in the sidebar, overriding any pre-existent [auto-generated](./autodocs.md) documentation with your own. For example:

<!-- prettier-ignore-start -->

<CodeSnippets
  paths={[
    'common/storybook-auto-docs-custom-file.mdx.mdx',
  ]}
/>

<!-- prettier-ignore-end -->

<Callout variant="info" icon="💡">

If you're overriding an existing auto-generated documentation page enabled via [`tags`](./autodocs.md#setup-automated-docs) configuration property, we recommend removing it to avoid errors.

</Callout>

Once the custom MDX documentation is loaded, Storybook will infer the title and location using the same heuristic rules to generate [auto-title stories](../configure/sidebar-and-urls.md#csf-30-auto-titles) and render it in the sidebar as a `Docs` entry.

#### Working with standalone documentation pages

Writing standalone documentation pages is a common use case that applies not only on a per-component but also on a per-project basis. For example, you might want to document your project's onboarding process with instructions on using it. To do so, you can create a new MDX file containing your documentation using a similar structure and content:

<!-- prettier-ignore-start -->

<CodeSnippets
  paths={[
    'common/storybook-auto-docs-standalone-page.mdx.mdx',
  ]}
/>

<!-- prettier-ignore-end -->

![MDX guidelines page](./mdx-standalone-page.png)

When Storybook loads the documentation, it will infer the placement of the page in the sidebar navigation menu using the file's physical location and render it as a `Docs` entry.

### Fully control custom documentation

Documentation can be expensive to maintain and keep up to date when applied to every project component. To help simplify this process, Storybook provides a set of useful UI components (i.e., Doc Blocks) to help cover more advanced cases. If you need additional content, use them to help create your custom documentation.

<!-- prettier-ignore-start -->

<CodeSnippets
  paths={[
    'common/storybook-auto-docs-starter-example.mdx.mdx',
  ]}
/>

<!-- prettier-ignore-end -->

### Working with multiple components

If you need to document multiple components in a single documentation page, you can reference them directly inside your MDX file. Internally, Storybook looks for the story metadata and composes it alongside your existing documentation. For example:

<!-- prettier-ignore-start -->

<CodeSnippets
  paths={[
    'common/storybook-auto-docs-mdx-file.mdx.mdx',
  ]}
/>

<!-- prettier-ignore-end -->

### Generate documentation from Markdown

If you need to extend your documentation with additional content written in Markdown, you can use the `Markdown` Doc Block to import the available content, and Storybook will render it alongside your existing documentation. For example, if you have a `CHANGELOG.md` file, you can import it and render it in your documentation page as follows:

<!-- prettier-ignore-start -->

<CodeSnippets
  paths={[
    'common/storybook-custom-docs-markdown.mdx.mdx',
  ]}
/>

<!-- prettier-ignore-end -->

<Callout variant="info">

The `Markdown` Doc Block provides additional configuration options to customize the rendering of your documentation. For more information, refer to the [API documentation](../api/doc-block-markdown.md).

</Callout>

![Changelog markdown in an MDX story](./mdx-markdown-docs-import.png)

### Linking to other stories and pages

Another way to improve documentation is by linking to other stories and pages. Suppose you already have a component story with the following unique identifier, `some--id`, and you want to link it to your documentation page. In that case, you can use the `path` query string to redirect to the documentation entry related to the story:

```md
[Go to specific documentation page](?path=/docs/some--id)
```

Instead, if you need to target a specific documentation section, you can adjust the link to point at it. For example:

```md
[Go to the conclusion of the documentation page](?path=/docs/some--id#conclusion)
```

However, cross-linking documentation isn't restricted to documentation pages. You can adjust the `path` query and supply the story's unique identifier if you need to reference a specific one. For example:

<!--This redirects to the **Canvas** tab of the story: -->

```md
[Go to specific story canvas](?path=/story/some--id)
```

<!--You can also use anchors to target a specific section of a page: -->

<Callout variant="info" icon="💡">

By applying this pattern with the Controls addon, all anchors will be ignored in Canvas based on how Storybook handles URLs to track the args values.

</Callout>

## Troubleshooting

### Markdown tables aren't rendering correctly

As of MDX 2, GFM is no longer included by default:

“We turned off GFM features in MDX by default. GFM extends CommonMark to add autolink literals, footnotes, strikethrough, tables, and task lists. If you do want these features, you can use a plugin. How to do so is described in [our guide on GFM](https://mdxjs.com/guides/gfm/).”

In Storybook, you can apply MDX options, including plugins, in the main configuration file:

<!-- prettier-ignore-start -->

<CodeSnippets
paths={[
  'common/storybook-main-config-remark-options.js.mdx',
  'common/storybook-main-config-remark-options.ts.mdx',
]}
/>

<!-- prettier-ignore-end -->

<Callout variant="info" icon="💡">

The [`remark-gfm`](https://github.com/remarkjs/remark-gfm) package isn't provided by default during migration. We recommend installing it as a development dependency if you use its features.

</Callout>

### The MDX documentation doesn't render in my environment

As Storybook relies on [MDX 3](https://mdxjs.com/) to render documentation, some technical limitations may prevent you from migrating to this version. If that's the case, we've prepared a set of instructions to help you transition to this new version.

#### Storybook doesn't create documentation for my component stories

If you run into a situation where Storybook is not able to detect and render the documentation for your component stories, it may be due to a misconfiguration in your Storybook. Check your configuration file (i.e., `.storybook/main.js|ts`) and ensure the `stories` configuration element provides the correct path to your stories location(e.g., `../src/**/*.stories.@(js|jsx|mjs|ts|tsx)`).

### The migration seems flaky and keeps failing

By default, running the [migration command](#automigration) will try and migrate all existing MDX files in your project according to the MDX 2 specification. However, this might not always be possible, and you might run into issues during the migration. To help you troubleshoot those issues, we've prepared some recommendations that might help you.

Start by running the following command inside your project directory:

```shell
npx @hipster/mdx2-issue-checker
```

<Callout variant="info" icon="💡">

Depending on the volume, you may be required to run the command multiple times to fix all the issues.

</Callout>

When it finishes, it will output the list of files causing issues. You can then use this information to fix the problems manually.

Additionally, if you're working with VSCode, you can add the [MDX extension](https://marketplace.visualstudio.com/items?itemName=unifiedjs.vscode-mdx) and enable MDX experimental support for linting, type checking, and auto-completion by adding the following to your user settings:

```json
{
  "mdx.experimentalLanguageServer": true
}
```

If you're still encountering issues, we recommend reaching out to the community using the default communication channels (e.g., [GitHub discussions](https://github.com/storybookjs/storybook/discussions/new?category=help)).

### The controls are not updating the story within the MDX documentation page

If you turned off inline rendering for your stories via the [`inline`](../api/doc-block-story.md#inline) configuration option, you would run into a situation where the associated controls are not updating the story within the documentation page. This is a known limitation of the current implementation and will be addressed in a future release.
<<<<<<< HEAD
=======

### The React version used is unexpected

For most projects, Storybook's addon-docs uses the React version listed in your project's dependencies. If it does not find one, it will use React 18.2.0. There are two exceptions to this:

- Preact projects will always use React 17
- Next.js projects will always use the canary version that comes with the Next.js version installed, regardless of which React version is listed in the project’s dependencies.

If you're having issues with the React version used, you may need to re-create your project's `node_modules` folder to ensure the correct version is used.
>>>>>>> 82e153f4

**Learn more about Storybook documentation**

- [Autodocs](./autodocs.md) for creating documentation for your stories
- MDX for customizing your documentation
- [Doc Blocks](./doc-blocks.md) for authoring your documentation
- [Publishing docs](./build-documentation.md) to automate the process of publishing your documentation<|MERGE_RESOLUTION|>--- conflicted
+++ resolved
@@ -151,36 +151,183 @@
 
 ### Known limitations
 
-<<<<<<< HEAD
-While MDX2 supports a variety of runtimes ([React](https://mdxjs.com/packages/react/), [Preact](https://mdxjs.com/packages/preact/), [Vue](https://mdxjs.com/packages/vue/)), Storybook’s implementation is React-only. That means your documentation is rendered in React, while your stories render in the runtime of your choice (React, Vue, Angular, Web Components, Svelte, etc.).
-
-## Breaking changes
-
-There are many breaking changes if you move from MDX 1 to version 2. As far as we know, all of these are due to changes in the MDX library itself rather than changes to Storybook’s usage. Nevertheless, as an MDX user, you will probably need to update your MDX files as part of the upgrade. MDX has published its own [Migration guide](https://mdxjs.com/migrating/v2/#update-mdx-files). Here, we try to summarize some of the fundamental changes for Storybook users.
-
-### Custom components apply differently
-
-From the MDX migration guide:
-
-> We now “sandbox” components, for lack of a better name. It means that when you pass a component for `h1`, it does get used for `# hi` but not for `<h1>hi</h1>`
-
-This means that the first heading in the following example gets replaced, whereas the second does not. It may not sound like a significant change, but in practice, it is highly disruptive and manifests itself in various ways. Unfortunately, this cannot be automatically converted in a safe way.
-
-<!-- prettier-ignore-start -->
+While MDX supports a variety of runtimes ([React](https://mdxjs.com/packages/react/), [Preact](https://mdxjs.com/packages/preact/), [Vue](https://mdxjs.com/packages/vue/)), Storybook’s implementation is React-only. That means your documentation is rendered in React, while your stories render in the runtime of your choice (React, Vue, Angular, Web Components, Svelte, etc.).
+
+## Setup custom documentation
+
+In addition, to document your components with MDX, you can also extend it to write other types of content, such as guidelines or best practices on how to use them. To enable custom documentation for your stories with this format, start by updating your Storybook configuration file (i.e., `.storybook/main.js|ts|cjs`).
+
+<!-- prettier-ignore-start -->
+
+<CodeSnippets
+  paths={[
+    'common/storybook-auto-docs-main-mdx-config.js.mdx',
+    'common/storybook-auto-docs-main-mdx-config.ts.mdx',
+  ]}
+/>
+
+<!-- prettier-ignore-end -->
+
+Create an MDX file to add your custom documentation. Depending on how you want your documentation to render in the UI, you'll need to consider the following use cases.
+
+### Using the `Meta` Doc Block
+
+If you need to match the component documentation to an existing story, you can configure the [`Meta`](../api/doc-block-meta.md) Doc Block to control how the documentation gets rendered. Out of the box, it allows you to define a custom title or a reference to the story you need to document (i.e., via the `of` prop). For example:
+
+<!-- prettier-ignore-start -->
+
+<CodeSnippets
+  paths={[
+    'common/storybook-auto-docs-baseline-example.custom-title.mdx.mdx',
+    'common/storybook-auto-docs-baseline-example.of-prop.mdx.mdx',
+  ]}
+/>
+
+<!-- prettier-ignore-end -->
+
+### Writing unattached documentation
+
+Suppose you're documenting an existing component and only provide the `Meta` Doc Block without additional props or other blocks. In that case, Storybook will consider it as "unattached" documentation, or in other words, a "documentation-only" page, and it will render it differently in the sidebar navigation menu:
+
+<!-- prettier-ignore-start -->
+
+<CodeSnippets
+paths={[
+  'common/storybook-auto-docs-mdx-docs-docs-only-page.mdx.mdx',
+]}
+/>
+
+<!-- prettier-ignore-end -->
+
+![MDX docs only story](./mdx-documentation-only.png)
+
+### Using the File System
+
+However, providing the `Meta` Doc Block may not be required for certain use cases, such as standalone pages or even as guidelines for testing your components. In that case, you can safely omit it. Storybook will instead rely on the file's physical location to place the documentation in the sidebar, overriding any pre-existent [auto-generated](./autodocs.md) documentation with your own. For example:
+
+<!-- prettier-ignore-start -->
+
+<CodeSnippets
+  paths={[
+    'common/storybook-auto-docs-custom-file.mdx.mdx',
+  ]}
+/>
+
+<!-- prettier-ignore-end -->
+
+<Callout variant="info" icon="💡">
+
+If you're overriding an existing auto-generated documentation page enabled via [`tags`](./autodocs.md#setup-automated-docs) configuration property, we recommend removing it to avoid errors.
+
+</Callout>
+
+Once the custom MDX documentation is loaded, Storybook will infer the title and location using the same heuristic rules to generate [auto-title stories](../configure/sidebar-and-urls.md#csf-30-auto-titles) and render it in the sidebar as a `Docs` entry.
+
+#### Working with standalone documentation pages
+
+Writing standalone documentation pages is a common use case that applies not only on a per-component but also on a per-project basis. For example, you might want to document your project's onboarding process with instructions on using it. To do so, you can create a new MDX file containing your documentation using a similar structure and content:
+
+<!-- prettier-ignore-start -->
+
+<CodeSnippets
+  paths={[
+    'common/storybook-auto-docs-standalone-page.mdx.mdx',
+  ]}
+/>
+
+<!-- prettier-ignore-end -->
+
+![MDX guidelines page](./mdx-standalone-page.png)
+
+When Storybook loads the documentation, it will infer the placement of the page in the sidebar navigation menu using the file's physical location and render it as a `Docs` entry.
+
+### Fully control custom documentation
+
+Documentation can be expensive to maintain and keep up to date when applied to every project component. To help simplify this process, Storybook provides a set of useful UI components (i.e., Doc Blocks) to help cover more advanced cases. If you need additional content, use them to help create your custom documentation.
+
+<!-- prettier-ignore-start -->
+
+<CodeSnippets
+  paths={[
+    'common/storybook-auto-docs-starter-example.mdx.mdx',
+  ]}
+/>
+
+<!-- prettier-ignore-end -->
+
+### Working with multiple components
+
+If you need to document multiple components in a single documentation page, you can reference them directly inside your MDX file. Internally, Storybook looks for the story metadata and composes it alongside your existing documentation. For example:
+
+<!-- prettier-ignore-start -->
+
+<CodeSnippets
+  paths={[
+    'common/storybook-auto-docs-mdx-file.mdx.mdx',
+  ]}
+/>
+
+<!-- prettier-ignore-end -->
+
+### Generate documentation from Markdown
+
+If you need to extend your documentation with additional content written in Markdown, you can use the `Markdown` Doc Block to import the available content, and Storybook will render it alongside your existing documentation. For example, if you have a `CHANGELOG.md` file, you can import it and render it in your documentation page as follows:
+
+<!-- prettier-ignore-start -->
+
+<CodeSnippets
+  paths={[
+    'common/storybook-custom-docs-markdown.mdx.mdx',
+  ]}
+/>
+
+<!-- prettier-ignore-end -->
+
+<Callout variant="info">
+
+The `Markdown` Doc Block provides additional configuration options to customize the rendering of your documentation. For more information, refer to the [API documentation](../api/doc-block-markdown.md).
+
+</Callout>
+
+![Changelog markdown in an MDX story](./mdx-markdown-docs-import.png)
+
+### Linking to other stories and pages
+
+Another way to improve documentation is by linking to other stories and pages. Suppose you already have a component story with the following unique identifier, `some--id`, and you want to link it to your documentation page. In that case, you can use the `path` query string to redirect to the documentation entry related to the story:
 
 ```md
-# Some heading
-
-<h1>another heading</h1>
-```
-
-<!-- prettier-ignore-end -->
-
-### Lack of GitHub Flavored Markdown (GFM)
-
-Also, from the MDX migration guide:
-
-> We turned off GFM features in MDX by default. GFM extends CommonMark to add autolink literals, footnotes, strikethrough, tables, and task lists. If you do want these features, you can use a plugin. How to do so is described in [our guide on GFM](https://mdxjs.com/guides/gfm/).
+[Go to specific documentation page](?path=/docs/some--id)
+```
+
+Instead, if you need to target a specific documentation section, you can adjust the link to point at it. For example:
+
+```md
+[Go to the conclusion of the documentation page](?path=/docs/some--id#conclusion)
+```
+
+However, cross-linking documentation isn't restricted to documentation pages. You can adjust the `path` query and supply the story's unique identifier if you need to reference a specific one. For example:
+
+<!--This redirects to the **Canvas** tab of the story: -->
+
+```md
+[Go to specific story canvas](?path=/story/some--id)
+```
+
+<!--You can also use anchors to target a specific section of a page: -->
+
+<Callout variant="info" icon="💡">
+
+By applying this pattern with the Controls addon, all anchors will be ignored in Canvas based on how Storybook handles URLs to track the args values.
+
+</Callout>
+
+## Troubleshooting
+
+### Markdown tables aren't rendering correctly
+
+As of MDX 2, GFM is no longer included by default:
+
+“We turned off GFM features in MDX by default. GFM extends CommonMark to add autolink literals, footnotes, strikethrough, tables, and task lists. If you do want these features, you can use a plugin. How to do so is described in [our guide on GFM](https://mdxjs.com/guides/gfm/).”
 
 In Storybook, you can apply MDX options, including plugins, in the main configuration file:
 
@@ -201,212 +348,6 @@
 
 </Callout>
 
-### Automigration
-
-To help you transition to the new version, we've created a migration helper in our CLI. We recommend using it and reaching out using the default communication channels (e.g., [GitHub discussions](https://github.com/storybookjs/storybook/discussions/new?category=help)) for problems you encounter.
-
-```shell
-npx storybook@latest automigrate mdx1to2
-```
-=======
-While MDX supports a variety of runtimes ([React](https://mdxjs.com/packages/react/), [Preact](https://mdxjs.com/packages/preact/), [Vue](https://mdxjs.com/packages/vue/)), Storybook’s implementation is React-only. That means your documentation is rendered in React, while your stories render in the runtime of your choice (React, Vue, Angular, Web Components, Svelte, etc.).
->>>>>>> 82e153f4
-
-## Setup custom documentation
-
-In addition, to document your components with MDX, you can also extend it to write other types of content, such as guidelines or best practices on how to use them. To enable custom documentation for your stories with this format, start by updating your Storybook configuration file (i.e., `.storybook/main.js|ts|cjs`).
-
-<!-- prettier-ignore-start -->
-
-<CodeSnippets
-  paths={[
-    'common/storybook-auto-docs-main-mdx-config.js.mdx',
-    'common/storybook-auto-docs-main-mdx-config.ts.mdx',
-  ]}
-/>
-
-<!-- prettier-ignore-end -->
-
-Create an MDX file to add your custom documentation. Depending on how you want your documentation to render in the UI, you'll need to consider the following use cases.
-
-### Using the `Meta` Doc Block
-
-If you need to match the component documentation to an existing story, you can configure the [`Meta`](../api/doc-block-meta.md) Doc Block to control how the documentation gets rendered. Out of the box, it allows you to define a custom title or a reference to the story you need to document (i.e., via the `of` prop). For example:
-
-<!-- prettier-ignore-start -->
-
-<CodeSnippets
-  paths={[
-    'common/storybook-auto-docs-baseline-example.custom-title.mdx.mdx',
-    'common/storybook-auto-docs-baseline-example.of-prop.mdx.mdx',
-  ]}
-/>
-
-<!-- prettier-ignore-end -->
-
-### Writing unattached documentation
-
-Suppose you're documenting an existing component and only provide the `Meta` Doc Block without additional props or other blocks. In that case, Storybook will consider it as "unattached" documentation, or in other words, a "documentation-only" page, and it will render it differently in the sidebar navigation menu:
-
-<!-- prettier-ignore-start -->
-
-<CodeSnippets
-paths={[
-  'common/storybook-auto-docs-mdx-docs-docs-only-page.mdx.mdx',
-]}
-/>
-
-<!-- prettier-ignore-end -->
-
-![MDX docs only story](./mdx-documentation-only.png)
-
-### Using the File System
-
-However, providing the `Meta` Doc Block may not be required for certain use cases, such as standalone pages or even as guidelines for testing your components. In that case, you can safely omit it. Storybook will instead rely on the file's physical location to place the documentation in the sidebar, overriding any pre-existent [auto-generated](./autodocs.md) documentation with your own. For example:
-
-<!-- prettier-ignore-start -->
-
-<CodeSnippets
-  paths={[
-    'common/storybook-auto-docs-custom-file.mdx.mdx',
-  ]}
-/>
-
-<!-- prettier-ignore-end -->
-
-<Callout variant="info" icon="💡">
-
-If you're overriding an existing auto-generated documentation page enabled via [`tags`](./autodocs.md#setup-automated-docs) configuration property, we recommend removing it to avoid errors.
-
-</Callout>
-
-Once the custom MDX documentation is loaded, Storybook will infer the title and location using the same heuristic rules to generate [auto-title stories](../configure/sidebar-and-urls.md#csf-30-auto-titles) and render it in the sidebar as a `Docs` entry.
-
-#### Working with standalone documentation pages
-
-Writing standalone documentation pages is a common use case that applies not only on a per-component but also on a per-project basis. For example, you might want to document your project's onboarding process with instructions on using it. To do so, you can create a new MDX file containing your documentation using a similar structure and content:
-
-<!-- prettier-ignore-start -->
-
-<CodeSnippets
-  paths={[
-    'common/storybook-auto-docs-standalone-page.mdx.mdx',
-  ]}
-/>
-
-<!-- prettier-ignore-end -->
-
-![MDX guidelines page](./mdx-standalone-page.png)
-
-When Storybook loads the documentation, it will infer the placement of the page in the sidebar navigation menu using the file's physical location and render it as a `Docs` entry.
-
-### Fully control custom documentation
-
-Documentation can be expensive to maintain and keep up to date when applied to every project component. To help simplify this process, Storybook provides a set of useful UI components (i.e., Doc Blocks) to help cover more advanced cases. If you need additional content, use them to help create your custom documentation.
-
-<!-- prettier-ignore-start -->
-
-<CodeSnippets
-  paths={[
-    'common/storybook-auto-docs-starter-example.mdx.mdx',
-  ]}
-/>
-
-<!-- prettier-ignore-end -->
-
-### Working with multiple components
-
-If you need to document multiple components in a single documentation page, you can reference them directly inside your MDX file. Internally, Storybook looks for the story metadata and composes it alongside your existing documentation. For example:
-
-<!-- prettier-ignore-start -->
-
-<CodeSnippets
-  paths={[
-    'common/storybook-auto-docs-mdx-file.mdx.mdx',
-  ]}
-/>
-
-<!-- prettier-ignore-end -->
-
-### Generate documentation from Markdown
-
-If you need to extend your documentation with additional content written in Markdown, you can use the `Markdown` Doc Block to import the available content, and Storybook will render it alongside your existing documentation. For example, if you have a `CHANGELOG.md` file, you can import it and render it in your documentation page as follows:
-
-<!-- prettier-ignore-start -->
-
-<CodeSnippets
-  paths={[
-    'common/storybook-custom-docs-markdown.mdx.mdx',
-  ]}
-/>
-
-<!-- prettier-ignore-end -->
-
-<Callout variant="info">
-
-The `Markdown` Doc Block provides additional configuration options to customize the rendering of your documentation. For more information, refer to the [API documentation](../api/doc-block-markdown.md).
-
-</Callout>
-
-![Changelog markdown in an MDX story](./mdx-markdown-docs-import.png)
-
-### Linking to other stories and pages
-
-Another way to improve documentation is by linking to other stories and pages. Suppose you already have a component story with the following unique identifier, `some--id`, and you want to link it to your documentation page. In that case, you can use the `path` query string to redirect to the documentation entry related to the story:
-
-```md
-[Go to specific documentation page](?path=/docs/some--id)
-```
-
-Instead, if you need to target a specific documentation section, you can adjust the link to point at it. For example:
-
-```md
-[Go to the conclusion of the documentation page](?path=/docs/some--id#conclusion)
-```
-
-However, cross-linking documentation isn't restricted to documentation pages. You can adjust the `path` query and supply the story's unique identifier if you need to reference a specific one. For example:
-
-<!--This redirects to the **Canvas** tab of the story: -->
-
-```md
-[Go to specific story canvas](?path=/story/some--id)
-```
-
-<!--You can also use anchors to target a specific section of a page: -->
-
-<Callout variant="info" icon="💡">
-
-By applying this pattern with the Controls addon, all anchors will be ignored in Canvas based on how Storybook handles URLs to track the args values.
-
-</Callout>
-
-## Troubleshooting
-
-### Markdown tables aren't rendering correctly
-
-As of MDX 2, GFM is no longer included by default:
-
-“We turned off GFM features in MDX by default. GFM extends CommonMark to add autolink literals, footnotes, strikethrough, tables, and task lists. If you do want these features, you can use a plugin. How to do so is described in [our guide on GFM](https://mdxjs.com/guides/gfm/).”
-
-In Storybook, you can apply MDX options, including plugins, in the main configuration file:
-
-<!-- prettier-ignore-start -->
-
-<CodeSnippets
-paths={[
-  'common/storybook-main-config-remark-options.js.mdx',
-  'common/storybook-main-config-remark-options.ts.mdx',
-]}
-/>
-
-<!-- prettier-ignore-end -->
-
-<Callout variant="info" icon="💡">
-
-The [`remark-gfm`](https://github.com/remarkjs/remark-gfm) package isn't provided by default during migration. We recommend installing it as a development dependency if you use its features.
-
-</Callout>
-
 ### The MDX documentation doesn't render in my environment
 
 As Storybook relies on [MDX 3](https://mdxjs.com/) to render documentation, some technical limitations may prevent you from migrating to this version. If that's the case, we've prepared a set of instructions to help you transition to this new version.
@@ -446,8 +387,6 @@
 ### The controls are not updating the story within the MDX documentation page
 
 If you turned off inline rendering for your stories via the [`inline`](../api/doc-block-story.md#inline) configuration option, you would run into a situation where the associated controls are not updating the story within the documentation page. This is a known limitation of the current implementation and will be addressed in a future release.
-<<<<<<< HEAD
-=======
 
 ### The React version used is unexpected
 
@@ -457,7 +396,6 @@
 - Next.js projects will always use the canary version that comes with the Next.js version installed, regardless of which React version is listed in the project’s dependencies.
 
 If you're having issues with the React version used, you may need to re-create your project's `node_modules` folder to ensure the correct version is used.
->>>>>>> 82e153f4
 
 **Learn more about Storybook documentation**
 
