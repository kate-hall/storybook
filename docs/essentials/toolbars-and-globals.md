--- conflicted
+++ resolved
@@ -181,32 +181,6 @@
 
 <!-- prettier-ignore-end -->
 
-<<<<<<< HEAD
-<Callout variant="info" icon="💡">
-
-In Storybook 6.0, if you set the global option `passArgsFirst: false` for backward compatibility, the story context is passed as the first argument:
-
-<!-- prettier-ignore-start -->
-
-<CodeSnippets
-  paths={[
-    'react/my-component-story-use-globaltype-backwards-compat.js.mdx',
-    'vue/my-component-story-use-globaltype-backwards-compat.js.mdx',
-    'angular/my-component-story-use-globaltype-backwards-compat.ts.mdx',
-    'svelte/my-component-story-use-globaltype-backwards-compat.js.mdx',
-    'svelte/my-component-story-use-globaltype-backwards-compat.ts.mdx',
-    'web-components/my-component-story-use-globaltype-backwards-compat.js.mdx',
-    'web-components/my-component-story-use-globaltype-backwards-compat.ts.mdx',
-    'solid/my-component-story-use-globaltype-backwards-compat.js.mdx',
-  ]}
-/>
-
-<!-- prettier-ignore-end -->
-
-</Callout>
-
-=======
->>>>>>> 82e153f4
 ## Consuming globals from within an addon
 
 If you're working on a Storybook addon and need to retrieve globals, you can do so. The `@storybook/manager-api` package provides a hook for this scenario. You can use the [`useGlobals()`](../addons/addons-api.md#useglobals) hook to retrieve any globals you want.
