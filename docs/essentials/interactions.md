---
title: 'Interactions'
---

The [`play`](../writing-stories/play-function.md) function in Storybook allows you to simulate user interactions to run after a story renders. With the [Interactions](https://storybook.js.org/addons/@storybook/addon-interactions/) addon, you have a way to visualize and debug these interactions.

## Play function for interactions

Stories isolate and capture component states in a structured manner. While developing a component, you can quickly cycle through the stories to verify the look and feel. Each story specifies all the inputs required to reproduce a specific state. You can even mock context and API calls, allowing you to handle most use cases of a component. But what about states that require user interaction?

For example, clicking a button to open/close a dialog box, dragging a list item to reorder it, or filling out a form to check for validation errors. To test those behaviors, you have to interact with the components as a user would. Interactive stories enable you to automate these interactions using a play function. They are small snippets of code that run once the story finishes rendering, emulating the exact steps a user would take to interact with the component.

### Powered by Testing Library and Vitest

The interactions are written using a package called `@storybook/test`. It provides Storybook-instrumented versions of [Testing Library](https://testing-library.com/) and [Vitest](https://vitest.dev). That gives you a familiar developer-friendly syntax to interact with the DOM and make assertions, but with extra telemetry to help with debugging.

## Set up the interactions addon

By default, the [`@storybook/addon-interactions`](https://storybook.js.org/addons/@storybook/addon-interactions/) is already installed and configured if you're adding Storybook for new projects. If you're migrating from a previous version of Storybook, you'll need to install it manually.

Run the following command to install the interactions addon and related dependencies.

<!-- prettier-ignore-start -->

<CodeSnippets
  paths={[
    'common/storybook-addon-interactions-addon-full-install.yarn.js.mdx',
    'common/storybook-addon-interactions-addon-full-install.npm.js.mdx',
    'common/storybook-addon-interactions-addon-full-install.pnpm.js.mdx',
  ]}
/>

<!-- prettier-ignore-end -->

Next, update [`.storybook/main.js|ts`](../configure/index.md#configure-story-rendering) to the following:

<!-- prettier-ignore-start -->

<CodeSnippets
  paths={[
    'common/storybook-interactions-addon-registration.js.mdx',
    'common/storybook-interactions-addon-registration.ts.mdx',
  ]}
/>

<!-- prettier-ignore-end -->

<Callout variant="info" icon="💡">

<<<<<<< HEAD
<<<<<<< HEAD
💡 Make sure to list `@storybook/addon-interactions` **after** the [`@storybook/addon-essentials`](./introduction.md) addon.
=======
Make sure to list `@storybook/addon-interactions` **after** the [`@storybook/addon-essentials`](./introduction.md) addon (or the [`@storybook/addon-actions`](./actions.md) if you've installed it individually).
=======
Make sure to list `@storybook/addon-interactions` **after** the [`@storybook/addon-essentials`](./index.md) addon (or the [`@storybook/addon-actions`](./actions.md) if you've installed it individually).
>>>>>>> a60f3dda

> > > > > > > next

</Callout>

Now when you run Storybook, the Interactions addon will be enabled.

![Storybook Interactions installed and registered](./addon-interactions-installed-registered.png)

## Write an interaction test

Interactions run as part of the `play` function of your stories. We rely on Testing Library to do the heavy lifting.

Make sure to import the Storybook wrappers for Vitest and Testing Library via `@storybook/test` rather than importing the original packages directly.

<!-- prettier-ignore-start -->

<CodeSnippets
  paths={[
    'angular/storybook-interactions-play-function.ts.mdx',
    'web-components/storybook-interactions-play-function.js.mdx',
    'web-components/storybook-interactions-play-function.ts.mdx',
    'common/storybook-interactions-play-function.js.mdx',
    'common/storybook-interactions-play-function.ts.mdx',
  ]}
  usesCsf3
  csf2Path="essentials/interactions#snippet-storybook-interactions-play-function"
/>

<!-- prettier-ignore-end -->

The above example uses the `canvasElement` to scope your element queries to the current story. It's essential if you want your play functions to eventually be compatible with Storybook Docs, which renders multiple components on the same page. Additionally, the `step` function can be used to create labeled groups of interactions.

While you can refer to the [Testing Library documentation](https://testing-library.com/docs/) for details on how to use it, there's an important detail that's different when using the Storybook wrapper: **method invocations must be `await`-ed**. It allows you to step back and forth through your interactions using the debugger.

Any `args` that have been marked as an Action, either using the [argTypes annotation](./actions.md#action-argtype-annotation) or the [argTypesRegex](./actions.md#automatically-matching-args), will be automatically converted to a [Jest mock function](https://jestjs.io/docs/mock-function-api) (spy). This allows you to make assertions about calls to these functions.

<Callout variant="info">

To mock functions in your Storybook stories for reliable and isolated component testing, use the `jest` import from `@storybook/jest`. This allows you to avoid configuring Jest globally in your project.

</Callout><|MERGE_RESOLUTION|>--- conflicted
+++ resolved
@@ -47,16 +47,7 @@
 
 <Callout variant="info" icon="💡">
 
-<<<<<<< HEAD
-<<<<<<< HEAD
-💡 Make sure to list `@storybook/addon-interactions` **after** the [`@storybook/addon-essentials`](./introduction.md) addon.
-=======
-Make sure to list `@storybook/addon-interactions` **after** the [`@storybook/addon-essentials`](./introduction.md) addon (or the [`@storybook/addon-actions`](./actions.md) if you've installed it individually).
-=======
 Make sure to list `@storybook/addon-interactions` **after** the [`@storybook/addon-essentials`](./index.md) addon (or the [`@storybook/addon-actions`](./actions.md) if you've installed it individually).
->>>>>>> a60f3dda
-
-> > > > > > > next
 
 </Callout>
 
