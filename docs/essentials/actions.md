--- conflicted
+++ resolved
@@ -40,11 +40,8 @@
 ### Automatically matching args
 
 Another option is to use a global parameter to match all [argTypes](../api/arg-types.md) that match a certain pattern. The following configuration automatically creates actions for each `on` argType (which you can either specify manually or can be [inferred automatically](../api/arg-types.md#automatic-argtype-inference)).
-<<<<<<< HEAD
-=======
 
 This is quite useful when your component has dozens (or hundreds) of methods and you do not want to manually apply the `fn` utility for each of those methods. However, **this is not the recommended** way of writing actions. That's because automatically inferred args **are not available as spies in your play function**. If you use `argTypesRegex` and your stories have play functions, you will need to also define args with the `fn` utility to test them in your play function.
->>>>>>> 82e153f4
 
 <!-- prettier-ignore-start -->
 
