--- conflicted
+++ resolved
@@ -31,27 +31,6 @@
 
 Options include:
 
-<<<<<<< HEAD
-| Option                          | Description                                                                                                                                                               |
-| ------------------------------- | ------------------------------------------------------------------------------------------------------------------------------------------------------------------------- |
-| `--help`                        | Output usage information <br/>`storybook dev --help`                                                                                                                      |
-| `-V`, `--version`               | Output the version number <br/>`storybook dev -V`                                                                                                                         |
-| `-p`, `--port [number]`         | Port to run Storybook <br/>`storybook dev -p 9009`                                                                                                                        |
-| `-h`, `--host [string]`         | Host to run Storybook <br/>`storybook dev -h my-host.com`                                                                                                                 |
-| `-c`, `--config-dir [dir-name]` | Directory where to load Storybook configurations from <br/>`storybook dev -c .storybook`                                                                                  |
-| `--https`                       | Serve Storybook over HTTPS. Note: You must provide your own certificate information<br/>`storybook dev --https`                                                           |
-| `--ssl-ca`                      | Provide an SSL certificate authority. (Optional with --https, required if using a self-signed certificate)<br/>`storybook dev --ssl-ca my-certificate`                    |
-| `--ssl-cert`                    | Provide an SSL certificate. (Required with --https)<br/>`storybook dev --ssl-cert my-ssl-certificate`                                                                     |
-| `--ssl-key`                     | Provide an SSL key. (Required with --https)<br/>`storybook dev --ssl-key my-ssl-key`                                                                                      |
-| `--smoke-test`                  | Exit after successful start<br/>`storybook dev --smoke-test`                                                                                                              |
-| `--ci`                          | CI mode (skip interactive prompts, don't open browser)<br/>`storybook dev --ci`                                                                                           |
-| `--no-open`                     | Do not open Storybook automatically in the browser<br/>`storybook dev --no-open`                                                                                          |
-| `--quiet`                       | Suppress verbose build output<br/>`storybook dev --quiet`                                                                                                                 |
-| `--debug-webpack`               | Display final webpack configurations for debugging purposes<br/>`storybook dev --debug-webpack`                                                                           |
-| `--stats-json`                  | Write stats JSON to disk<br/>`storybook dev ---stats-json /tmp/stats`<br/>NOTE: only works for webpack.                                                                   |
-| `--docs`                        | Starts Storybook in documentation mode. Learn more about it in [here](../writing-docs/build-documentation.md#preview-storybooks-documentation)<br/>`storybook dev --docs` |
-| `--disable-telemetry`           | Disables Storybook's telemetry. Learn more about it [here](../configure/telemetry.md)<br/>`storybook dev --disable-telemetry`                                             |
-=======
 | Option                          | Description                                                                                                                                                                                            |
 | ------------------------------- | ------------------------------------------------------------------------------------------------------------------------------------------------------------------------------------------------------ |
 | `--help`                        | Output usage information <br/>`storybook dev --help`                                                                                                                                                   |
@@ -79,7 +58,6 @@
 | `--force-build-preview`         | Forcefully builds Storybook's preview iframe.<br/>Useful if you're experiencing issues, or combined with `--preview-url` to ensure the preview is up-to-date<br/>`storybook dev --force-build-preview` |
 | `--disable-telemetry`           | Disables Storybook's telemetry. Learn more about it [here](../configure/telemetry.md#how-to-opt-out)<br/>`storybook dev --disable-telemetry`                                                           |
 | `--enable-crash-reports`        | Enables sending crash reports to Storybook's telemetry. Learn more about it [here](../configure/telemetry.md#crash-reports-disabled-by-default)<br/>`storybook dev --enable-crash-reports`             |
->>>>>>> 8648002d
 
 <Callout variant="warning" id="static-dir-deprecation">
 
@@ -97,23 +75,6 @@
 
 Options include:
 
-<<<<<<< HEAD
-| Option                          | Description                                                                                                                                                                                           |
-| ------------------------------- | ----------------------------------------------------------------------------------------------------------------------------------------------------------------------------------------------------- |
-| `-h`, `--help`                  | Output usage information<br/>`storybook build --help`                                                                                                                                                 |
-| `-V`, `--version`               | Output the version number<br/>`storybook build -V`                                                                                                                                                    |
-| `-o`, `--output-dir [dir-name]` | Directory where to store built files<br/>`storybook build -o /my-deployed-storybook`                                                                                                                  |
-| `-c`, `--config-dir [dir-name]` | Directory where to load Storybook configurations from<br/>`storybook build -c .storybook`                                                                                                             |
-| `--loglevel [level]`            | Controls level of logging during build.<br/> Available options: `silly`, `verbose`, `info` (default), `warn`, `error`, `silent`<br/>`storybook build --loglevel warn`                                 |
-| `--quiet`                       | Suppress verbose build output<br/>`storybook build --quiet`                                                                                                                                           |
-| `--debug-webpack`               | Display final webpack configurations for debugging purposes<br/>`storybook build --debug-webpack`                                                                                                     |
-| `---stats-json`                 | Write stats JSON to disk<br/>`storybook build -stats-json /my-storybook/-stats`                                                                                                                       |
-| `--docs`                        | Builds Storybook in documentation mode. Learn more about it in [here](../writing-docs/build-documentation.md#publish-storybooks-documentation)<br/>`storybook build --docs`                           |
-| `--disable-telemetry`           | Disables Storybook's telemetry. Learn more about it [here](../configure/telemetry.md).<br/>`storybook build --disable-telemetry`                                                                      |
-| `--test`                        | Optimize Storybook's production build for performance and tests by removing unnecessary features with the `test` option. Learn more [here](../api/main-config-build.md).<br/>`storybook build --test` |
-
-<!-- Re-read this for accuracy -->
-=======
 | Option                          | Description                                                                                                                                                                                              |
 | ------------------------------- | -------------------------------------------------------------------------------------------------------------------------------------------------------------------------------------------------------- |
 | `-h`, `--help`                  | Output usage information<br/>`storybook build --help`                                                                                                                                                    |
@@ -131,7 +92,6 @@
 | `--force-build-preview`         | Forcefully builds Storybook's preview iframe.<br/>Useful if you're experiencing issues, or combined with `--preview-url` to ensure the preview is up-to-date<br/>`storybook build --force-build-preview` |
 | `--disable-telemetry`           | Disables Storybook's telemetry. Learn more about it [here](../configure/telemetry.md#how-to-opt-out)<br/>`storybook build --disable-telemetry`                                                           |
 | `--enable-crash-reports`        | Enables sending crash reports to Storybook's telemetry. Learn more about it [here](../configure/telemetry.md#crash-reports-disabled-by-default)<br/>`storybook build --enable-crash-reports`             |
->>>>>>> 8648002d
 
 ### `init`
 
