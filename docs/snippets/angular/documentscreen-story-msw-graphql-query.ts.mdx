--- conflicted
+++ resolved
@@ -1,19 +1,11 @@
 ```ts
 // YourPage.stories.ts
 
-<<<<<<< HEAD
-import { CommonModule } from '@angular/common';
-import { HttpClientModule } from '@angular/common/http';
-
-import { Meta, moduleMetadata, StoryFn } from '@storybook/angular';
-
-=======
 import { Meta, moduleMetadata, Story } from '@storybook/angular';
 
 import { CommonModule } from '@angular/common';
 import { HttpClientModule } from '@angular/common/http';
 
->>>>>>> d1673e19
 import { graphql } from 'msw';
 
 import { DocumentScreen } from './YourPage.component';
@@ -87,19 +79,6 @@
   ],
 };
 
-<<<<<<< HEAD
-const PageTemplate: StoryFn = () => ({
-  props: {},
-});
-
-export const MockedSuccess = PageTemplate.bind({});
-MockedSuccess.parameters = {
-  msw: [
-    graphql.query('AllInfoQuery', (req, res, ctx) => {
-      return res(ctx.data(TestData));
-    }),
-  ],
-=======
 export const MockedSuccess: Story = {
   parameters: {
     msw: [
@@ -108,7 +87,6 @@
       }),
     ],
   },
->>>>>>> d1673e19
 };
 
 export const MockedError: Story = {
