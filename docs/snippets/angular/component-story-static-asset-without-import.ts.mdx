--- conflicted
+++ resolved
@@ -1,11 +1,7 @@
 ```ts
 // MyComponent.stories.ts
 
-<<<<<<< HEAD
-import type { Meta, StoryFn } from '@storybook/angular';
-=======
 import type { Meta, Story } from '@storybook/angular';
->>>>>>> d1673e19
 
 import { MyComponent } from './MyComponent.component';
 
@@ -19,14 +15,6 @@
 } as Meta;
 
 // Assume image.png is located in the "public" directory.
-<<<<<<< HEAD
-export const WithAnImage: StoryFn = () => ({
-  props: {
-    src: '/image.png',
-    alt: 'my image',
-  },
-});
-=======
 export const WithAnImage: Story = {
   render: () => ({
     props: {
@@ -35,5 +23,4 @@
     },
   }),
 };
->>>>>>> d1673e19
 ```