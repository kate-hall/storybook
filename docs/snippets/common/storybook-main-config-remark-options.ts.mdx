```ts
// .storybook/main.ts

import remarkGfm from 'remark-gfm';

// Replace your-framework with the framework you are using (e.g., react-webpack5, vue3-vite)
import type { StorybookConfig } from '@storybook/your-framework';

const config: StorybookConfig = {
  framework: '@storybook/your-framework',
<<<<<<< HEAD
  stories: ['../src/**/*.mdx', '../src/**/*.stories.@(js|jsx|ts|tsx)'],
=======
  stories: ['../src/**/*.mdx', '../src/**/*.stories.@(js|jsx|mjs|ts|tsx)'],
>>>>>>> 51608c85
  addons: [
    // Other addons go here
    {
      name: '@storybook/addon-docs',
      options: {
        mdxPluginOptions: {
          mdxCompileOptions: {
            remarkPlugins: [remarkGfm],
          },
        },
      },
    },
  ],
};

export default config;
```<|MERGE_RESOLUTION|>--- conflicted
+++ resolved
@@ -8,11 +8,7 @@
 
 const config: StorybookConfig = {
   framework: '@storybook/your-framework',
-<<<<<<< HEAD
-  stories: ['../src/**/*.mdx', '../src/**/*.stories.@(js|jsx|ts|tsx)'],
-=======
   stories: ['../src/**/*.mdx', '../src/**/*.stories.@(js|jsx|mjs|ts|tsx)'],
->>>>>>> 51608c85
   addons: [
     // Other addons go here
     {
