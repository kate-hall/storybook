--- conflicted
+++ resolved
@@ -6,11 +6,7 @@
 
 const config: StorybookConfig = {
   framework: '@storybook/your-framework',
-<<<<<<< HEAD
-  stories: ['../src/**/*.mdx', '../src/**/*.stories.@(js|jsx|ts|tsx)'],
-=======
   stories: ['../src/**/*.mdx', '../src/**/*.stories.@(js|jsx|mjs|ts|tsx)'],
->>>>>>> 51608c85
   features: {
     storyStoreV7: false,
   },
