---
title: 'Vite'
---

Storybook Vite builder bundles your components and stories with [Vite](https://vitejs.dev/), a fast ESM bundler.

- For applications built with Vite: it allows reusing the existing configuration in Storybook.
- For applications built with Webpack: it provides faster startup and refresh times, with the disadvantage that your component's execution environment differs from your application.

## Setup

If you ran `npx storybook@latest init` to include Storybook in your Vite application, the builder is already installed and configured for you. If you want, you can also opt into it manually.

Run the following command to install the builder.

<!-- prettier-ignore-start -->

<CodeSnippets
  paths={[
    'common/storybook-vite-builder-install.yarn.js.mdx',
    'common/storybook-vite-builder-install.pnpm.js.mdx',
    'common/storybook-vite-builder-install.npm.js.mdx',
  ]}
/>

<!-- prettier-ignore-end -->

Update your Storybook configuration (in `.storybook/main.js|ts`) to include the builder.

<!-- prettier-ignore-start -->

<CodeSnippets
  paths={[
    'common/storybook-vite-builder-register.js.mdx',
  ]}
/>

<!-- prettier-ignore-end -->

## Configuration

Out of the box, Storybook's Vite builder includes a set of configuration defaults for the supported frameworks, which are merged alongside your existing configuration file. For an optimal experience when using the Vite builder, we recommend applying any configuration directly inside Vite's configuration file (i.e., [`vite.config.js|ts`](https://vitejs.dev/config/)).

When Storybook loads, it automatically merges the configuration into its own. However, since different projects may have specific requirements, you may need to provide a custom configuration for Storybook. In such cases, you can modify your configuration file (`.storybook/main.js|ts`) and add the `viteFinal` configuration function as follows:

<!-- prettier-ignore-start -->

<CodeSnippets
  paths={[
    'common/storybook-vite-builder-aliasing.js.mdx',
  ]}
/>

<!-- prettier-ignore-end -->

The asynchronous function [`viteFinal`](../api/main-config-vite-final.md) receives a `config` object with the default builder configuration and returns the updated configuration.

### Environment-based configuration

If you need to customize the builder's configuration and apply specific options based on your environment, extend the `viteFinal` function as follows:

<!-- prettier-ignore-start -->

<CodeSnippets
  paths={[
    'common/main-config-vite-final-env.js.mdx'
  ]}
/>

<!-- prettier-ignore-end -->

### Override the default configuration

By default, the Vite builder in Storybook searches for the Vite configuration file in the root directory of your Storybook project. However, you can customize it to look for the configuration file in a different location. For example:

<!-- prettier-ignore-start -->

<CodeSnippets
  paths={[
    'common/main-config-builder-custom-config.js.mdx',
  ]}
/>

<!-- prettier-ignore-end -->

<Callout variant="info" icon="💡">

If you do not want Storybook to load the Vite configuration file automatically, you can use the `viteConfigPath` option to point to a non-existent file.

</Callout>

### TypeScript

If you need, you can also configure Storybook's Vite builder using TypeScript. Rename your `.storybook/main.js` to `.storybook/main.ts` and adjust it as follows:

<!-- prettier-ignore-start -->

<CodeSnippets
  paths={[
    'common/storybook-vite-builder-ts-configure.ts.mdx',
  ]}
/>

<!-- prettier-ignore-end -->

---

## Troubleshooting

### Working directory not being detected

By default, the Vite builder enables Vite's [`server.fs.strict`](https://vitejs.dev/config/#server-fs-strict) option for increased security, defining the project's `root` to Storybook's configuration directory
If you need to override it, you can use the `viteFinal` function and adjust it.

### ArgTypes are not generated automatically

<<<<<<< HEAD
Currently, [automatic argType inference](../api/arg-types.md#automatic-argtype-inference) is only available for React, Vue3 and Svelte (JSDocs only). With React, the Vite builder defaults to `react-docgen-typescript` if TypeScript is listed as a dependency. If you run into any issues, you can revert to `react-docgen` by updating your Storybook configuration file as follows:
=======
Currently, [automatic argType inference](../api/arg-types.md#automatic-argtype-inference) is only available for React, Vue 3, and Svelte (JSDocs only). With React, the Vite builder defaults to `react-docgen`, a faster alternative to `react-docgen-typescript` for parsing React components. If you run into any issues, you can revert to `react-docgen-typescript` by updating your Storybook configuration file as follows:
>>>>>>> 82e153f4

<!-- prettier-ignore-start -->

<CodeSnippets
  paths={[
    'common/storybook-vite-builder-react-docgen.js.mdx',
  ]}
/>

<!-- prettier-ignore-end -->

### Interaction tests not working as expected

If you are migrating from a Webpack-based project, such as [CRA](https://create-react-app.dev/), to Vite, and you have enabled Interaction testing with the [`@storybook/addon-interactions`](https://storybook.js.org/addons/@storybook/addon-interactions) addon, you may run into a situation where your tests fail to execute notifying you that the `window` object is not defined. To resolve this issue, you can create a `preview-head.html` file in your Storybook configuration directory and include the following:

<!-- prettier-ignore-start -->

<CodeSnippets
  paths={[
    'common/storybook-vite-builder-jest-mock.html.mdx',
  ]}
/>

<!-- prettier-ignore-end -->

**Learn more about builders**

- Vite builder for bundling with Vite
- [Webpack builder](./webpack.md) for bundling with Webpack
- [Builder API](./builder-api.md) for building a Storybook builder<|MERGE_RESOLUTION|>--- conflicted
+++ resolved
@@ -114,11 +114,7 @@
 
 ### ArgTypes are not generated automatically
 
-<<<<<<< HEAD
-Currently, [automatic argType inference](../api/arg-types.md#automatic-argtype-inference) is only available for React, Vue3 and Svelte (JSDocs only). With React, the Vite builder defaults to `react-docgen-typescript` if TypeScript is listed as a dependency. If you run into any issues, you can revert to `react-docgen` by updating your Storybook configuration file as follows:
-=======
 Currently, [automatic argType inference](../api/arg-types.md#automatic-argtype-inference) is only available for React, Vue 3, and Svelte (JSDocs only). With React, the Vite builder defaults to `react-docgen`, a faster alternative to `react-docgen-typescript` for parsing React components. If you run into any issues, you can revert to `react-docgen-typescript` by updating your Storybook configuration file as follows:
->>>>>>> 82e153f4
 
 <!-- prettier-ignore-start -->
 
