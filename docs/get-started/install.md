---
title: 'Install Storybook'
---

Use the Storybook CLI to install it in a single command. Run this inside your project’s root directory:

<!-- prettier-ignore-start -->

<CodeSnippets
  paths={[
   'common/init-command.npx.js.mdx',
   'common/init-command.yarn.js.mdx',
   'common/init-command.pnpm.js.mdx',
  ]}
/>

<!-- prettier-ignore-end -->

<details>
<summary>Install a specific version</summary>

The `init` command will use whichever version you specify. For example:

- `storybook@latest init` will initialize the latest version
- `storybook@7.6.10 init` will initialize `7.6.10`
- `storybook@7 init` will initialize the newest `7.x.x` version

</details>

Storybook will look into your project's dependencies during its install process and provide you with the best configuration available.

The command above will make the following changes to your local environment:

- 📦 Install the required dependencies.
- 🛠 Setup the necessary scripts to run and build Storybook.
- 🛠 Add the default Storybook configuration.
- 📝 Add some boilerplate stories to get you started.
- 📡 Set up telemetry to help us improve Storybook. Read more about it [here](../configure/telemetry.md).

<YouTubeCallout id="CtfU1UnizHU" title="New Storybook" style={{ marginTop: '1em' }} />

<IfRenderer renderer='react'>

## Run the Setup Wizard

If all goes well, you should see a setup wizard that will help you get started with Storybook introducing you to the main concepts and features, including how the UI is organized, how to write your first story, and how to test your components' response to various inputs utilizing [controls](../essentials/controls).

![Storybook onboarding](./example-onboarding-wizard.png)

If you skipped the wizard, you can always run it again by adding the `?path=/onboarding` query parameter to the URL of your Storybook instance, provided that the example stories are still available.

</IfRenderer>

## Start Storybook

Storybook comes with a built-in development server featuring everything you need for project development. Depending on your system configuration, running the `storybook` command will start the local development server, output the address for you, and automatically open the address in a new browser tab where a welcome screen greets you.

<!-- prettier-ignore-start -->

<CodeSnippets
  paths={[
    'angular/storybook-run-dev.with-builder.js.mdx',
    'common/storybook-run-dev.npm.js.mdx',
    'common/storybook-run-dev.yarn.js.mdx',
    'common/storybook-run-dev.pnpm.js.mdx',
  ]}
/>

<!-- prettier-ignore-end -->

<Callout variant="info">

Storybook collects completely anonymous data to help us improve user experience. Participation is optional, and you may [opt-out](../configure/telemetry.md#how-to-opt-out) if you'd not like to share any information.

</Callout>

![Storybook welcome screen](./example-welcome.png)

There are some noteworthy items here:

- A collection of useful links for more in-depth configuration and customization options you have at your disposal.
- A second set of links for you to expand your Storybook knowledge and get involved with the ever-growing Storybook community.
- A few example stories to get you started.

<details>
<summary><h3 id="troubleshooting">Troubleshooting</h3></summary>
<<<<<<< HEAD

#### Run Storybook with other package managers

=======

#### Run Storybook with other package managers

>>>>>>> 82e153f4
The Storybook CLI includes support for the industry's popular package managers (e.g., [Yarn](https://yarnpkg.com/), [npm](https://www.npmjs.com/), and [pnpm](https://pnpm.io/)) automatically detecting the one you are using when you initialize Storybook. However, if you want to use a specific package manager as the default, add the `--package-manager` flag to the installation command. For example:

<!-- prettier-ignore-start -->

<CodeSnippets
  paths={[
    'common/init-command-custom-package-manager.npx.js.mdx',
    'common/init-command-custom-package-manager.yarn.js.mdx',
    'common/init-command-custom-package-manager.pnpm.js.mdx',
  ]}
/>

<!-- prettier-ignore-end -->

#### The CLI doesn't detect my framework

If you're working with a custom environment set up or need set up Storybook manually, you can use the `--type` flag to specify the framework you need to use. Listed below are the supported frameworks and examples of how to use them:

| Framework      | Type             |
| -------------- | ---------------- |
| Angular        | `angular`        |
| Ember          | `ember`          |
| HTML           | `html`           |
| Next.js        | `nextjs`         |
| Preact         | `preact`         |
| Qwik           | `qwik`           |
| React          | `react`          |
| Server         | `server`         |
| Solid          | `solid`          |
| Svelte         | `svelte`         |
<<<<<<< HEAD
| Vue 2          | `vue`            |
| Vue 3          | `vue3`           |
| Web Components | `web-components` |
=======
| Vue 3          | `vue3`           |
| Web Components | `web_components` |
>>>>>>> 82e153f4

<!-- prettier-ignore-start -->

<CodeSnippets
  paths={[
    'common/init-command-manual-framework.npx.js.mdx',
    'common/init-command-manual-framework.yarn.js.mdx',
    'common/init-command-manual-framework.pnpm.js.mdx',
  ]}
/>

<!-- prettier-ignore-end -->

<<<<<<< HEAD
=======
#### Yarn Plug'n'Play (PnP) support with Storybook

If you've enabled Storybook in a project running on a new version of Yarn with [Plug'n'Play](https://yarnpkg.com/features/pnp) (PnP) enabled, you may notice that it will generate `node_modules` with some additional files and folders. This is a known constraint as Storybook relies on some directories (e.g., `.cache`) to store cache files and other data to improve performance and faster builds. You can safely ignore these files and folders, adjusting your `.gitignore` file to exclude them from the version control you're using.

>>>>>>> 82e153f4
#### Run Storybook with Webpack 4

If you previously installed Storybook in a project that uses Webpack 4, it will no longer work. This is because Storybook now uses Webpack 5 by default. To solve this issue, we recommend you upgrade your project to Webpack 5 and then run the following command to migrate your project to the latest version of Storybook:

<!-- prettier-ignore-start -->

<CodeSnippets
  paths={[
    'common/storybook-automigrate.npm.js.mdx',
    'common/storybook-automigrate.pnpm.js.mdx',
    'common/storybook-automigrate.yarn.js.mdx'
  ]}
/>

<!-- prettier-ignore-end -->

<IfRenderer renderer='angular'>

#### Storybook doesn't work with my Angular project using the Angular CLI

Out of the box, adding Storybook to an Angular project using the Angular CLI requires you to run the installation command from the root of the project or, if you're working with a monorepo environment, from the directory where the Angular configuration file (i.e., `angular.json`) is located as it will be used to set up the builder configuration necessary to run Storybook. However, if you need, you can extend the builder configuration to customize Storybook's behavior. Listed below are the supported options:

| Configuration element        | Description                                                                                                                                                                                      |
| ---------------------------- | ------------------------------------------------------------------------------------------------------------------------------------------------------------------------------------------------ |
| `"browserTarget"`            | Build target to be served using the following format. <br/> `"example-project:builder:config"`                                                                                                   |
| `"tsConfig"`                 | Location of the TypeScript configuration file, relative to the current workspace. <br/> `"tsConfig": "./tsconfig.json"`.                                                                         |
| `"port"`                     | Port used by Storybook. <br/> `"port": 6006`                                                                                                                                                     |
| `"host"`                     | Set up a custom host for Storybook. <br/> `"host": "http://my-custom-host"`                                                                                                                      |
| `"configDir"`                | Storybook configuration directory location. <br/> `"configDir": ".storybook"`                                                                                                                    |
| `"https"`                    | Starts Storybook with HTTPS enabled. <br/> `"https": true` <br/> Requires custom certificate information.                                                                                        |
| `"sslCa"`                    | Provides an SSL certificate authority. <br/> `"sslCa": "your-custom-certificate-authority"` <br/> Optional usage with `"https"`                                                                  |
| `"sslCert"`                  | Provides an SSL certificate. <br/> `"sslCert": "your-custom-certificate"` <br/> Required for `https`                                                                                             |
| `"sslKey"`                   | Provides an SSL key to serve Storybook. <br/> `"sslKey": "your-ssl-key"`                                                                                                                         |
| `"smokeTest"`                | Exit Storybook after successful start. <br/> `"smokeTest": true`                                                                                                                                 |
| `"ci"`                       | Starts Storybook in CI mode (skips interactive prompts and will not open browser window). <br/> `"ci": true`                                                                                     |
| `"quiet"`                    | Filters Storybook verbose build output. <br/> `"quiet": true`                                                                                                                                    |
| `"docs"`                     | Starts Storybook in [documentation mode](../writing-docs/build-documentation.md#preview-storybooks-documentation). <br/> `"docs": true`                                                          |
| `"styles"`                   | Provide the location of the [application's styles](../configure/styling-and-css.md#importing-css-files) to be used with Storybook. <br/> `"styles": ["src/styles.css", "src/styles.scss"]` <br/> |
| `"stylePreprocessorOptions"` | Provides further customization for style preprocessors resolved to the workspace root. <br/> `"stylePreprocessorOptions": { "includePaths": ["src/styles"] }`                                    |

</IfRenderer>

<IfRenderer renderer='ember'>

#### The CLI doesn't support my Ember version

The Ember framework relies on an auxiliary package named [`@storybook/ember-cli-storybook`](https://www.npmjs.com/package/@storybook/ember-cli-storybook) to help you set up Storybook in your project. During the installation process you might run into the following warning message in your terminal:

```shell
The ember generate entity-name command requires an entity name to be specified.
For more details, use ember help.
```

It may be the case that you're using an outdated version of the package and you need to update it to the latest version to solve this issue.

</IfRenderer>

<<<<<<< HEAD
=======
<IfRenderer renderer='vue'>

#### Storybook doesn't work with my Vue 2 project

Vue 2 entered [End of Life](https://v2.vuejs.org/lts/) (EOL) on December 31st, 2023, and is no longer maintained by the Vue team. As a result, Storybook no longer supports Vue 2. We recommend you upgrade your project to Vue 3, which Storybook fully supports. If that's not an option, you can still use Storybook with Vue 2 by installing the latest version of Storybook 7 with the following command:

<!-- prettier-ignore-start -->

<CodeSnippets
  paths={[
    'common/storybook-init-v7.npx.js.mdx',
    'common/storybook-init-v7.yarn.js.mdx',
    'common/storybook-init-v7.pnpm.js.mdx',
  ]}
/>

<!-- prettier-ignore-end -->

</IfRenderer>

>>>>>>> 82e153f4
<IfRenderer renderer='svelte'>

#### Writing native Svelte stories

Storybook provides a Svelte addon maintained by the community, enabling you to write stories for your Svelte components using the template syntax. You'll need to take some additional steps to enable this feature.

Run the following command to install the addon.

<!-- prettier-ignore-start -->

<CodeSnippets
  paths={[
   'svelte/svelte-csf-addon-install.yarn.js.mdx',
   'svelte/svelte-csf-addon-install.npm.js.mdx',
   'svelte/svelte-csf-addon-install.pnpm.js.mdx',
  ]}
/>

<!-- prettier-ignore-end -->

Update your Storybook configuration file (i.e., `.storybook/main.js|ts`) to include it.

<!-- prettier-ignore-start -->

<CodeSnippets
  paths={[
   'svelte/main-config-csf-addon-register.js.mdx',
   'svelte/main-config-csf-addon-register.ts.mdx',
  ]}
/>

<!-- prettier-ignore-end -->

<Callout variant="info" style={{ marginBottom: "2rem" }}>

The community actively maintains the Svelte CSF addon but still lacks some features currently available in the official Storybook Svelte framework support. For more information, see [addon's documentation](https://github.com/storybookjs/addon-svelte-csf).

</Callout>

</IfRenderer>

#### The installation process seems flaky and keeps failing

If you're still running into some issues during the installation process, we encourage you to check out the following resources:

<IfRenderer renderer='angular'>

- [Storybook's Angular README](https://github.com/storybookjs/storybook/tree/next/code/frameworks/angular) for more information on how to set up Storybook in your Angular project.
- [Storybook's help documentation](https://storybook.js.org/community#support) to contact the community and ask for help.

</IfRenderer>

<IfRenderer renderer='ember'>

- [Storybook's Ember README](https://github.com/storybookjs/storybook/tree/next/code/frameworks/ember) for more information on how to set up Storybook in your Ember project.
- [Storybook's help documentation](https://storybook.js.org/community#support) to contact the community and ask for help.

</IfRenderer>

<IfRenderer renderer='html'>

- [Storybook's HTML Webpack README](https://github.com/storybookjs/storybook/tree/next/code/frameworks/html-webpack5) for more information on how to set up Storybook in your HTML project with Webpack 5.
- [Storybook's HTML Vite README](https://github.com/storybookjs/storybook/tree/next/code/frameworks/html-vite) for more information on how to set up Storybook in your HTML project with Vite.
- [Storybook's help documentation](https://storybook.js.org/community#support) to contact the community and ask for help.

</IfRenderer>

<IfRenderer renderer='preact'>

- [Storybook's Preact Webpack README](https://github.com/storybookjs/storybook/tree/next/code/frameworks/preact-webpack5) for more information on how to set up Storybook in your Preact project with Webpack 5.
- [Storybook's Preact Vite README](https://github.com/storybookjs/storybook/tree/next/code/frameworks/preact-vite) for more information on how to set up Storybook in your Preact project with Vite.
- [Storybook's help documentation](https://storybook.js.org/community#support) to contact the community and ask for help.

</IfRenderer>

<IfRenderer renderer='qwik'>

- [Storybook's Qwik README](https://github.com/literalpie/storybook-framework-qwik) for more information on how to set up Storybook in your Qwik project.
- [Storybook's help documentation](https://storybook.js.org/community#support) to contact the community and ask for help.

</IfRenderer>

<IfRenderer renderer='react'>

- [Storybook's React Webpack README](https://github.com/storybookjs/storybook/tree/next/code/frameworks/react-webpack5) for more information on how to set up Storybook in your React project with Webpack 5.
- [Storybook's React Vite README](https://github.com/storybookjs/storybook/tree/next/code/frameworks/react-vite) for more information on how to set up Storybook in your React project with Vite.
- [Storybook's help documentation](https://storybook.js.org/community#support) to contact the community and ask for help.

</IfRenderer>

<IfRenderer renderer='solid'>

- [Storybook's SolidJS README](https://github.com/storybookjs/solidjs) for more information on how to set up Storybook in your SolidJS project.
- [Storybook's help documentation](https://storybook.js.org/community#support) to contact the community and ask for help.

</IfRenderer>

<IfRenderer renderer='svelte'>

- [Storybook's SvelteKit README](https://github.com/storybookjs/storybook/tree/next/code/frameworks/sveltekit) for more information on how to set up Storybook in your SvelteKit project.
- [Storybook's Svelte Webpack README](https://github.com/storybookjs/storybook/tree/next/code/frameworks/svelte-webpack5) for more information on how to set up Storybook in your Svelte project with Webpack 5.
- [Storybook's help documentation](https://storybook.js.org/community#support) to contact the community and ask for help.

</IfRenderer>

<IfRenderer renderer='vue'>

<<<<<<< HEAD
- [Storybook's Vue 2 Webpack README](https://github.com/storybookjs/storybook/tree/main/code/frameworks/vue-webpack5) for more information on how to set up Storybook in your Vue 2 project with Webpack 5.
- [Storybook's Vue 2 Vite README](https://github.com/storybookjs/storybook/tree/main/code/frameworks/vue-vite) for more information on how to set up Storybook in your Vue 2 project with Vite.
=======
>>>>>>> 82e153f4
- [Storybook's Vue 3 Webpack README](https://github.com/storybookjs/storybook/tree/next/code/frameworks/vue3-webpack5) for more information on how to set up Storybook in your Vue 3 project with Webpack 5.
- [Storybook's Vue 3 Vite README](https://github.com/storybookjs/storybook/tree/next/code/frameworks/vue3-vite) for more information on how to set up Storybook in your Vue 3 project with Vite.
- [Storybook's help documentation](https://storybook.js.org/community#support) to contact the community and ask for help.

</IfRenderer>

<IfRenderer renderer='web-components'>

- [Storybook's Web Components Webpack README](https://github.com/storybookjs/storybook/tree/next/code/frameworks/web-components-webpack55) for more information on how to set up Storybook in your Web Components project with Webpack 5.
- [Storybook's Web Components Vite README](https://github.com/storybookjs/storybook/tree/next/code/frameworks/web-components-vite) for more information on how to set up Storybook in your Web Components project with Vite.
- [Storybook's help documentation](https://storybook.js.org/community#support) to contact the community and ask for help.

</IfRenderer>

</details>

<IfRenderer renderer='react'>

Now that you have successfully installed Storybook and understood how it works, let's continue where you left off in the [setup wizard](#run-the-setup-wizard) and delve deeper into writing stories.

</IfRenderer>

<IfRenderer renderer={['angular', 'vue', 'web-components', 'ember', 'html', 'svelte', 'preact', 'qwik','solid' ]}>

Now that you installed Storybook successfully, let’s take a look at a story that was written for us.

</IfRenderer><|MERGE_RESOLUTION|>--- conflicted
+++ resolved
@@ -84,15 +84,9 @@
 
 <details>
 <summary><h3 id="troubleshooting">Troubleshooting</h3></summary>
-<<<<<<< HEAD
 
 #### Run Storybook with other package managers
 
-=======
-
-#### Run Storybook with other package managers
-
->>>>>>> 82e153f4
 The Storybook CLI includes support for the industry's popular package managers (e.g., [Yarn](https://yarnpkg.com/), [npm](https://www.npmjs.com/), and [pnpm](https://pnpm.io/)) automatically detecting the one you are using when you initialize Storybook. However, if you want to use a specific package manager as the default, add the `--package-manager` flag to the installation command. For example:
 
 <!-- prettier-ignore-start -->
@@ -123,14 +117,8 @@
 | Server         | `server`         |
 | Solid          | `solid`          |
 | Svelte         | `svelte`         |
-<<<<<<< HEAD
-| Vue 2          | `vue`            |
-| Vue 3          | `vue3`           |
-| Web Components | `web-components` |
-=======
 | Vue 3          | `vue3`           |
 | Web Components | `web_components` |
->>>>>>> 82e153f4
 
 <!-- prettier-ignore-start -->
 
@@ -144,13 +132,10 @@
 
 <!-- prettier-ignore-end -->
 
-<<<<<<< HEAD
-=======
 #### Yarn Plug'n'Play (PnP) support with Storybook
 
 If you've enabled Storybook in a project running on a new version of Yarn with [Plug'n'Play](https://yarnpkg.com/features/pnp) (PnP) enabled, you may notice that it will generate `node_modules` with some additional files and folders. This is a known constraint as Storybook relies on some directories (e.g., `.cache`) to store cache files and other data to improve performance and faster builds. You can safely ignore these files and folders, adjusting your `.gitignore` file to exclude them from the version control you're using.
 
->>>>>>> 82e153f4
 #### Run Storybook with Webpack 4
 
 If you previously installed Storybook in a project that uses Webpack 4, it will no longer work. This is because Storybook now uses Webpack 5 by default. To solve this issue, we recommend you upgrade your project to Webpack 5 and then run the following command to migrate your project to the latest version of Storybook:
@@ -208,8 +193,6 @@
 
 </IfRenderer>
 
-<<<<<<< HEAD
-=======
 <IfRenderer renderer='vue'>
 
 #### Storybook doesn't work with my Vue 2 project
@@ -230,7 +213,6 @@
 
 </IfRenderer>
 
->>>>>>> 82e153f4
 <IfRenderer renderer='svelte'>
 
 #### Writing native Svelte stories
@@ -338,11 +320,6 @@
 
 <IfRenderer renderer='vue'>
 
-<<<<<<< HEAD
-- [Storybook's Vue 2 Webpack README](https://github.com/storybookjs/storybook/tree/main/code/frameworks/vue-webpack5) for more information on how to set up Storybook in your Vue 2 project with Webpack 5.
-- [Storybook's Vue 2 Vite README](https://github.com/storybookjs/storybook/tree/main/code/frameworks/vue-vite) for more information on how to set up Storybook in your Vue 2 project with Vite.
-=======
->>>>>>> 82e153f4
 - [Storybook's Vue 3 Webpack README](https://github.com/storybookjs/storybook/tree/next/code/frameworks/vue3-webpack5) for more information on how to set up Storybook in your Vue 3 project with Webpack 5.
 - [Storybook's Vue 3 Vite README](https://github.com/storybookjs/storybook/tree/next/code/frameworks/vue3-vite) for more information on how to set up Storybook in your Vue 3 project with Vite.
 - [Storybook's help documentation](https://storybook.js.org/community#support) to contact the community and ask for help.
