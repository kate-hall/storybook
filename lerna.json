{
  "lerna": "2.5.1",
  "npmClient": "yarn",
  "useWorkspaces": true,
  "commands": {
    "publish": {
<<<<<<< HEAD
      "ignore": [
        "cra-kitchen-sink",
        "angular-cli",
        "vue-example",
        "lib/cli/test/run/*"
      ],
      "allowBranch": "release/3.3"
=======
      "allowBranch": "master"
>>>>>>> 179a7019
    }
  },
  "concurrency": 1,
  "version": "3.3.0-alpha.4"
}<|MERGE_RESOLUTION|>--- conflicted
+++ resolved
@@ -4,17 +4,7 @@
   "useWorkspaces": true,
   "commands": {
     "publish": {
-<<<<<<< HEAD
-      "ignore": [
-        "cra-kitchen-sink",
-        "angular-cli",
-        "vue-example",
-        "lib/cli/test/run/*"
-      ],
       "allowBranch": "release/3.3"
-=======
-      "allowBranch": "master"
->>>>>>> 179a7019
     }
   },
   "concurrency": 1,
