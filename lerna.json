{
  "lerna": "2.0.0",
  "npmClient": "yarn",
  "useWorkspaces": true,
  "commands": {
    "publish": {
      "ignore": [
        "cra-kitchen-sink",
        "vue-kitchen-sink",
<<<<<<< HEAD
        "angular-cli"
=======
        "lib/cli/test/run/*"
>>>>>>> 249a3c0a
      ]
    }
  },
  "concurrency": 1,
  "version": "3.3.0-alpha.0"
}<|MERGE_RESOLUTION|>--- conflicted
+++ resolved
@@ -7,11 +7,8 @@
       "ignore": [
         "cra-kitchen-sink",
         "vue-kitchen-sink",
-<<<<<<< HEAD
-        "angular-cli"
-=======
+        "angular-cli",
         "lib/cli/test/run/*"
->>>>>>> 249a3c0a
       ]
     }
   },
