# Code Owners

# Root
# .github/    @JReinhold @yannbf @vanessayuenn
# .circleci/  @yannbf @kasperpeulen
# .yarnrc.yml @ndelangen @JReinhold

# Docs
# /docs/ @kylegach @jonniebigodes

# Scripts
# /scripts/         @ndelangen @kasperpeulen
# /scripts/release/ @jreinhold @ndelangen @kasperpeulen

# Addons
# /code/addons/a11y/                 @ndelangen @yannbf
# /code/addons/actions/              @ndelangen @yannbf
# /code/addons/backgrounds/          @yannbf @ndelangen
# /code/addons/controls/             @kasperpeulen @ndelangen
# /code/addons/docs/                 @JReinhold @kasperpeulen
# /code/addons/essentials/           @valentinpalkovic @ndelangen
# /code/addons/gfm/                  @ndelangen @valentinpalkovic
# /code/addons/highlight/            @yannbf @valentinpalkovic
# /code/addons/interactions/         @yannbf @ndelangen
# /code/addons/jest/                 @ndelangen
# /code/addons/links/                @yannbf @JReinhold
# /code/addons/measure/              @yannbf @valentinpalkovic
# /code/addons/outline/              @yannbf @valentinpalkovic
# /code/addons/storysource/          @ndelangen
# /code/addons/themes/               @JReinhold @yannbf
# /code/addons/toolbars/             @ndelangen @JReinhold
# /code/addons/viewport/             @yannbf @ndelangen

# Builder
<<<<<<< HEAD
/code/builders/builder-vite/     @JReinhold @valentinpalkovic @IanVS
/code/builders/builder-webpack5/ @ndelangen @valentinpalkovic
=======
# /code/builders/builder-manager/  @ndelangen @valentinpalkovic
# /code/builders/builder-vite/     @JReinhold @valentinpalkovic @IanVS
# /code/builders/builder-webpack5/ @ndelangen @valentinpalkovic
>>>>>>> f94366eb

# Frameworks
# /code/frameworks/angular/                 @valentinpalkovic @yannbf
# /code/frameworks/html-vite/               @kasperpeulen @JReinhold
# /code/frameworks/html-webpack5/           @kasperpeulen @JReinhold
# /code/frameworks/nextjs/                  @valentinpalkovic @kasperpeulen @yannbf
# /code/frameworks/react-vite/              @valentinpalkovic @kasperpeulen
# /code/frameworks/react-webpack5/          @valentinpalkovic @kasperpeulen
# /code/frameworks/svelte-vite/             @kasperpeulen @JReinhold
# /code/frameworks/svelte-webpack5/         @kasperpeulen @JReinhold
# /code/frameworks/sveltekit/               @kasperpeulen @JReinhold
# /code/frameworks/vue3-vite/               @kasperpeulen @yannbf @JReinhold
# /code/frameworks/vue3-webpack5/           @kasperpeulen @yannbf @JReinhold
# /code/frameworks/web-components-vite/     @kasperpeulen @JReinhold
# /code/frameworks/web-components-webpack5/ @kasperpeulen @JReinhold

# Lib
<<<<<<< HEAD
/code/lib/cli/            @yannbf @valentinpalkovic @ndelangen
/code/lib/cli-sb/         @yannbf @valentinpalkovic @ndelangen
/code/lib/cli-storybook/  @yannbf @valentinpalkovic @ndelangen
/code/lib/codemod/        @kasperpeulen @ndelangen
/code/lib/core-webpack/   @valentinpalkovic @ndelangen
/code/lib/csf-plugin/     @ndelangen @valentinpalkovic
/code/lib/preview/        @ndelangen @kasperpeulen
/code/lib/react-dom-shim/ @ndelangen @valentinpalkovic @tmeasday

# Deprecations
/code/deprecated/builder-manager/  @ndelangen
/code/deprecated/docs-tools/       @ndelangen
/code/deprecated/telemetry/        @ndelangen
/code/deprecated/manager-api/      @ndelangen
/code/deprecated/router/           @ndelangen
/code/deprecated/theming/          @ndelangen
/code/deprecated/instrumenter/     @ndelangen
/code/deprecated/core-server/      @ndelangen
/code/deprecated/csf-tools/        @ndelangen
/code/deprecated/preview-api/      @ndelangen
/code/deprecated/node-logger/      @ndelangen
/code/deprecated/core-events/      @ndelangen
/code/deprecated/core-common/      @ndelangen
/code/deprecated/channels/         @ndelangen
/code/deprecated/client-logger/    @ndelangen
/code/deprecated/types/            @ndelangen
=======
# /code/lib/channels/       @ndelangen @kasperpeulen
# /code/lib/cli/            @yannbf @valentinpalkovic @ndelangen
# /code/lib/cli-sb/         @yannbf @valentinpalkovic @ndelangen
# /code/lib/cli-storybook/  @yannbf @valentinpalkovic @ndelangen
# /code/lib/client-logger/  @ndelangen @yannbf
# /code/lib/codemod/        @kasperpeulen @ndelangen
# /code/lib/core-common/    @ndelangen @yannbf
# /code/lib/core-events/    @ndelangen @kasperpeulen
# /code/lib/core-server/    @ndelangen @JReinhold @tmeasday @shilman
# /code/lib/core-webpack/   @valentinpalkovic @ndelangen
# /code/lib/csf-plugin/     @ndelangen @valentinpalkovic
# /code/lib/csf-tools/      @kasperpeulen @shilman
# /code/lib/docs-tools/     @JReinhold @shilman
# /code/lib/instrumenter/   @yannbf @kasperpeulen
# /code/lib/manager-api/    @ndelangen @valentinpalkovic @kasperpeulen
# /code/lib/node-logger/    @yannbf @ndelangen
# /code/lib/preview/        @ndelangen @kasperpeulen
# /code/lib/preview-api/    @yannbf @ndelangen @tmeasday
# /code/lib/react-dom-shim/ @ndelangen @valentinpalkovic @tmeasday
# /code/lib/router/         @ndelangen @JReinhold
# /code/lib/telemetry/      @shilman @yannbf @ndelangen
# /code/lib/theming/        @cdedreuille @ndelangen @JReinhold
# /code/lib/types/          @kasperpeulen @ndelangen
>>>>>>> f94366eb

# Presets
# /code/presets/create-react-app/ @valentinpalkovic @ndelangen

# Renderers
# /code/renderers/html/           @kasperpeulen @JReinhold
# /code/renderers/react/          @valentinpalkovic @kasperpeulen
# /code/renderers/server/         @shilman @valentinpalkovic
# /code/renderers/svelte/         @JReinhold @kasperpeulen
# /code/renderers/vue3/           @kasperpeulen @JReinhold
# /code/renderers/web-components/ @kasperpeulen @JReinhold

# UI
# /code/ui/.storybook/ @JReinhold @cdedreuille
# /code/ui/blocks/     @JReinhold @cdedreuille
# /code/ui/components/ @cdedreuille @JReinhold
# /code/ui/manager/    @ndelangen @JReinhold @cdedreuille @tmeasday

# E2E
# /code/e2e-tests/ @yannbf @valentinpalkovic<|MERGE_RESOLUTION|>--- conflicted
+++ resolved
@@ -32,14 +32,9 @@
 # /code/addons/viewport/             @yannbf @ndelangen
 
 # Builder
-<<<<<<< HEAD
-/code/builders/builder-vite/     @JReinhold @valentinpalkovic @IanVS
-/code/builders/builder-webpack5/ @ndelangen @valentinpalkovic
-=======
 # /code/builders/builder-manager/  @ndelangen @valentinpalkovic
 # /code/builders/builder-vite/     @JReinhold @valentinpalkovic @IanVS
 # /code/builders/builder-webpack5/ @ndelangen @valentinpalkovic
->>>>>>> f94366eb
 
 # Frameworks
 # /code/frameworks/angular/                 @valentinpalkovic @yannbf
@@ -57,34 +52,6 @@
 # /code/frameworks/web-components-webpack5/ @kasperpeulen @JReinhold
 
 # Lib
-<<<<<<< HEAD
-/code/lib/cli/            @yannbf @valentinpalkovic @ndelangen
-/code/lib/cli-sb/         @yannbf @valentinpalkovic @ndelangen
-/code/lib/cli-storybook/  @yannbf @valentinpalkovic @ndelangen
-/code/lib/codemod/        @kasperpeulen @ndelangen
-/code/lib/core-webpack/   @valentinpalkovic @ndelangen
-/code/lib/csf-plugin/     @ndelangen @valentinpalkovic
-/code/lib/preview/        @ndelangen @kasperpeulen
-/code/lib/react-dom-shim/ @ndelangen @valentinpalkovic @tmeasday
-
-# Deprecations
-/code/deprecated/builder-manager/  @ndelangen
-/code/deprecated/docs-tools/       @ndelangen
-/code/deprecated/telemetry/        @ndelangen
-/code/deprecated/manager-api/      @ndelangen
-/code/deprecated/router/           @ndelangen
-/code/deprecated/theming/          @ndelangen
-/code/deprecated/instrumenter/     @ndelangen
-/code/deprecated/core-server/      @ndelangen
-/code/deprecated/csf-tools/        @ndelangen
-/code/deprecated/preview-api/      @ndelangen
-/code/deprecated/node-logger/      @ndelangen
-/code/deprecated/core-events/      @ndelangen
-/code/deprecated/core-common/      @ndelangen
-/code/deprecated/channels/         @ndelangen
-/code/deprecated/client-logger/    @ndelangen
-/code/deprecated/types/            @ndelangen
-=======
 # /code/lib/channels/       @ndelangen @kasperpeulen
 # /code/lib/cli/            @yannbf @valentinpalkovic @ndelangen
 # /code/lib/cli-sb/         @yannbf @valentinpalkovic @ndelangen
@@ -108,7 +75,6 @@
 # /code/lib/telemetry/      @shilman @yannbf @ndelangen
 # /code/lib/theming/        @cdedreuille @ndelangen @JReinhold
 # /code/lib/types/          @kasperpeulen @ndelangen
->>>>>>> f94366eb
 
 # Presets
 # /code/presets/create-react-app/ @valentinpalkovic @ndelangen
