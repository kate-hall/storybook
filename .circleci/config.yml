version: 2.1

executors:
  sb_node_14_classic:
    parameters:
      class:
        description: The Resource class
        type: enum
        enum: ['small', 'medium', 'medium+', 'large', 'xlarge']
        default: 'medium'
    working_directory: /tmp/storybook
    docker:
      - image: cimg/node:14.19
        environment:
          NODE_OPTIONS: --max_old_space_size=3076
    resource_class: <<parameters.class>>
  sb_node_14_browsers:
    parameters:
      class:
        description: The Resource class
        type: enum
        enum: ['small', 'medium', 'medium+', 'large', 'xlarge']
        default: 'medium'
    working_directory: /tmp/storybook
    docker:
      - image: cimg/node:14.19-browsers
        environment:
          NODE_OPTIONS: --max_old_space_size=3076
    resource_class: <<parameters.class>>
  sb_playwright:
    parameters:
      class:
        description: The Resource class
        type: enum
        enum: ['small', 'medium', 'medium+', 'large', 'xlarge']
        default: 'medium'
    working_directory: /tmp/storybook
    docker:
      - image: mcr.microsoft.com/playwright:v1.26.0-focal
        environment:
          NODE_OPTIONS: --max_old_space_size=3076
    resource_class: <<parameters.class>>

orbs:
  git-shallow-clone: guitarrapc/git-shallow-clone@2.0.3
  browser-tools: circleci/browser-tools@1.4.0

commands:
  ensure-pr-is-labeled-with:
    description: 'A command looking for the labels set on the PR associated to this workflow and checking it contains the label given as parameter'
    parameters:
      label:
        type: string
    steps:
      - run:
          name: Check if PR is labeled with "<< parameters.label >>"
          command: |
            apt-get -y install jq

            PR_NUMBER=$(echo "$CIRCLE_PULL_REQUEST" | sed "s/.*\/pull\///")
            echo "PR_NUMBER: $PR_NUMBER"

            API_GITHUB="https://api.github.com/repos/$CIRCLE_PROJECT_USERNAME/$CIRCLE_PROJECT_REPONAME"
            PR_REQUEST_URL="$API_GITHUB/pulls/$PR_NUMBER"
            PR_RESPONSE=$(curl -H "Authorization: token $GITHUB_TOKEN_STORYBOOK_BOT_READ_REPO" "$PR_REQUEST_URL")


            if [ $(echo $PR_RESPONSE | jq '.labels | map(select(.name == "<< parameters.label >>")) | length') -ge 1 ] ||
               ( [ $(echo $PR_RESPONSE | jq '.labels | length') -ge 1 ] && [ "<< parameters.label >>" == "*" ])
            then
              echo "🚀 The PR is labelled with '<< parameters.label >>', job will continue!"
            else
              echo "🏁 The PR isn't labelled with '<< parameters.label >>' so this job will end at the current step."
              circleci-agent step halt
            fi

jobs:
  build:
    executor:
      class: xlarge
      name: sb_node_14_classic
    steps:
      - git-shallow-clone/checkout_advanced:
          clone_options: '--depth 1 --verbose'
      - restore_cache:
          name: Restore Yarn cache
          keys:
            - build-yarn-2-cache-v3--{{ checksum "code/yarn.lock" }}
      - run:
          name: Install dependencies
          command: |
            cd code
            yarn install --immutable
      - run:
          name: Install script dependencies
          command: |
            cd scripts
            yarn install --immutable
      - run:
          name: Bootstrap
          command: |
            cd code
            yarn bootstrap --build
            git diff --exit-code
      - save_cache:
          name: Save Yarn cache
          key: build-yarn-2-cache-v3--{{ checksum "code/yarn.lock" }}
          paths:
            - ~/.yarn/berry/cache
      - persist_to_workspace:
          root: .
          paths:
            - code/node_modules
            - scripts/node_modules
            - code/examples
            - code/node_modules
            - code/addons
            - code/frameworks
            - code/lib
            - code/renderers
            - code/presets
  chromatic:
    executor: sb_node_14_browsers
    parallelism: 15
    steps:
      # Keep using default checkout because Chromatic needs some git history to work properly
      - checkout
      - attach_workspace:
          at: .
      - run:
          name: chromatic
          command: |
            cd code
            yarn run-chromatics
  examples:
    executor:
      class: medium+
      name: sb_node_14_browsers
    parallelism: 12
    steps:
      - git-shallow-clone/checkout_advanced:
          clone_options: '--depth 1 --verbose'
      - attach_workspace:
          at: .
      - run:
          name: examples
          command: |
            cd code
            yarn build-storybooks --all
      - persist_to_workspace:
          root: .
          paths:
            - code/built-storybooks
  publish:
    executor:
      class: medium
      name: sb_node_14_classic
    steps:
      - git-shallow-clone/checkout_advanced:
          clone_options: '--depth 1 --verbose'
      - attach_workspace:
          at: .
      - run:
          name: running local registry
          command: |
            cd code
            yarn local-registry --publish
      - persist_to_workspace:
          root: .
          paths:
            - .verdaccio-cache
  # NOTE: this currently tests each story in docs mode, which doesn't make sense any more as stories
  #   can no longer run in docs mode. Instead we should probably change the test runner to test each
  #   docs entry if you run it in `VIEW_MODE=docs`
  # e2e-tests-sb-docs:
  #   executor:
  #     class: large
  #     name: sb_cypress_8_node_14
  #   parallelism: 8
  #   steps:
  #     - git-shallow-clone/checkout_advanced:
  #         clone_options: '--depth 1 --verbose'
  #     - attach_workspace:
  #         at: .
  #     - run:
  #         name: Running local registry
  #         command: yarn local-registry --port 6001 --open
  #         background: true
  #     - run:
  #         name: Wait for registry
  #         command: yarn wait-on http://localhost:6001
  #     - run:
  #         name: Run smoke tests
  #         command: yarn test:e2e-framework angular_modern_inline_rendering --test-runner --docs-mode
  #         no_output_timeout: 5m
  cra-bench:
    executor:
      class: medium+
      name: sb_playwright
    working_directory: /tmp/storybook
    steps:
      - git-shallow-clone/checkout_advanced:
          clone_options: '--depth 1 --verbose'
      - attach_workspace:
          at: .
      - run:
          name: Running local registry
          command: |
            cd code
            yarn local-registry --port 6001 --open
          background: true
      - run:
          name: Wait for registry
          command: |
            cd code
            yarn wait-on http://localhost:6001
      - run:
          name: set up cra repro, skip tests
          command: |
            cd code
            node ./lib/cli/bin/index.js repro -t cra --e2e ../cra-bench
      - run:
          name: Run @storybook/bench on repro
          command: |
            cd ./cra-bench
            npx -p @storybook/bench@1.0.0--canary.12.7cccdee.0 sb-bench 'echo noop' --label cra
      - run:
          name: prep artifacts
          when: always
          command: tar cvzf /tmp/sb-bench.tar.gz ./cra-bench
      - store_artifacts:
          path: /tmp/sb-bench.tar.gz
          destination: sb-bench.tar.gz
  smoke-tests:
    executor:
      class: medium+
      name: sb_node_14_browsers
    environment:
      # Disable ESLint when running smoke tests to improve perf + As of CRA 4.0.3, CRA kitchen sinks are throwing
      # because of some ESLint warnings, related to: https://github.com/facebook/create-react-app/pull/10590
      DISABLE_ESLINT_PLUGIN: 'true'
    parallelism: 16
    steps:
      - git-shallow-clone/checkout_advanced:
          clone_options: '--depth 1 --verbose'
      - attach_workspace:
          at: .
      - run:
          name: smoke tests
          command: |
            cd code
            yarn smoketest-storybooks --all
  lint:
    executor:
      class: medium
      name: sb_node_14_classic
    steps:
      - git-shallow-clone/checkout_advanced:
          clone_options: '--depth 1 --verbose'
      - attach_workspace:
          at: .
      - run:
          name: Lint
          command: |
            cd code
            yarn lint
  script-unit-tests:
    executor: sb_node_14_browsers
    steps:
      - git-shallow-clone/checkout_advanced:
          clone_options: '--depth 1 --verbose'
      - attach_workspace:
          at: .
      - run:
          name: Test
          command: |
            cd scripts
            yarn test --coverage --runInBand --ci
      - store_test_results:
          path: scripts/junit.xml
  unit-tests:
    executor: sb_node_14_browsers
    steps:
      - git-shallow-clone/checkout_advanced:
          clone_options: '--depth 1 --verbose'
      - attach_workspace:
          at: .
      - run:
          name: Test
          command: |
            cd code
            yarn test --coverage --runInBand --ci
      - store_test_results:
          path: code/junit.xml
      - persist_to_workspace:
          root: .
          paths:
            - code/coverage
  coverage:
    executor:
      class: small
      name: sb_node_14_browsers
    steps:
      - git-shallow-clone/checkout_advanced:
          clone_options: '--depth 1 --verbose'
      - attach_workspace:
          at: .
      - run:
          name: Upload coverage
          command: |
            cd code
            yarn coverage

  ## new workflow
  create-sandboxes:
    executor:
      class: medium+
      name: sb_node_14_browsers
<<<<<<< HEAD
    parallelism: 12
=======
    parallelism: 13
>>>>>>> 1ae1e730
    steps:
      - git-shallow-clone/checkout_advanced:
          clone_options: '--depth 1 --verbose'
      - attach_workspace:
          at: .
      - run:
          name: Creating Sandboxes
          command: yarn task --task create --template $(yarn get-template ci create) --force --no-before --junit
          working_directory: code
      - persist_to_workspace:
          root: .
          paths:
            - sandbox
      - store_test_results:
          path: code/test-results
  smoke-test-sandboxes:
    executor:
      class: medium+
      name: sb_node_14_browsers
    parallelism: 13
    steps:
      - git-shallow-clone/checkout_advanced:
          clone_options: '--depth 1 --verbose'
      - attach_workspace:
          at: .
      - run:
          name: Smoke Testing Sandboxes
          command: yarn task --task smoke-test --template $(yarn get-template ci smoke-test) --force --no-before --junit
          working_directory: code
      - store_test_results:
          path: code/test-results
  build-sandboxes:
    executor:
      class: medium+
      name: sb_node_14_browsers
<<<<<<< HEAD
    parallelism: 12
=======
    parallelism: 13
>>>>>>> 1ae1e730
    steps:
      - git-shallow-clone/checkout_advanced:
          clone_options: '--depth 1 --verbose'
      - attach_workspace:
          at: .
      - run:
          name: Building Sandboxes
          command: yarn task --task build --template $(yarn get-template ci build) --force --no-before --junit
          working_directory: code
      - store_test_results:
          path: code/test-results
      - persist_to_workspace:
          root: .
          paths:
            - sandbox/*/storybook-static
  test-runner-sandboxes:
    executor:
      class: medium+
      name: sb_node_14_browsers
<<<<<<< HEAD
    parallelism: 12
=======
    parallelism: 13
>>>>>>> 1ae1e730
    steps:
      - git-shallow-clone/checkout_advanced:
          clone_options: '--depth 1 --verbose'
      - attach_workspace:
          at: .
      - run:
          name: Running Test Runner
          command: yarn task --task test-runner --template $(yarn get-template ci test-runner) --force --no-before --junit
          working_directory: code
      - store_test_results:
          path: code/test-results
  chromatic-sandboxes:
    executor:
      class: medium+
      name: sb_node_14_browsers
<<<<<<< HEAD
    parallelism: 12
=======
    parallelism: 13
>>>>>>> 1ae1e730
    steps:
      - git-shallow-clone/checkout_advanced:
          clone_options: '--depth 1 --verbose'
      - attach_workspace:
          at: .
      - run:
          name: Running Chromatic
          command: yarn task --task chromatic --template $(yarn get-template ci chromatic) --force --no-before --junit
          working_directory: code
      - store_test_results:
          path: code/test-results
  e2e-sandboxes:
    executor:
      class: medium+
      name: sb_playwright
<<<<<<< HEAD
    parallelism: 12
=======
    parallelism: 13
>>>>>>> 1ae1e730
    steps:
      - git-shallow-clone/checkout_advanced:
          clone_options: '--depth 1 --verbose'
      - attach_workspace:
          at: .
      - run:
          name: Running E2E Tests
          command: yarn task --task e2e-tests --template $(yarn get-template ci e2e-tests) --force --no-before --junit
          working_directory: code
      - store_test_results:
          path: code/test-results
      - store_artifacts: # this is where playwright puts more complex stuff
          path: code/playwright-results/
          destination: playwright

workflows:
  test:
    jobs:
      - build
      - lint:
          requires:
            - build
      - examples:
          requires:
            - build
      - smoke-tests:
          requires:
            - build
      - unit-tests:
          requires:
            - build
      - script-unit-tests:
          requires:
            - build
      - coverage:
          requires:
            - unit-tests
      - chromatic:
          requires:
            - examples
      - publish:
          requires:
            - build
      - cra-bench:
          requires:
            - publish

      ## new workflow
      - create-sandboxes:
          requires:
            - publish
      - smoke-test-sandboxes:
          requires:
            - create-sandboxes
      - build-sandboxes:
          requires:
            - create-sandboxes
      - test-runner-sandboxes:
          requires:
            - build-sandboxes
      - chromatic-sandboxes:
          requires:
            - build-sandboxes
      - e2e-sandboxes:
          requires:
            - build-sandboxes<|MERGE_RESOLUTION|>--- conflicted
+++ resolved
@@ -316,11 +316,7 @@
     executor:
       class: medium+
       name: sb_node_14_browsers
-<<<<<<< HEAD
-    parallelism: 12
-=======
     parallelism: 13
->>>>>>> 1ae1e730
     steps:
       - git-shallow-clone/checkout_advanced:
           clone_options: '--depth 1 --verbose'
@@ -356,11 +352,7 @@
     executor:
       class: medium+
       name: sb_node_14_browsers
-<<<<<<< HEAD
-    parallelism: 12
-=======
     parallelism: 13
->>>>>>> 1ae1e730
     steps:
       - git-shallow-clone/checkout_advanced:
           clone_options: '--depth 1 --verbose'
@@ -380,11 +372,7 @@
     executor:
       class: medium+
       name: sb_node_14_browsers
-<<<<<<< HEAD
-    parallelism: 12
-=======
     parallelism: 13
->>>>>>> 1ae1e730
     steps:
       - git-shallow-clone/checkout_advanced:
           clone_options: '--depth 1 --verbose'
@@ -400,11 +388,7 @@
     executor:
       class: medium+
       name: sb_node_14_browsers
-<<<<<<< HEAD
-    parallelism: 12
-=======
     parallelism: 13
->>>>>>> 1ae1e730
     steps:
       - git-shallow-clone/checkout_advanced:
           clone_options: '--depth 1 --verbose'
@@ -420,11 +404,7 @@
     executor:
       class: medium+
       name: sb_playwright
-<<<<<<< HEAD
-    parallelism: 12
-=======
-    parallelism: 13
->>>>>>> 1ae1e730
+    parallelism: 11
     steps:
       - git-shallow-clone/checkout_advanced:
           clone_options: '--depth 1 --verbose'
