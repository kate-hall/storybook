--- conflicted
+++ resolved
@@ -196,14 +196,11 @@
             cd scripts
             yarn get-template --check
       - run:
-<<<<<<< HEAD
-=======
           name: Type check
           command: |
             cd scripts
             yarn check
       - run:
->>>>>>> 6a18e927
           name: Run tests
           command: |
             cd scripts
