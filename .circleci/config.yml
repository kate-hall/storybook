version: 2.1

parameters:
  workflow:
    description: Which workflow to run
    type: enum
    enum: ['ci', 'pr', 'merged', 'daily']
    default: 'ci'

executors:
  sb_node_16_classic:
    parameters:
      class:
        description: The Resource class
        type: enum
        enum: ['small', 'medium', 'medium+', 'large', 'xlarge']
        default: 'small'
    working_directory: /tmp/storybook
    docker:
      - image: cimg/node:16.17.1
        environment:
          NODE_OPTIONS: --max_old_space_size=6144
    resource_class: <<parameters.class>>
  sb_node_16_browsers:
    parameters:
      class:
        description: The Resource class
        type: enum
        enum: ['small', 'medium', 'medium+', 'large', 'xlarge']
        default: 'small'
    working_directory: /tmp/storybook
    docker:
      - image: cimg/node:16.17.1-browsers
        environment:
          NODE_OPTIONS: --max_old_space_size=6144
    resource_class: <<parameters.class>>
  sb_playwright:
    parameters:
      class:
        description: The Resource class
        type: enum
        enum: ['small', 'medium', 'medium+', 'large', 'xlarge']
        default: 'small'
    working_directory: /tmp/storybook
    docker:
      - image: mcr.microsoft.com/playwright:v1.31.1-focal
        environment:
          NODE_OPTIONS: --max_old_space_size=6144
    resource_class: <<parameters.class>>

orbs:
  git-shallow-clone: guitarrapc/git-shallow-clone@2.4.1
  browser-tools: circleci/browser-tools@1.4.0
  discord: antonioned/discord@0.1.0

commands:
  cancel-workflow-on-failure:
    description: 'Cancels the entire workflow in case the previous step has failed'
    steps:
      - run:
          name: Cancel current workflow
          when: on_fail
          command: |
            echo "Canceling workflow as previous step resulted in failure."
            echo "To execute all checks locally, please run yarn ci-tests"
            curl -X POST --header "Content-Type: application/json" "https://circleci.com/api/v2/workflow/${CIRCLE_WORKFLOW_ID}/cancel?circle-token=${WORKFLOW_CANCELER}"
  report-workflow-on-failure:
    description: 'Reports failures to discord'
    parameters:
      template:
        description: |
          Which template to report in discord. Applicable for parallel sandbox jobs
        type: string
        default: 'none'
    steps:
      - run:
          when: on_fail
          command: git fetch --unshallow
      - discord/status:
          only_for_branches: main,next,next-release,latest-release
          fail_only: true
          failure_message: $(yarn get-report-message << pipeline.parameters.workflow >> << parameters.template >>)
jobs:
  pretty-docs:
    executor:
      class: small
      name: sb_node_16_classic
    steps:
      - git-shallow-clone/checkout_advanced:
          clone_options: '--depth 1 --verbose'
      - restore_cache:
          name: Restore Yarn cache
          keys:
            - prettydocs-yarn-2-cache-v4--{{ checksum "code/yarn.lock" }}--{{ checksum "scripts/yarn.lock" }}
      - run:
          name: Install
          command: |
            cd scripts
            yarn install
      - save_cache:
          name: Save Yarn cache
          key: prettydocs-yarn-2-cache-v4--{{ checksum "code/yarn.lock" }}--{{ checksum "scripts/yarn.lock" }}
          paths:
            - ~/.yarn/berry/cache
      - run:
          name: Prettier
          command: |
            cd scripts
            yarn docs:prettier:check
  build:
    executor:
      class: large
      name: sb_node_16_classic
    steps:
      - git-shallow-clone/checkout_advanced:
          clone_options: '--depth 1 --verbose'
      - restore_cache:
          name: Restore Yarn cache
          keys:
            - build-yarn-2-cache-v4--{{ checksum "code/yarn.lock" }}--{{ checksum "scripts/yarn.lock" }}
      - run:
          name: Compile
          command: |
            yarn task --task compile --start-from=auto --no-link --debug
            git diff --exit-code
      - run:
          name: Publish to Verdaccio
          command: |
            cd code
            yarn local-registry --publish
      - report-workflow-on-failure
      - save_cache:
          name: Save Yarn cache
          key: build-yarn-2-cache-v4--{{ checksum "code/yarn.lock" }}--{{ checksum "scripts/yarn.lock" }}
          paths:
            - ~/.yarn/berry/cache
      - persist_to_workspace:
          root: .
          paths:
            - code/node_modules
            - scripts/node_modules
            - code/examples
            - code/node_modules
            - code/addons
            - code/frameworks
            - code/lib
            - code/ui
            - code/renderers
            - code/presets
            - .verdaccio-cache
  cra-bench:
    executor:
      class: large
      name: sb_playwright
    working_directory: /tmp/storybook
    steps:
      - git-shallow-clone/checkout_advanced:
          clone_options: '--depth 1 --verbose'
      - attach_workspace:
          at: .
      - run:
          name: Running local registry
          command: |
            cd code
            yarn local-registry --open
          background: true
      - run:
          name: Wait for registry
          command: |
            cd code
            yarn wait-on http://localhost:6001
      - run:
          name: set up cra repro, skip tests
          command: |
            cd code
            SANDBOX_ROOT=../bench yarn task --task sandbox --template cra/default-ts --skip-template-stories --start-from=never  --no-link
      - run:
          name: Run @storybook/bench on repro
          command: |
            cd bench/cra-default-ts
            rm -rf node_modules
            mkdir node_modules
            ../../code/node_modules/.bin/sb-bench 'yarn install' --label cra
      - report-workflow-on-failure
      - run:
          name: prep artifacts
          when: always
          command: tar cvzf /tmp/cra-default-ts-bench.tar.gz bench/cra-default-ts
      - store_artifacts:
          path: /tmp/cra-default-ts-bench.tar.gz
          destination: cra-default-ts-bench.tar.gz
  react-vite-bench:
    executor:
      class: large
      name: sb_playwright
    working_directory: /tmp/storybook
    steps:
      - git-shallow-clone/checkout_advanced:
          clone_options: '--depth 1 --verbose'
      - attach_workspace:
          at: .
      - run:
          name: Running local registry
          command: |
            cd code
            yarn local-registry --open
          background: true
      - run:
          name: Wait for registry
          command: |
            cd code
            yarn wait-on http://localhost:6001
      - run:
          name: set up react-vite repro, skip tests
          command: |
            cd code
            SANDBOX_ROOT=../bench yarn task --task sandbox --template react-vite/default-ts --skip-template-stories --start-from=never  --no-link
      - run:
          name: Run @storybook/bench on repro
          command: |
            cd bench/react-vite-default-ts
            rm -rf node_modules
            mkdir node_modules
            ../../code/node_modules/.bin/sb-bench 'yarn install' --label react-vite
      - report-workflow-on-failure
      - run:
          name: prep artifacts
          when: always
          command: tar cvzf /tmp/react-vite-default-ts-bench.tar.gz bench/react-vite-default-ts
      - store_artifacts:
          path: /tmp/react-vite-default-ts-bench.tar.gz
          destination: react-vite-default-ts-bench.tar.gz
  lint:
    executor:
      class: large
      name: sb_node_16_classic
    steps:
      - git-shallow-clone/checkout_advanced:
          clone_options: '--depth 1 --verbose'
      - attach_workspace:
          at: .
      - run:
          name: Lint
          command: |
            cd code
            yarn lint
      - report-workflow-on-failure
      - cancel-workflow-on-failure
  check:
    executor:
      class: xlarge
      name: sb_node_16_classic
    steps:
      - git-shallow-clone/checkout_advanced:
          clone_options: '--depth 1 --verbose'
      - attach_workspace:
          at: .
      - run:
          name: Check
          command: |
            yarn task --task check --start-from=auto --no-link --debug
            git diff --exit-code
      - report-workflow-on-failure
      - cancel-workflow-on-failure
  script-unit-tests:
    executor: sb_node_16_browsers
    steps:
      - git-shallow-clone/checkout_advanced:
          clone_options: '--depth 1 --verbose'
      - attach_workspace:
          at: .
      - run:
          name: Test
          command: |
            cd scripts
            yarn test --coverage --ci
      - store_test_results:
          path: scripts/junit.xml
      - report-workflow-on-failure
      - cancel-workflow-on-failure
  unit-tests:
    executor:
      class: xlarge
      name: sb_node_16_browsers
    steps:
      - git-shallow-clone/checkout_advanced:
          clone_options: '--depth 1 --verbose'
      - attach_workspace:
          at: .
      - run:
          name: Test
          command: |
            cd code
            yarn test --coverage --ci --maxWorkers=6
      - store_test_results:
          path: code/junit.xml
      - persist_to_workspace:
          root: .
          paths:
            - code/coverage
      - report-workflow-on-failure
      - cancel-workflow-on-failure
  coverage:
    executor:
      class: small
      name: sb_node_16_browsers
    steps:
      - git-shallow-clone/checkout_advanced:
          clone_options: '--depth 1 --verbose'
      - attach_workspace:
          at: .
      - run:
          name: Upload coverage
          command: |
            cd code
            yarn coverage
      - report-workflow-on-failure
  chromatic-internal-storybooks:
    executor:
      class: medium+
      name: sb_node_16_browsers
    environment:
      NODE_OPTIONS: --max_old_space_size=6144
    steps:
      # switched this to the CircleCI helper to get the full git history for TurboSnap
      - checkout
      - attach_workspace:
          at: .
      - run:
          name: Running Chromatic
          command: |
            cd code
            yarn storybook:ui:chromatic
            yarn storybook:blocks:chromatic
      - report-workflow-on-failure
      - store_test_results:
          path: test-results
  ## new workflow
  create-sandboxes:
    parameters:
      parallelism:
        type: integer
        default: 2
    executor:
      class: medium
      name: sb_node_16_browsers
    parallelism: << parameters.parallelism >>
    steps:
      - git-shallow-clone/checkout_advanced:
          clone_options: '--depth 1 --verbose'
      - attach_workspace:
          at: .
      - run:
          name: Creating Sandboxes
          command: yarn task --task sandbox --template $(yarn get-template << pipeline.parameters.workflow >> sandbox) --no-link --start-from=never --junit
      - report-workflow-on-failure:
          template: $(yarn get-template << pipeline.parameters.workflow >> sandbox)
      - persist_to_workspace:
          root: .
          paths:
            - sandbox
      - store_test_results:
          path: test-results
  smoke-test-sandboxes:
    parameters:
      parallelism:
        type: integer
        default: 2
    executor:
      class: medium
      name: sb_node_16_browsers
    parallelism: << parameters.parallelism >>
    steps:
      - git-shallow-clone/checkout_advanced:
          clone_options: '--depth 1 --verbose'
      - attach_workspace:
          at: .
      - run:
          name: Smoke Testing Sandboxes
          command: yarn task --task smoke-test --template $(yarn get-template << pipeline.parameters.workflow >> smoke-test) --no-link --start-from=never --junit
      - report-workflow-on-failure:
          template: $(yarn get-template << pipeline.parameters.workflow >> smoke-test)
      - store_test_results:
          path: test-results
  build-sandboxes:
    parameters:
      parallelism:
        type: integer
        default: 2
    executor:
      class: large
      name: sb_node_16_browsers
    parallelism: << parameters.parallelism >>
    steps:
      - git-shallow-clone/checkout_advanced:
          clone_options: '--depth 1 --verbose'
      - attach_workspace:
          at: .
      - run:
          name: Starting Event Collector
          command: yarn ts-node ./event-log-collector.ts
          working_directory: scripts
          background: true
      - run:
          name: Building Sandboxes
          command: yarn task --task build --template $(yarn get-template << pipeline.parameters.workflow >> build) --no-link --start-from=never --junit
      - run:
          name: Verifying Telemetry
          command: yarn ts-node ./event-log-checker build $(yarn get-template << pipeline.parameters.workflow >> build)
          working_directory: scripts
      - report-workflow-on-failure:
          template: $(yarn get-template << pipeline.parameters.workflow >> build)
      - store_test_results:
          path: test-results
      - persist_to_workspace:
          root: .
          paths:
            - sandbox/*/storybook-static
  test-runner-sandboxes:
    parameters:
      parallelism:
        type: integer
        default: 2
    executor:
      class: medium
      name: sb_playwright
    parallelism: << parameters.parallelism >>
    steps:
      - git-shallow-clone/checkout_advanced:
          clone_options: '--depth 1 --verbose'
      - attach_workspace:
          at: .
      - run:
          name: Running Test Runner
          command: yarn task --task test-runner --template $(yarn get-template << pipeline.parameters.workflow >> test-runner) --no-link --start-from=never --junit
      - report-workflow-on-failure:
          template: $(yarn get-template << pipeline.parameters.workflow >> test-runner)
      - store_test_results:
          path: test-results
  chromatic-sandboxes:
    parameters:
      parallelism:
        type: integer
        default: 2
    executor:
      class: medium
      name: sb_node_16_browsers
    parallelism: << parameters.parallelism >>
    steps:
      - checkout
      - attach_workspace:
          at: .
      - run:
          name: Running Chromatic
          command: yarn task --task chromatic --template $(yarn get-template << pipeline.parameters.workflow >> chromatic) --no-link --start-from=never --junit
      - report-workflow-on-failure:
          template: $(yarn get-template << pipeline.parameters.workflow >> chromatic)
      - store_test_results:
          path: test-results
  e2e-sandboxes:
    parameters:
      parallelism:
        type: integer
        default: 2
    executor:
      class: medium
      name: sb_playwright
    parallelism: << parameters.parallelism >>
    steps:
      - git-shallow-clone/checkout_advanced:
          clone_options: '--depth 1 --verbose'
      - attach_workspace:
          at: .
      - run:
          name: Running E2E Tests
          command: yarn task --task e2e-tests --template $(yarn get-template << pipeline.parameters.workflow >> e2e-tests) --no-link --start-from=never --junit
      - report-workflow-on-failure:
          template: $(yarn get-template << pipeline.parameters.workflow >> e2e-tests)
      - store_test_results:
          path: test-results
      - store_artifacts: # this is where playwright puts more complex stuff
          path: code/playwright-results/
          destination: playwright

workflows:
  ci:
    when:
      and:
        - equal: [api, << pipeline.trigger_source >>]
        - equal: [ci, << pipeline.parameters.workflow >>]
    jobs:
      - pretty-docs
      - build
      - lint:
          requires:
            - build
      - check:
          requires:
            - build
      - unit-tests:
          requires:
            - build
      - script-unit-tests:
          requires:
            - build
      - create-sandboxes:
          requires:
            - build
      - build-sandboxes:
          requires:
            - create-sandboxes
      - test-runner-sandboxes:
          requires:
            - build-sandboxes
      - chromatic-sandboxes:
          requires:
            - build-sandboxes
      - e2e-sandboxes:
          requires:
            - build-sandboxes
  pr:
    when:
      equal: [pr, << pipeline.parameters.workflow >>]
    jobs:
      - pretty-docs
      - build
      - lint:
          requires:
            - build
      - check:
          requires:
            - build
      - unit-tests:
          requires:
            - build
      - script-unit-tests:
          requires:
            - build
      - chromatic-internal-storybooks:
          requires:
            - build
      - coverage:
          requires:
            - unit-tests
      - cra-bench:
          requires:
            - build
      - react-vite-bench:
          requires:
            - build
      - create-sandboxes:
          parallelism: 9
          requires:
            - build
      - build-sandboxes:
          parallelism: 9
          requires:
            - create-sandboxes
      - test-runner-sandboxes:
          parallelism: 9
          requires:
            - build-sandboxes
      - chromatic-sandboxes:
          parallelism: 9
          requires:
            - build-sandboxes
      - e2e-sandboxes:
          parallelism: 9
          requires:
            - build-sandboxes
  merged:
    when:
      equal: [merged, << pipeline.parameters.workflow >>]
    jobs:
      - pretty-docs
      - build
      - lint:
          requires:
            - build
      - check:
          requires:
            - build
      - unit-tests:
          requires:
            - build
      - script-unit-tests:
          requires:
            - build
      - chromatic-internal-storybooks:
          requires:
            - build
      - coverage:
          requires:
            - unit-tests
      - cra-bench:
          requires:
            - build
      - react-vite-bench:
          requires:
            - build
      - create-sandboxes:
          parallelism: 18
          requires:
            - build
      - build-sandboxes:
          parallelism: 18
          requires:
            - create-sandboxes
      - test-runner-sandboxes:
          parallelism: 18
          requires:
            - build-sandboxes
      - chromatic-sandboxes:
          parallelism: 18
          requires:
            - build-sandboxes
      - e2e-sandboxes:
          parallelism: 18
          requires:
            - build-sandboxes
  daily:
    when:
      equal: [daily, << pipeline.parameters.workflow >>]
    jobs:
      - build
      - lint:
          requires:
            - build
      - check:
          requires:
            - build
      - unit-tests:
          requires:
            - build
      - create-sandboxes:
<<<<<<< HEAD
          parallelism: 26
=======
          parallelism: 31
>>>>>>> b22c4878
          requires:
            - build
      # - smoke-test-sandboxes: # disabled for now
      #     requires:
      #       - create-sandboxes
      - build-sandboxes:
<<<<<<< HEAD
          parallelism: 26
          requires:
            - create-sandboxes
      - test-runner-sandboxes:
          parallelism: 26
          requires:
            - build-sandboxes
      - chromatic-sandboxes:
          parallelism: 26
          requires:
            - build-sandboxes
      - e2e-sandboxes:
          parallelism: 26
=======
          parallelism: 31
          requires:
            - create-sandboxes
      - test-runner-sandboxes:
          parallelism: 31
          requires:
            - build-sandboxes
      - chromatic-sandboxes:
          parallelism: 31
          requires:
            - build-sandboxes
      - e2e-sandboxes:
          parallelism: 31
>>>>>>> b22c4878
          requires:
            - build-sandboxes<|MERGE_RESOLUTION|>--- conflicted
+++ resolved
@@ -633,45 +633,25 @@
           requires:
             - build
       - create-sandboxes:
-<<<<<<< HEAD
-          parallelism: 26
-=======
-          parallelism: 31
->>>>>>> b22c4878
+          parallelism: 30
           requires:
             - build
       # - smoke-test-sandboxes: # disabled for now
       #     requires:
       #       - create-sandboxes
       - build-sandboxes:
-<<<<<<< HEAD
-          parallelism: 26
+          parallelism: 30
           requires:
             - create-sandboxes
       - test-runner-sandboxes:
-          parallelism: 26
+          parallelism: 30
           requires:
             - build-sandboxes
       - chromatic-sandboxes:
-          parallelism: 26
+          parallelism: 30
           requires:
             - build-sandboxes
       - e2e-sandboxes:
-          parallelism: 26
-=======
-          parallelism: 31
-          requires:
-            - create-sandboxes
-      - test-runner-sandboxes:
-          parallelism: 31
-          requires:
-            - build-sandboxes
-      - chromatic-sandboxes:
-          parallelism: 31
-          requires:
-            - build-sandboxes
-      - e2e-sandboxes:
-          parallelism: 31
->>>>>>> b22c4878
+          parallelism: 30
           requires:
             - build-sandboxes