--- conflicted
+++ resolved
@@ -3,11 +3,7 @@
 - [From version 7.x to 8.0.0](#from-version-7x-to-800)
   - [Core changes](#core-changes)
     - [React v18 in the manager UI (including addons)](#react-v18-in-the-manager-ui-including-addons)
-<<<<<<< HEAD
     - [Storyshots has been removed](#storyshots-has-been-removed)
-=======
-      - [Storyshots has been removed](#storyshots-has-been-removed)
->>>>>>> cc08ac45
     - [UI layout state has changed shape](#ui-layout-state-has-changed-shape)
     - [New UI and props for Button and IconButton components](#new-ui-and-props-for-button-and-iconbutton-components)
     - [Icons is deprecated](#icons-is-deprecated)
@@ -319,6 +315,7 @@
   - [Packages renaming](#packages-renaming)
   - [Deprecated embedded addons](#deprecated-embedded-addons)
 
+
 ## From version 7.x to 8.0.0
 
 ### Core changes
@@ -330,11 +327,7 @@
 
 Addon authors are advised to upgrade to react v18.
 
-<<<<<<< HEAD
 #### Storyshots has been removed
-=======
-##### Storyshots has been removed
->>>>>>> cc08ac45
 
 Storyshots was an addon for storybook which allowed users to turn their stories into automated snapshot-tests.
 
