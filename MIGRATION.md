<h1>Migration</h1>

- [From version 7.x to 8.0.0](#from-version-7x-to-800)
  - [Removal of `storiesOf`-API](#removal-of-storiesof-api)
  - [Removed deprecated shim packages](#removed-deprecated-shim-packages)
  - [Framework-specific Vite plugins have to be explicitly added](#framework-specific-vite-plugins-have-to-be-explicitly-added)
  - [Implicit actions can not be used during rendering (for example in the play function)](#implicit-actions-can-not-be-used-during-rendering-for-example-in-the-play-function)
  - [MDX related changes](#mdx-related-changes)
    - [MDX is upgraded to v3](#mdx-is-upgraded-to-v3)
    - [Dropping support for \*.stories.mdx (CSF in MDX) format and MDX1 support](#dropping-support-for-storiesmdx-csf-in-mdx-format-and-mdx1-support)
    - [Dropping support for id, name and story in Story block](#dropping-support-for-id-name-and-story-in-story-block)
  - [Core changes](#core-changes)
    - [`framework.options.builder.useSWC` for Webpack5-based projects removed](#frameworkoptionsbuilderuseswc-for-webpack5-based-projects-removed)
    - [Removed `@babel/core` and `babel-loader` from `@storybook/builder-webpack5`](#removed-babelcore-and-babel-loader-from-storybookbuilder-webpack5)
    - [`framework.options.fastRefresh` for Webpack5-based projects removed](#frameworkoptionsfastrefresh-for-webpack5-based-projects-removed)
    - [`typescript.skipBabel` removed](#typescriptskipbabel-removed)
    - [Dropping support for Yarn 1](#dropping-support-for-yarn-1)
    - [Dropping support for Node.js 16](#dropping-support-for-nodejs-16)
    - [Autotitle breaking fixes](#autotitle-breaking-fixes)
    - [React v18 in the manager UI (including addons)](#react-v18-in-the-manager-ui-including-addons)
    - [Storyshots has been removed](#storyshots-has-been-removed)
    - [UI layout state has changed shape](#ui-layout-state-has-changed-shape)
    - [New UI and props for Button and IconButton components](#new-ui-and-props-for-button-and-iconbutton-components)
    - [Icons is deprecated](#icons-is-deprecated)
    - [Removed postinstall](#removed-postinstall)
    - [Removed stories.json](#removed-storiesjson)
    - [Removed `sb babelrc` command](#removed-sb-babelrc-command)
  - [Framework-specific changes](#framework-specific-changes)
    - [React](#react)
      - [`react-docgen` component analysis by default](#react-docgen-component-analysis-by-default)
    - [Next.js](#nextjs)
      - [Require Next.js 13.5 and up](#require-nextjs-135-and-up)
      - [Automatic SWC mode detection](#automatic-swc-mode-detection)
    - [Angular](#angular)
      - [Require Angular 15 and up](#require-angular-15-and-up)
    - [Svelte](#svelte)
      - [Require Svelte 4 and up](#require-svelte-4-and-up)
    - [Preact](#preact)
      - [Require Preact 10 and up](#require-preact-10-and-up)
      - [No longer adds default Babel plugins](#no-longer-adds-default-babel-plugins)
    - [Web Components](#web-components)
      - [Dropping default babel plugins in Webpack5-based projects](#dropping-default-babel-plugins-in-webpack5-based-projects)
  - [Deprecations which are now removed](#deprecations-which-are-now-removed)
    - [--use-npm flag in storybook CLI](#--use-npm-flag-in-storybook-cli)
    - [`setGlobalConfig` from `@storybook/react`](#setglobalconfig-from-storybookreact)
    - [StorybookViteConfig type from @storybook/builder-vite](#storybookviteconfig-type-from-storybookbuilder-vite)
    - [props from WithTooltipComponent from @storybook/components](#props-from-withtooltipcomponent-from-storybookcomponents)
    - [LinkTo direct import from addon-links](#linkto-direct-import-from-addon-links)
    - [DecoratorFn, Story, ComponentStory, ComponentStoryObj, ComponentStoryFn and ComponentMeta TypeScript types](#decoratorfn-story-componentstory-componentstoryobj-componentstoryfn-and-componentmeta-typescript-types)
    - ["Framework" TypeScript types](#framework-typescript-types)
    - [`navigateToSettingsPage` method from Storybook's manager-api](#navigatetosettingspage-method-from-storybooks-manager-api)
    - [storyIndexers](#storyindexers)
    - [Deprecated docs parameters](#deprecated-docs-parameters)
    - [Description Doc block properties](#description-doc-block-properties)
<<<<<<< HEAD
    - [`createChannel` from `@storybook/postmessage` and  `@storybook/channel-websocket`](#createchannel-from-storybookpostmessage-and--storybookchannel-websocket)
=======
    - [Manager API expandAll and collapseAll methods](#manager-api-expandall-and-collapseall-methods)
>>>>>>> 4dc764f7
- [From version 7.5.0 to 7.6.0](#from-version-750-to-760)
    - [CommonJS with Vite is deprecated](#commonjs-with-vite-is-deprecated)
    - [Using implicit actions during rendering is deprecated](#using-implicit-actions-during-rendering-is-deprecated)
    - [typescript.skipBabel deprecated](#typescriptskipbabel-deprecated)
    - [Primary doc block accepts of prop](#primary-doc-block-accepts-of-prop)
    - [Addons no longer need a peer dependency on React](#addons-no-longer-need-a-peer-dependency-on-react)
- [From version 7.4.0 to 7.5.0](#from-version-740-to-750)
    - [`storyStoreV6` and `storiesOf` is deprecated](#storystorev6-and-storiesof-is-deprecated)
    - [`storyIndexers` is replaced with `experimental_indexers`](#storyindexers-is-replaced-with-experimental_indexers)
- [From version 7.0.0 to 7.2.0](#from-version-700-to-720)
    - [Addon API is more type-strict](#addon-api-is-more-type-strict)
- [From version 6.5.x to 7.0.0](#from-version-65x-to-700)
  - [7.0 breaking changes](#70-breaking-changes)
    - [Dropped support for Node 15 and below](#dropped-support-for-node-15-and-below)
    - [Default export in Preview.js](#default-export-in-previewjs)
    - [ESM format in Main.js](#esm-format-in-mainjs)
    - [Modern browser support](#modern-browser-support)
    - [React peer dependencies required](#react-peer-dependencies-required)
    - [start-storybook / build-storybook binaries removed](#start-storybook--build-storybook-binaries-removed)
    - [New Framework API](#new-framework-api)
      - [Available framework packages](#available-framework-packages)
      - [Framework field mandatory](#framework-field-mandatory)
      - [frameworkOptions renamed](#frameworkoptions-renamed)
      - [builderOptions renamed](#builderoptions-renamed)
    - [TypeScript: StorybookConfig type moved](#typescript-storybookconfig-type-moved)
    - [Titles are statically computed](#titles-are-statically-computed)
    - [Framework standalone build moved](#framework-standalone-build-moved)
    - [Change of root html IDs](#change-of-root-html-ids)
    - [Stories glob matches MDX files](#stories-glob-matches-mdx-files)
    - [Add strict mode](#add-strict-mode)
    - [Importing plain markdown files with `transcludeMarkdown` has changed](#importing-plain-markdown-files-with-transcludemarkdown-has-changed)
    - [Stories field in .storybook/main.js is mandatory](#stories-field-in-storybookmainjs-is-mandatory)
    - [Stricter global types](#stricter-global-types)
    - [Deploying build artifacts](#deploying-build-artifacts)
      - [Dropped support for file URLs](#dropped-support-for-file-urls)
      - [Serving with nginx](#serving-with-nginx)
      - [Ignore story files from node\_modules](#ignore-story-files-from-node_modules)
  - [7.0 Core changes](#70-core-changes)
    - [7.0 feature flags removed](#70-feature-flags-removed)
    - [Story context is prepared before for supporting fine grained updates](#story-context-is-prepared-before-for-supporting-fine-grained-updates)
    - [Changed decorator order between preview.js and addons/frameworks](#changed-decorator-order-between-previewjs-and-addonsframeworks)
    - [Dark mode detection](#dark-mode-detection)
  - [7.0 core addons changes](#70-core-addons-changes)
    - [Removed auto injection of @storybook/addon-actions decorator](#removed-auto-injection-of-storybookaddon-actions-decorator)
    - [Addon-backgrounds: Removed deprecated grid parameter](#addon-backgrounds-removed-deprecated-grid-parameter)
    - [Addon-a11y: Removed deprecated withA11y decorator](#addon-a11y-removed-deprecated-witha11y-decorator)
    - [Addon-interactions: Interactions debugger is now default](#addon-interactions-interactions-debugger-is-now-default)
  - [7.0 Vite changes](#70-vite-changes)
    - [Vite builder uses Vite config automatically](#vite-builder-uses-vite-config-automatically)
    - [Vite cache moved to node\_modules/.cache/.vite-storybook](#vite-cache-moved-to-node_modulescachevite-storybook)
  - [7.0 Webpack changes](#70-webpack-changes)
    - [Webpack4 support discontinued](#webpack4-support-discontinued)
    - [Babel mode v7 exclusively](#babel-mode-v7-exclusively)
    - [Postcss removed](#postcss-removed)
    - [Removed DLL flags](#removed-dll-flags)
  - [7.0 Framework-specific changes](#70-framework-specific-changes)
    - [Angular: Removed deprecated `component` and `propsMeta` field](#angular-removed-deprecated-component-and-propsmeta-field)
    - [Angular: Drop support for Angular \< 14](#angular-drop-support-for-angular--14)
    - [Angular: Drop support for calling Storybook directly](#angular-drop-support-for-calling-storybook-directly)
    - [Angular: Application providers and ModuleWithProviders](#angular-application-providers-and-modulewithproviders)
    - [Angular: Removed legacy renderer](#angular-removed-legacy-renderer)
    - [Next.js: use the `@storybook/nextjs` framework](#nextjs-use-the-storybooknextjs-framework)
    - [SvelteKit: needs the `@storybook/sveltekit` framework](#sveltekit-needs-the-storybooksveltekit-framework)
    - [Vue3: replaced app export with setup](#vue3-replaced-app-export-with-setup)
    - [Web-components: dropped lit-html v1 support](#web-components-dropped-lit-html-v1-support)
    - [Create React App: dropped CRA4 support](#create-react-app-dropped-cra4-support)
    - [HTML: No longer auto-dedents source code](#html-no-longer-auto-dedents-source-code)
  - [7.0 Addon authors changes](#70-addon-authors-changes)
    - [New Addons API](#new-addons-api)
      - [Specific instructions for addon creators](#specific-instructions-for-addon-creators)
      - [Specific instructions for addon users](#specific-instructions-for-addon-users)
    - [register.js removed](#registerjs-removed)
    - [No more default export from `@storybook/addons`](#no-more-default-export-from-storybookaddons)
    - [No more configuration for manager](#no-more-configuration-for-manager)
    - [Icons API changed](#icons-api-changed)
    - [Removed global client APIs](#removed-global-client-apis)
    - [framework parameter renamed to renderer](#framework-parameter-renamed-to-renderer)
  - [7.0 Docs changes](#70-docs-changes)
    - [Autodocs changes](#autodocs-changes)
    - [MDX docs files](#mdx-docs-files)
    - [Unattached docs files](#unattached-docs-files)
    - [Doc Blocks](#doc-blocks)
      - [Meta block](#meta-block)
      - [Description block, `parameters.notes` and `parameters.info`](#description-block-parametersnotes-and-parametersinfo)
      - [Story block](#story-block)
      - [Source block](#source-block)
      - [Canvas block](#canvas-block)
      - [ArgsTable block](#argstable-block)
    - [Configuring Autodocs](#configuring-autodocs)
    - [MDX2 upgrade](#mdx2-upgrade)
    - [Legacy MDX1 support](#legacy-mdx1-support)
    - [Default docs styles will leak into non-story user components](#default-docs-styles-will-leak-into-non-story-user-components)
    - [Explicit `<code>` elements are no longer syntax highlighted](#explicit-code-elements-are-no-longer-syntax-highlighted)
    - [Dropped source loader / storiesOf static snippets](#dropped-source-loader--storiesof-static-snippets)
    - [Removed docs.getContainer and getPage parameters](#removed-docsgetcontainer-and-getpage-parameters)
    - [Addon-docs: Removed deprecated blocks.js entry](#addon-docs-removed-deprecated-blocksjs-entry)
    - [Dropped addon-docs manual babel configuration](#dropped-addon-docs-manual-babel-configuration)
    - [Dropped addon-docs manual configuration](#dropped-addon-docs-manual-configuration)
    - [Autoplay in docs](#autoplay-in-docs)
    - [Removed STORYBOOK\_REACT\_CLASSES global](#removed-storybook_react_classes-global)
  - [7.0 Deprecations and default changes](#70-deprecations-and-default-changes)
    - [storyStoreV7 enabled by default](#storystorev7-enabled-by-default)
    - [`Story` type deprecated](#story-type-deprecated)
    - [`ComponentStory`, `ComponentStoryObj`, `ComponentStoryFn` and `ComponentMeta` types are deprecated](#componentstory-componentstoryobj-componentstoryfn-and-componentmeta-types-are-deprecated)
    - [Renamed `renderToDOM` to `renderToCanvas`](#renamed-rendertodom-to-rendertocanvas)
    - [Renamed `XFramework` to `XRenderer`](#renamed-xframework-to-xrenderer)
    - [Renamed `DecoratorFn` to `Decorator`](#renamed-decoratorfn-to-decorator)
    - [CLI option `--use-npm` deprecated](#cli-option---use-npm-deprecated)
    - ['config' preset entry replaced with 'previewAnnotations'](#config-preset-entry-replaced-with-previewannotations)
- [From version 6.4.x to 6.5.0](#from-version-64x-to-650)
  - [Vue 3 upgrade](#vue-3-upgrade)
  - [React18 new root API](#react18-new-root-api)
  - [Renamed isToolshown to showToolbar](#renamed-istoolshown-to-showtoolbar)
  - [Dropped support for addon-actions addDecorators](#dropped-support-for-addon-actions-adddecorators)
  - [Vite builder renamed](#vite-builder-renamed)
  - [Docs framework refactor for React](#docs-framework-refactor-for-react)
  - [Opt-in MDX2 support](#opt-in-mdx2-support)
  - [CSF3 auto-title improvements](#csf3-auto-title-improvements)
    - [Auto-title filename case](#auto-title-filename-case)
    - [Auto-title redundant filename](#auto-title-redundant-filename)
    - [Auto-title always prefixes](#auto-title-always-prefixes)
  - [6.5 Deprecations](#65-deprecations)
    - [Deprecated register.js](#deprecated-registerjs)
- [From version 6.3.x to 6.4.0](#from-version-63x-to-640)
  - [Automigrate](#automigrate)
  - [CRA5 upgrade](#cra5-upgrade)
  - [CSF3 enabled](#csf3-enabled)
    - [Optional titles](#optional-titles)
    - [String literal titles](#string-literal-titles)
    - [StoryObj type](#storyobj-type)
  - [Story Store v7](#story-store-v7)
    - [Behavioral differences](#behavioral-differences)
    - [Main.js framework field](#mainjs-framework-field)
    - [Using the v7 store](#using-the-v7-store)
    - [v7-style story sort](#v7-style-story-sort)
    - [v7 default sort behavior](#v7-default-sort-behavior)
    - [v7 Store API changes for addon authors](#v7-store-api-changes-for-addon-authors)
    - [Storyshots compatibility in the v7 store](#storyshots-compatibility-in-the-v7-store)
  - [Emotion11 quasi-compatibility](#emotion11-quasi-compatibility)
  - [Babel mode v7](#babel-mode-v7)
  - [Loader behavior with args changes](#loader-behavior-with-args-changes)
  - [6.4 Angular changes](#64-angular-changes)
    - [SB Angular builder](#sb-angular-builder)
    - [Angular13](#angular13)
    - [Angular component parameter removed](#angular-component-parameter-removed)
  - [6.4 deprecations](#64-deprecations)
    - [Deprecated --static-dir CLI flag](#deprecated---static-dir-cli-flag)
- [From version 6.2.x to 6.3.0](#from-version-62x-to-630)
  - [Webpack 5](#webpack-5)
    - [Fixing hoisting issues](#fixing-hoisting-issues)
      - [Webpack 5 manager build](#webpack-5-manager-build)
      - [Wrong webpack version](#wrong-webpack-version)
  - [Angular 12 upgrade](#angular-12-upgrade)
  - [Lit support](#lit-support)
  - [No longer inferring default values of args](#no-longer-inferring-default-values-of-args)
  - [6.3 deprecations](#63-deprecations)
    - [Deprecated addon-knobs](#deprecated-addon-knobs)
    - [Deprecated scoped blocks imports](#deprecated-scoped-blocks-imports)
    - [Deprecated layout URL params](#deprecated-layout-url-params)
- [From version 6.1.x to 6.2.0](#from-version-61x-to-620)
  - [MDX pattern tweaked](#mdx-pattern-tweaked)
  - [6.2 Angular overhaul](#62-angular-overhaul)
    - [New Angular storyshots format](#new-angular-storyshots-format)
    - [Deprecated Angular story component](#deprecated-angular-story-component)
    - [New Angular renderer](#new-angular-renderer)
    - [Components without selectors](#components-without-selectors)
  - [Packages now available as ESModules](#packages-now-available-as-esmodules)
  - [6.2 Deprecations](#62-deprecations)
    - [Deprecated implicit PostCSS loader](#deprecated-implicit-postcss-loader)
    - [Deprecated default PostCSS plugins](#deprecated-default-postcss-plugins)
    - [Deprecated showRoots config option](#deprecated-showroots-config-option)
    - [Deprecated control.options](#deprecated-controloptions)
    - [Deprecated storybook components html entry point](#deprecated-storybook-components-html-entry-point)
- [From version 6.0.x to 6.1.0](#from-version-60x-to-610)
  - [Addon-backgrounds preset](#addon-backgrounds-preset)
  - [Single story hoisting](#single-story-hoisting)
  - [React peer dependencies](#react-peer-dependencies)
  - [6.1 deprecations](#61-deprecations)
    - [Deprecated DLL flags](#deprecated-dll-flags)
    - [Deprecated storyFn](#deprecated-storyfn)
    - [Deprecated onBeforeRender](#deprecated-onbeforerender)
    - [Deprecated grid parameter](#deprecated-grid-parameter)
    - [Deprecated package-composition disabled parameter](#deprecated-package-composition-disabled-parameter)
- [From version 5.3.x to 6.0.x](#from-version-53x-to-60x)
  - [Hoisted CSF annotations](#hoisted-csf-annotations)
  - [Zero config typescript](#zero-config-typescript)
  - [Correct globs in main.js](#correct-globs-in-mainjs)
  - [CRA preset removed](#cra-preset-removed)
  - [Core-JS dependency errors](#core-js-dependency-errors)
  - [Args passed as first argument to story](#args-passed-as-first-argument-to-story)
  - [6.0 Docs breaking changes](#60-docs-breaking-changes)
    - [Remove framework-specific docs presets](#remove-framework-specific-docs-presets)
    - [Preview/Props renamed](#previewprops-renamed)
    - [Docs theme separated](#docs-theme-separated)
    - [DocsPage slots removed](#docspage-slots-removed)
    - [React prop tables with Typescript](#react-prop-tables-with-typescript)
    - [ConfigureJSX true by default in React](#configurejsx-true-by-default-in-react)
    - [User babelrc disabled by default in MDX](#user-babelrc-disabled-by-default-in-mdx)
    - [Docs description parameter](#docs-description-parameter)
    - [6.0 Inline stories](#60-inline-stories)
  - [New addon presets](#new-addon-presets)
  - [Removed babel-preset-vue from Vue preset](#removed-babel-preset-vue-from-vue-preset)
  - [Removed Deprecated APIs](#removed-deprecated-apis)
  - [New setStories event](#new-setstories-event)
  - [Removed renderCurrentStory event](#removed-rendercurrentstory-event)
  - [Removed hierarchy separators](#removed-hierarchy-separators)
  - [No longer pass denormalized parameters to storySort](#no-longer-pass-denormalized-parameters-to-storysort)
  - [Client API changes](#client-api-changes)
    - [Removed Legacy Story APIs](#removed-legacy-story-apis)
    - [Can no longer add decorators/parameters after stories](#can-no-longer-add-decoratorsparameters-after-stories)
    - [Changed Parameter Handling](#changed-parameter-handling)
  - [Simplified Render Context](#simplified-render-context)
  - [Story Store immutable outside of configuration](#story-store-immutable-outside-of-configuration)
  - [Improved story source handling](#improved-story-source-handling)
  - [6.0 Addon API changes](#60-addon-api-changes)
    - [Consistent local addon paths in main.js](#consistent-local-addon-paths-in-mainjs)
    - [Deprecated setAddon](#deprecated-setaddon)
    - [Deprecated disabled parameter](#deprecated-disabled-parameter)
    - [Actions addon uses parameters](#actions-addon-uses-parameters)
    - [Removed action decorator APIs](#removed-action-decorator-apis)
    - [Removed withA11y decorator](#removed-witha11y-decorator)
    - [Essentials addon disables differently](#essentials-addon-disables-differently)
    - [Backgrounds addon has a new api](#backgrounds-addon-has-a-new-api)
  - [6.0 Deprecations](#60-deprecations)
    - [Deprecated addon-info, addon-notes](#deprecated-addon-info-addon-notes)
    - [Deprecated addon-contexts](#deprecated-addon-contexts)
    - [Removed addon-centered](#removed-addon-centered)
    - [Deprecated polymer](#deprecated-polymer)
    - [Deprecated immutable options parameters](#deprecated-immutable-options-parameters)
    - [Deprecated addParameters and addDecorator](#deprecated-addparameters-and-adddecorator)
    - [Deprecated clearDecorators](#deprecated-cleardecorators)
    - [Deprecated configure](#deprecated-configure)
    - [Deprecated support for duplicate kinds](#deprecated-support-for-duplicate-kinds)
- [From version 5.2.x to 5.3.x](#from-version-52x-to-53x)
  - [To main.js configuration](#to-mainjs-configuration)
    - [Using main.js](#using-mainjs)
    - [Using preview.js](#using-previewjs)
    - [Using manager.js](#using-managerjs)
  - [Create React App preset](#create-react-app-preset)
  - [Description doc block](#description-doc-block)
  - [React Native Async Storage](#react-native-async-storage)
  - [Deprecate displayName parameter](#deprecate-displayname-parameter)
  - [Unified docs preset](#unified-docs-preset)
  - [Simplified hierarchy separators](#simplified-hierarchy-separators)
  - [Addon StoryShots Puppeteer uses external puppeteer](#addon-storyshots-puppeteer-uses-external-puppeteer)
- [From version 5.1.x to 5.2.x](#from-version-51x-to-52x)
  - [Source-loader](#source-loader)
  - [Default viewports](#default-viewports)
  - [Grid toolbar-feature](#grid-toolbar-feature)
  - [Docs mode docgen](#docs-mode-docgen)
  - [storySort option](#storysort-option)
- [From version 5.1.x to 5.1.10](#from-version-51x-to-5110)
  - [babel.config.js support](#babelconfigjs-support)
- [From version 5.0.x to 5.1.x](#from-version-50x-to-51x)
  - [React native server](#react-native-server)
  - [Angular 7](#angular-7)
  - [CoreJS 3](#corejs-3)
- [From version 5.0.1 to 5.0.2](#from-version-501-to-502)
  - [Deprecate webpack extend mode](#deprecate-webpack-extend-mode)
- [From version 4.1.x to 5.0.x](#from-version-41x-to-50x)
  - [sortStoriesByKind](#sortstoriesbykind)
  - [Webpack config simplification](#webpack-config-simplification)
  - [Theming overhaul](#theming-overhaul)
  - [Story hierarchy defaults](#story-hierarchy-defaults)
  - [Options addon deprecated](#options-addon-deprecated)
  - [Individual story decorators](#individual-story-decorators)
  - [Addon backgrounds uses parameters](#addon-backgrounds-uses-parameters)
  - [Addon cssresources name attribute renamed](#addon-cssresources-name-attribute-renamed)
  - [Addon viewport uses parameters](#addon-viewport-uses-parameters)
  - [Addon a11y uses parameters, decorator renamed](#addon-a11y-uses-parameters-decorator-renamed)
  - [Addon centered decorator deprecated](#addon-centered-decorator-deprecated)
  - [New keyboard shortcuts defaults](#new-keyboard-shortcuts-defaults)
  - [New URL structure](#new-url-structure)
  - [Rename of the `--secure` cli parameter to `--https`](#rename-of-the---secure-cli-parameter-to---https)
  - [Vue integration](#vue-integration)
- [From version 4.0.x to 4.1.x](#from-version-40x-to-41x)
  - [Private addon config](#private-addon-config)
  - [React 15.x](#react-15x)
- [From version 3.4.x to 4.0.x](#from-version-34x-to-40x)
  - [React 16.3+](#react-163)
  - [Generic addons](#generic-addons)
  - [Knobs select ordering](#knobs-select-ordering)
  - [Knobs URL parameters](#knobs-url-parameters)
  - [Keyboard shortcuts moved](#keyboard-shortcuts-moved)
  - [Removed addWithInfo](#removed-addwithinfo)
  - [Removed RN packager](#removed-rn-packager)
  - [Removed RN addons](#removed-rn-addons)
  - [Storyshots Changes](#storyshots-changes)
  - [Webpack 4](#webpack-4)
  - [Babel 7](#babel-7)
  - [Create-react-app](#create-react-app)
    - [Upgrade CRA1 to babel 7](#upgrade-cra1-to-babel-7)
    - [Migrate CRA1 while keeping babel 6](#migrate-cra1-while-keeping-babel-6)
  - [start-storybook opens browser](#start-storybook-opens-browser)
  - [CLI Rename](#cli-rename)
  - [Addon story parameters](#addon-story-parameters)
- [From version 3.3.x to 3.4.x](#from-version-33x-to-34x)
- [From version 3.2.x to 3.3.x](#from-version-32x-to-33x)
  - [`babel-core` is now a peer dependency #2494](#babel-core-is-now-a-peer-dependency-2494)
  - [Base webpack config now contains vital plugins #1775](#base-webpack-config-now-contains-vital-plugins-1775)
  - [Refactored Knobs](#refactored-knobs)
- [From version 3.1.x to 3.2.x](#from-version-31x-to-32x)
  - [Moved TypeScript addons definitions](#moved-typescript-addons-definitions)
  - [Updated Addons API](#updated-addons-api)
- [From version 3.0.x to 3.1.x](#from-version-30x-to-31x)
  - [Moved TypeScript definitions](#moved-typescript-definitions)
  - [Deprecated head.html](#deprecated-headhtml)
- [From version 2.x.x to 3.x.x](#from-version-2xx-to-3xx)
  - [Webpack upgrade](#webpack-upgrade)
  - [Packages renaming](#packages-renaming)
  - [Deprecated embedded addons](#deprecated-embedded-addons)


## From version 7.x to 8.0.0

### Removal of `storiesOf`-API

The `storiesOf` API has been removed in Storybook 8.0.

If you need to dynamically create stories, you will need to implement this via the experimental `experimental_indexers` [API](#storyindexers-is-replaced-with-experimental_indexers).

For migrating to CSF, see: [`storyStoreV6` and `storiesOf` is deprecated](#storystorev6-and-storiesof-is-deprecated)

### Removed deprecated shim packages

In Storybook 7, these packages existed for backwards compatibility, but were marked as deprecated:

- `@storybook/addons` - this package has been split into 2 packages: `@storybook/preview-api` and `@storybook/manager-api`, see more here: [New Addons API](#new-addons-api).
- `@storybook/channel-postmessage` - this package has been merged into `@storybook/channel`.
- `@storybook/channel-websocket` - this package has been merged into `@storybook/channel`.
- `@storybook/client-api` - this package has been merged into `@storybook/preview-api`.
- `@storybook/core-client` - this package has been merged into `@storybook/preview-api`.
- `@storybook/preview-web` - this package has been merged into `@storybook/preview-api`.
- `@storybook/store` - this package has been merged into `@storybook/preview-api`.
- `@storybook/api` - this package has been replaced with `@storybook/manager-api`.

This section explains the rationale, and the required changed you might have to make: [New Addons API](#new-addons-api)

### Framework-specific Vite plugins have to be explicitly added

In Storybook 7, we would automatically add frameworks-specific Vite plugins, e.g. `@vitejs/plugin-react` if not installed.
In Storybook 8 those plugins have to be added explicitly in the user's `vite.config.ts`:

```ts
import { defineConfig } from 'vite';
import react from '@vitejs/plugin-react';

// https://vitejs.dev/config/
export default defineConfig({
  plugins: [react()],
});
```

### Implicit actions can not be used during rendering (for example in the play function)

In Storybook 7, we inferred if the component accepts any action props,
by checking if it starts with `onX` (for example `onClick`), or as configured by `actions.argTypesRegex`.
If that was the case, we would fill in jest spies for those args automatically.

```ts
export default {
  component: Button,
};

export const ButtonClick = {
  play: async ({ args, canvasElement }) => {
    await userEvent.click(within(canvasElement).getByRole('button'));
    // args.onClick is a jest spy in 7.0
    await expect(args.onClick).toHaveBeenCalled();
  },
};
```

In Storybook 8 this feature is removed, and spies have to added explicitly:

```ts
import { fn } from '@storybook/test';

export default {
  component: Button,
  args: {
    onClick: fn(),
  },
};

export const ButtonClick = {
  play: async ({ args, canvasElement }) => {
    await userEvent.click(within(canvasElement).getByRole('button'));
    await expect(args.onClick).toHaveBeenCalled();
  },
};
```

For more context, see this RFC:
https://github.com/storybookjs/storybook/discussions/23649

To summarize:

- This makes CSF files less magical and more portable, so that CSF files will render the same in a test environment where docgen is not available.
- This allows users and (test) integrators to run or build storybook without docgen, boosting the user performance and allows tools to give quicker feedback.
- This will make sure that we can one day lazy load docgen, without changing how stories are rendered.

### MDX related changes

#### MDX is upgraded to v3

Storybook now uses MDX3 under the hood. This change contains many improvements and a few small breaking changes that probably won't affect you. However we recommend checking the [migration notes from MDX here](https://mdxjs.com/blog/v3/).

#### Dropping support for *.stories.mdx (CSF in MDX) format and MDX1 support

In Storybook 7, we deprecated the ability of using MDX both for documentation and for defining stories in the same .stories.mdx file. It is now removed, and Storybook won't support .stories.mdx files anymore. We provide migration scripts to help you onto the new format.

If you were using the [legacy MDX1 format](#legacy-mdx1-support), you will have to remove the `legacyMdx1` main.js feature flag and the `@storybook/mdx1-csf` package.

Alongside with this change, the `jsxOptions` configuration was removed as it is not used anymore.

[More info here](https://storybook.js.org/docs/migration-guide#storiesmdx-to-mdxcsf).

#### Dropping support for id, name and story in Story block

Referencing stories by `id`, `name` or `story` in the Story block is not possible anymore. [More info here](#story-block).

### Core changes

#### `framework.options.builder.useSWC` for Webpack5-based projects removed

In Storybook 8.0, we have removed the `framework.options.builder.useSWC` option. The `@storybook/builder-webpack5` package is now compiler-agnostic and does not depend on Babel or SWC.

If you want to use SWC, you can add the necessary addon:

```sh
npx storybook@latest add @storybook/addon-webpack-compiler-swc
```

The goal is to make @storybook/builder-webpack5 lighter and more flexible. We are not locked into a specific compiler or compiler version anymore. This allows us to support Babel 7/8, SWC, and other compilers simultaneously.

#### Removed `@babel/core` and `babel-loader` from `@storybook/builder-webpack5`

In Storybook 8.0, we have removed the `@storybook/builder-webpack5` package's dependency on Babel. This means that Babel is not preconfigured in `@storybook/builder-webpack5`. If you want to use Babel, you can add the necessary addon:

```sh
npx storybook@latest add @storybook/addon-webpack-compiler-swc
```

We are doing this to make Storybook more flexible and to allow users to use a variety of compilers like SWC, Babel or even pure TypeScript.

#### `framework.options.fastRefresh` for Webpack5-based projects removed

In Storybook 8.0, we have removed the `framework.options.fastRefresh` option.

The fast-refresh implementation currently relies on the `react-refresh/babel` package. While this has served us well, integrating this dependency could pose challenges. Specifically, it locks users into a specific Babel version. This could become a problem when Babel 8 is released. There is uncertainty about whether react-refresh/babel will seamlessly support Babel 8, potentially hindering users from updating smoothly.

Furthermore, the existing implementation does not account for cases where fast-refresh might already be configured in a user's Babel configuration. Rather than filtering out existing configurations, our current approach could lead to duplications, resulting in a sub-optimal development experience.

We believe in empowering our users, and setting up fast-refresh manually is a straightforward process. The following configuration will configure fast-refresh if Storybook does not automatically pick up your fast-refresh configuration: 

`package.json`:

```diff
{
  "devDependencies": {
+   "@pmmmwh/react-refresh-webpack-plugin": "^0.5.11",
+   "react-refresh": "^0.14.0",
  }
}
```

`babel.config.js` (optionally, add it to `.storybook/main.js`):

```diff
+const isProdBuild = process.env.NODE_ENV === 'production';

module.exports = (api) => {
  return {
    plugins: [
+     !isProdBuild && 'react-refresh/babel',
    ].filter(Boolean),
  };
};
```

`.storybook/main.js`:

```diff
+import ReactRefreshWebpackPlugin from "@pmmmwh/react-refresh-webpack-plugin";
+const isProdBuild = process.env.NODE_ENV === 'production';
const config = {
  webpackFinal: (config) => {
+   config.plugins = [
+     !isProdBuild && new ReactRefreshWebpackPlugin({
+       overlay: {
+         sockIntegration: 'whm',
+       },
+     }),
+     ...config.plugins,
+   ].filter(Boolean);
    return config;
  },
};

export default config;
```

This approach aligns with our philosophy of transparency and puts users in control of their Webpack and Babel configurations.

We want to minimize magic behind the scenes. By removing `framework.options.fastRefresh`, we are reducing unnecessary configuration. Instead, we encourage users to leverage their existing Webpack and Babel setups, fostering a more transparent and customizable development environment.

You don't have to add fast refresh to `@storybook/nextjs` since it is already configured there as a default to match the same experience as `next dev`.

#### `typescript.skipBabel` removed

We have removed the `typescript.skipBabel` option in Storybook 8.0. Please use `typescript.skipCompiler` instead.

#### Dropping support for Yarn 1

Storybook will stop providing fixes aimed at Yarn 1 projects. This does not necessarily mean that Storybook will stop working for Yarn 1 projects, just that the team won't provide more fixes aimed at it. For context, it's been 6 years since the release of Yarn 1, and Yarn is currently in version 4, which was [released in October 2023](https://yarnpkg.com/blog/release/4.0).

#### Dropping support for Node.js 16

In Storybook 8, we have dropped Node.js 16 support since it reached end-of-life on 2023-09-11. Storybook 8 supports Node.js 18 and above.

#### Autotitle breaking fixes

In Storybook 7, the file name `path/to/foo.bar.stories.js` would result in the [autotitle](https://storybook.js.org/docs/react/configure/overview#configure-story-loading) `path/to/foo`. In 8.0, this has been changed to generate `path/to/foo.bar`. We consider this a bugfix but it is also a breaking change if you depended on the old behavior. To get the old titles, you can manually specify the desired title in the default export of your story file. For example:

```js
export default {
  title: 'path/to/foo',
}
```

Alternatively, if you need to achieve a different behavior for a large number of files, you can provide a [custom indexer](https://storybook.js.org/docs/7.0/vue/configure/sidebar-and-urls#processing-custom-titles) to generate the titles dynamically.

#### React v18 in the manager UI (including addons)

Storybook 7 used React 16 in the manager. In Storybook 8 this is upgraded to react v18.
Addons that inject UI into panels, tools, etc. are possibly affected by this.

Addon authors are advised to upgrade to react v18.

#### Storyshots has been removed

Storyshots was an addon for Storybook which allowed users to turn their stories into automated snapshot tests.

Every story would automatically be taken into account and create a snapshot file.

Snapshot testing has since fallen out of favor and is no longer recommended.

In addition to its limited use, and high chance of false positives, Storyshots ran code developed to run in the browser in NodeJS via JSDOM.
JSDOM has limitations and is not a perfect emulation of the browser environment; therefore, Storyshots was always a pain to set up and maintain.

The Storybook team has built the test-runner as a direct replacement, which utilizes Playwright to connect to an actual browser where Storybook runs the code.

In addition, CSF has expanded to allow for play functions to be defined on stories, which allows for more complex testing scenarios, fully integrated within Storybook itself (and supported by the test-runner, and not Storyshots).

Finally, storyStoreV7: true (the default and only option in Storybook 8), was not supported by Storyshots.

By removing Storyshots, the Storybook team was unblocked from moving (eventually) to an ESM-only Storybook, which is a big step towards a more modern Storybook.

Please check the [migration guide](https://storybook.js.org/docs/writing-tests/storyshots-migration-guide) that we prepared.

#### UI layout state has changed shape

In Storybook 7 it was possible to use `addons.setConfig({...});` to configure Storybook UI features and behavior as documented [here (v7)](https://storybook.js.org/docs/7.3/react/configure/features-and-behavior), [(latest)](https://storybook.js.org/docs/react/configure/features-and-behavior). The state and API for the UI layout has changed:

- `showNav: boolean` is now `navSize: number`, where the number represents the size of the sidebar in pixels.
- `showPanel: boolean` is now split into `bottomPanelHeight: number` and `rightPanelWidth: number`, where the numbers represents the size of the panel in pixels.
- `isFullscreen: boolean` is no longer supported, but can be achieved by setting a combination of the above.

#### New UI and props for Button and IconButton components

We used to have a lot of different buttons in `@storybook/components` that were not used anywhere. In Storybook 8.0 we are deprecating `Form.Button` and added a new `Button` component that can be used in all places. The `IconButton` component has also been updated to use the new `Button` component under the hood. Going forward addon creators and Storybook maintainers should use the new `Button` component instead of `Form.Button`.

For the `Button` component, the following props are now deprecated:

- `isLink` - Please use the `asChild` prop instead like this: `<Button asChild><a href="">Link</a></Button>`
- `primary` - Please use the `variant` prop instead.
- `secondary` - Please use the `variant` prop instead.
- `tertiary` - Please use the `variant` prop instead.
- `gray` - Please use the `variant` prop instead.
- `inForm` - Please use the `variant` prop instead.
- `small` - Please use the `size` prop instead.
- `outline` - Please use the `variant` prop instead.
- `containsIcon`. Please add your icon as a child directly. No need for this prop anymore.

The `IconButton` doesn't have any deprecated props but it now uses the new `Button` component under the hood so all props for `IconButton` will be the same as `Button`.

#### Icons is deprecated

In Storybook 8.0 we are introducing a new icon library available with `@storybook/icons`. We are deprecating the `Icons` component in `@storybook/components` and recommend that addon creators and Storybook maintainers use the new `@storybook/icons` component instead.

#### Removed postinstall

We removed the `@storybook/postinstall` package, which provided some utilities for addons to programmatically modify user configuration files on install. This package was years out of date, so this should be a non-disruptive change. If your addon used the package, you can view the old source code [here](https://github.com/storybookjs/storybook/tree/release-7-5/code/lib/postinstall) and adapt it into your addon.

#### Removed stories.json

In addition to the built storybook, `storybook build` generates two files, `index.json` and `stories.json`, that list out the contents of the Storybook. `stories.json` is a legacy format and we included it for backwards compatibility. As of 8.0 we no longer build `stories.json` by default, and we will remove it completely in 9.0.

In the meantime if you have code that relies on `stories.json`, you can find code that transforms the "v4" `index.json` to the "v3" `stories.json` format (and their respective TS types): https://github.com/storybookjs/storybook/blob/release-7-5/code/lib/core-server/src/utils/stories-json.ts#L71-L91

#### Removed `sb babelrc` command

The `sb babelrc` command was used to generate a `.babelrc` file for Storybook. This command is now removed.

From version 8.0 onwards, Storybook is compiler-agnostic and does not depend on Babel or SWC if you use Webpack 5. This move was made to make Storybook more flexible and allow users to configure their own Babel setup according to their project needs and setup. If you need a custom Babel configuration, you can create a `.babelrc` file yourself and configure it according to your project setup.

The reasoning behind is to condense and provide some clarity to what's happened to both the command and what's shifted with the upcoming release.

### Framework-specific changes

#### React

##### `react-docgen` component analysis by default

In Storybook 7, we used `react-docgen-typescript` to analyze React component props and auto-generate controls. In Storybook 8, we have moved to `react-docgen` as the new default. `react-docgen` is dramatically more efficient, shaving seconds off of dev startup times. However, it only analyzes basic TypeScript constructs.

We feel `react-docgen` is the right tradeoff for most React projects. However, if you need the full fidelity of `react-docgen-typescript`, you can opt-in using the following setting in `.storybook/main.js`:

```js
export default {
  typescript: {
    reactDocgen: 'react-docgen-typescript',
  }
}
```

For more information see: https://storybook.js.org/docs/react/api/main-config-typescript#reactdocgen

#### Next.js

##### Require Next.js 13.5 and up

Starting in 8.0, Storybook requires Next.js 13.5 and up.

##### Automatic SWC mode detection

Similar to how Next.js detects if SWC should be used, Storybook will follow more or less the same rules:

- If you use Next.js 14 or higher and you don't have a .babelrc file, Storybook will use SWC to transpile your code. 
- Even if you have a .babelrc file, Storybook will still use SWC to transpile your code if you set the experimental `experimental.forceSwcTransforms` flag to `true` in your `next.config.js`.

#### Angular

##### Require Angular 15 and up

Starting in 8.0, Storybook requires Angular 15 and up.

#### Svelte

##### Require Svelte 4 and up

Starting in 8.0, Storybook requires Svelte 4 and up.

#### Preact

##### Require Preact 10 and up

Starting in 8.0, Storybook requires Preact 10 and up.

##### No longer adds default Babel plugins

Until now, Storybook provided a set of default Babel plugins that were applied to Preact projects using Webpack, including the runtime automatic import plugin to allow Preact's `h` pragma to render JSX. However, this is no longer the case in Storybook 8.0. If you want to use this plugin, or if you're going to use TypeScript with Preact, you will need to add it to your Babel config.

```js
.babelrc

{
  "plugins": [
    [
      // Add this to automatically import `h` from `preact` when needed
      "@babel/plugin-transform-react-jsx", {
        "importSource": "preact",
        "runtime": "automatic" 
      }
    ],
    // Add this if you want to use TypeScript with Preact
    "@babel/preset-typescript"
  ],
}
```

If you want to configure the plugins only for Storybook, you can add the same setting to your `.storybook/main.js` file.

```js
const config = {
  ...
  babel: async (options) => {
    options.plugins.push(
      [
        "@babel/plugin-transform-react-jsx", {
          "importSource": "preact",
          "runtime": "automatic" 
        }
      ], 
      "@babel/preset-typescript"
    )
    return options;
  },
}

export default config
```

We are doing this to apply the same configuration you defined in your project. This streamlines the experience of using Storybook with Preact. Additionally, we are not vendor-locked to a specific Babel version anymore, which means that you can upgrade Babel without breaking your Storybook.

#### Web Components

##### Dropping default babel plugins in Webpack5-based projects

Until the 8.0 release, Storybook provided the `@babel/preset-env` preset for Web Component projects by default. This is no longer the case, as any Web Components project will use the configuration you've included. Additionally, if you're using either the `@babel/plugin-syntax-dynamic-import` or `@babel/plugin-syntax-import-meta` plugins, you no longer have to include them as they are now part of `@babel/preset-env`.

### Deprecations which are now removed

#### --use-npm flag in storybook CLI

The `--use-npm` is now removed. Use `--package-manager=npm` instead. [More info here](#cli-option---use-npm-deprecated).

#### `setGlobalConfig` from `@storybook/react`

The `setGlobalConfig` (used for reusing stories in your tests) is now removed in favor of `setProjectAnnotations`.

```ts
import { setProjectAnnotations } from `@storybook/testing-react`.
```

#### StorybookViteConfig type from @storybook/builder-vite

The `StorybookViteConfig` type is now removed in favor of `StorybookConfig`:

```ts
import type { StorybookConfig } from '@storybook/react-vite';
```

#### props from WithTooltipComponent from @storybook/components

The deprecated properties `tooltipShown`, `closeOnClick`, and `onVisibilityChange` of `WithTooltipComponent` from `@storybook/components` are now removed. Please replace them:

```tsx
<WithTooltip
  closeOnClick       // becomes closeOnOutsideClick
  tooltipShown       // becomes defaultVisible
  onVisibilityChange // becomes onVisibleChange
>
  ...
</WithTooltip>
```

#### LinkTo direct import from addon-links

The `LinkTo` (React component) direct import from `@storybook/addon-links` is now removed. You have to import it from `@storybook/addon-links/react` instead.

```ts
// before
import LinkTo from '@storybook/addon-links';

// after
import LinkTo from '@storybook/addon-links/react';
```

#### DecoratorFn, Story, ComponentStory, ComponentStoryObj, ComponentStoryFn and ComponentMeta TypeScript types

The `Story` type is now removed in favor of `StoryFn` and `StoryObj`. More info [here](#story-type-deprecated).

The `DecoratorFn` type is now removed in favor of `Decorator`. [More info](#renamed-decoratorfn-to-decorator).

For React, the `ComponentStory`, `ComponentStoryObj`, `ComponentStoryFn` and `ComponentMeta` types are now removed in favor of `StoryFn`, `StoryObj` and `Meta`. [More info](#componentstory-componentstoryobj-componentstoryfn-and-componentmeta-types-are-deprecated).

#### "Framework" TypeScript types

The Framework types such as `ReactFramework` are now removed in favor of Renderer types such as `ReactRenderer`. This affects all frameworks. [More info](#renamed-xframework-to-xrenderer).

#### `navigateToSettingsPage` method from Storybook's manager-api

The `navigateToSettingsPage` method from manager-api is now removed in favor of `changeSettingsTab`.

```ts
export const Component = () => {
  const api = useStorybookApi();

  const someHandler = () => {
    // Old method: api.navigateToSettingsPage('/settings/about');
    api.changeSettingsTab('about'); // the /settings path is not necessary anymore
  };

  // ...
}
```

#### storyIndexers

The Storybook's main.js configuration property `storyIndexers` is now removed in favor of `experimental_indexers`. [More info](#storyindexers-is-replaced-with-experimental_indexers).

#### Deprecated docs parameters

The following story and meta parameters are now removed:

```ts
parameters.docs.iframeHeight           // becomes docs.story.iframeHeight
parameters.docs.inlineStories          // becomes docs.story.inline
parameters.jsx.transformSource         // becomes parameters.docs.source.transform
parameters.docs.transformSource        // becomes parameters.docs.source.transform
parameters.docs.source.transformSource // becomes parameters.docs.source.transform
```

More info [here](#autodocs-changes) and [here](#source-block).

#### Description Doc block properties

`children`, `markdown` and `type` are now removed in favor of the `of` property. [More info](#doc-blocks).

#### Manager API expandAll and collapseAll methods

The `collapseAll` and `expandAll` APIs (possibly used by addons) are now removed. Please emit events for these actions instead:

```ts
import { STORIES_COLLAPSE_ALL, STORIES_EXPAND_ALL } from '@storybook/core-events';
import { useStorybookApi } from '@storybook/manager-api';

const api = useStorybookApi()
api.collapseAll() // becomes api.emit(STORIES_COLLAPSE_ALL)
api.expandAll() // becomes api.emit(STORIES_EXPAND_ALL)
```

#### `createChannel` from `@storybook/postmessage` and  `@storybook/channel-websocket`

The `createChannel` APIs from both `@storybook/channel-websocket` and `@storybook/postmessage` are now removed. Please use `createBrowserChannel` instead, from the `@storybook/channels` package.

Additionally, the `PostmsgTransport` type is now removed in favor of `PostMessageTransport`.

## From version 7.5.0 to 7.6.0

#### CommonJS with Vite is deprecated

Using CommonJS in the `main` configuration with `main.cjs` or `main.cts` is deprecated, and will be removed in Storybook 8.0. This is a necessary change because [Vite will remove support for CommonJS in an upcoming release](https://github.com/vitejs/vite/discussions/13928).

You can address this by converting your `main` configuration file to ESM syntax and renaming it to `main.mjs` or `main.mts` if your project does not have `"type": "module"` in its `package.json`. To convert the config file to ESM you will need to replace any CommonJS syntax like `require()`, `module.exports`, or `__dirname`. If you haven't already, you may also consider adding `"type": "module"` to your package.json and converting your project to ESM.

#### Using implicit actions during rendering is deprecated

In Storybook 7, we inferred if the component accepts any action props,
by checking if it starts with `onX` (for example `onClick`), or as configured by `actions.argTypesRegex`.
If that was the case, we would fill in jest spies for those args automatically.

```ts
export default {
  component: Button,
};

export const ButtonClick = {
  play: async ({ args, canvasElement }) => {
    await userEvent.click(within(canvasElement).getByRole('button'));
    // args.onClick is a jest spy in 7.0
    await expect(args.onClick).toHaveBeenCalled();
  },
};
```

In Storybook 8 this feature will be removed, and spies have to added explicitly:

```ts
import { fn } from '@storybook/test';

export default {
  component: Button,
  args: {
    onClick: fn(),
  },
};

export const ButtonClick = {
  play: async ({ args, canvasElement }) => {
    await userEvent.click(within(canvasElement).getByRole('button'));
    await expect(args.onClick).toHaveBeenCalled();
  },
};
```

For more context, see this RFC:
https://github.com/storybookjs/storybook/discussions/23649

To summarize:

- This makes CSF files less magical and more portable, so that CSF files will render the same in a test environment where docgen is not available.
- This allows users and (test) integrators to run or build storybook without docgen, boosting the user performance and allows tools to give quicker feedback.
- This will make sure that we can one day lazy load docgen, without changing how stories are rendered.

#### typescript.skipBabel deprecated

We will remove the `typescript.skipBabel` option in Storybook 8.0. Please use `typescript.skipCompiler` instead.

#### Primary doc block accepts of prop

The `Primary` doc block now also accepts an `of` prop as described in the [Doc Blocks](#doc-blocks) section. It still accepts being passed `name` or no props at all.

#### Addons no longer need a peer dependency on React

Historically the majority of addons have had a peer dependency on React and a handful of Storybook core packages. In most cases this has not been necessary since 7.0 because the Storybook manager makes those available on the global scope. It has created an unnecessary burden for users in non-React projects.

We've migrated all the core addons (except for `addon-docs`) to not depend on these packages by:

1. Moving `react`, `react-dom` and the globalized Storybook packages from `peerDependencies` to `devDependencies`
2. Added the list of globalized packages to the `externals` property in the `tsup` configuration, to ensure they are not part of the bundle.

As of Storybook 7.6.0 the list of globalized packages can be imported like this:

```ts
// tsup.config.ts

import { globalPackages as globalManagerPackages } from '@storybook/manager/globals';
import { globalPackages as globalPreviewPackages } from '@storybook/preview/globals';

const allGlobalPackages = [...globalManagerPackages, ...globalPreviewPackages];
```

We recommend checking out [the updates we've made to the addon-kit](https://github.com/storybookjs/addon-kit/pull/60/files#diff-8fed899bdbc24789a7bb4973574e624ed6207c6ce572338bc3c3e117672b2a20), that can serve as a base for the changes you can do in your own addon. These changes are not necessary for your addon to keep working, but they will remove the need for your users to unnecessary install `react` and `react-dom` to their projects, and they'll significantly reduce the install size of your addon.
These changes should not be breaking for your users, unless you support Storybook pre-v7.

## From version 7.4.0 to 7.5.0

#### `storyStoreV6` and `storiesOf` is deprecated

`storyStoreV6` and `storiesOf` is deprecated and will be completely removed in Storybook 8.0.

If you're using `storiesOf` we recommend you migrate your stories to CSF3 for a better story writing experience.
In many cases you can get started with the migration by using two migration scripts:

```bash

# 1. convert storiesOf to CSF
npx storybook@latest migrate storiesof-to-csf --glob="**/*.stories.tsx" --parser=tsx

# 2. Convert CSF 2 to CSF 3
npx storybook@latest migrate csf-2-to-3 --glob="**/*.stories.tsx" --parser=tsx
```

They won't do a perfect migration so we recommend that you manually go through each file afterwards.

Alternatively you can build your own `storiesOf` implementation by leveraging the new (experimental) indexer API ([documentation](https://storybook.js.org/docs/react/api/main-config-indexers), [migration](#storyindexers-is-replaced-with-experimental_indexers)). A proof of concept of such an implementation can be seen in [this StackBlitz demo](https://stackblitz.com/edit/github-h2rgfk?file=README.md). See the demo's `README.md` for a deeper explanation of the implementation.

#### `storyIndexers` is replaced with `experimental_indexers`

Defining custom indexers for stories has become a more official - yet still experimental - API which is now configured at `experimental_indexers` instead of `storyIndexers` in `main.ts`. `storyIndexers` has been deprecated and will be fully removed in version 8.0.

The new experimental indexers are documented [here](https://storybook.js.org/docs/react/api/main-config-indexers). The most notable change from `storyIndexers` is that the indexer must now return a list of [`IndexInput`](https://github.com/storybookjs/storybook/blob/next/code/lib/types/src/modules/indexer.ts#L104-L148) instead of `CsfFile`. It's possible to construct an `IndexInput` from a `CsfFile` using the `CsfFile.indexInputs` getter.

That means you can convert an existing story indexer like this:

```diff
// .storybook/main.ts

import { readFileSync } from 'fs';
import { loadCsf } from '@storybook/csf-tools';

export default {
-  storyIndexers = (indexers) => {
-    const indexer = async (fileName, opts) => {
+  experimental_indexers = (indexers) => {
+    const createIndex = async (fileName, opts) => {
      const code = readFileSync(fileName, { encoding: 'utf-8' });
      const makeTitle = (userTitle) => {
        // Do something with the auto title retrieved by Storybook
        return userTitle;
      };

      // Parse the CSF file with makeTitle as a custom context
-      return loadCsf(code, { ...compilationOptions, makeTitle, fileName }).parse();
+      return loadCsf(code, { ...compilationOptions, makeTitle, fileName }).parse().indexInputs;
    };

    return [
      {
        test: /(stories|story)\.[tj]sx?$/,
-        indexer,
+        createIndex,
      },
      ...(indexers || []),
    ];
  },
};
```

As an addon author you can support previous versions of Storybook by setting both `storyIndexers` and `indexers_experimental`, without triggering the deprecation warning.

## From version 7.0.0 to 7.2.0

#### Addon API is more type-strict

When registering an addon using `@storybook/manager-api`, the addon API is now more type-strict. This means if you use TypeScript to compile your addon before publishing, it might start giving you errors.

The `type` property is now a required field, and the `id` property should not be set anymore.

Here's a correct example:

```tsx
import { addons, types } from '@storybook/manager-api';

addons.register('my-addon', () => {
  addons.add('my-addon/panel', {
    type: types.PANEL,
    title: 'My Addon',
    render: ({ active }) => (active ? <div>Hello World</div> : null),
  });
});
```

The API: `addons.addPanel()` is now deprecated, and will be removed in 8.0. Please use `addons.add()` instead.

The `render` method can now be a `React.FunctionComponent` (without the `children` prop). Storybook will now render it, rather than calling it as a function.

## From version 6.5.x to 7.0.0

A number of these changes can be made automatically by the Storybook CLI. To take advantage of these "automigrations", run `npx storybook@latest upgrade --prerelease` or `pnpx dlx storybook@latest upgrade --prerelease`.

### 7.0 breaking changes

#### Dropped support for Node 15 and below

Storybook 7.0 requires **Node 16** or above. If you are using an older version of Node, you will need to upgrade or keep using Storybook 6 in the meantime.

#### Default export in Preview.js

Storybook 7.0 supports a default export in `.storybook/preview.js` that should contain all of its annotations. The previous format is still compatible, but **the default export will be the recommended way going forward**.

If your `preview.js` file looks like this:

```js
export const parameters = {
  actions: { argTypesRegex: '^on[A-Z].*' },
};
```

Please migrate it to use a default export instead:

```js
const preview = {
  parameters: {
    actions: { argTypesRegex: '^on[A-Z].*' },
  },
};
export default preview;
```

Additionally, we introduced typings for that default export (Preview), so you can import it in your config file. If you're using Typescript, make sure to rename your file to be `preview.ts`.

The `Preview` type will come from the Storybook package for the **renderer** you are using. For example, if you are using Angular, you will import it from `@storybook/angular`, or if you're using Vue3, you will import it from `@storybook/vue3`:

```ts
import { Preview } from '@storybook/react';

const preview: Preview = {
  parameters: {
    actions: { argTypesRegex: '^on[A-Z].*' },
  },
};
export default preview;
```

In JavaScript projects using `preview.js`, it's also possible to use the `Preview` type (for autocompletion, not type safety), via the JSDoc @type tag:

```js
/** @type { import('@storybook/react').Preview } */
const preview = {
  parameters: {
    actions: { argTypesRegex: '^on[A-Z].*' },
  },
};
export default preview;
```

#### ESM format in Main.js

It's now possible to use ESM in `.storybook/main.js` out of the box. Storybook 7.0 supports a default export in `.storybook/main.js` that should contain all of its configurations. The previous format is still compatible, but **the default export will be the recommended way going forward**.

If your main.js file looks like this:

```js
module.exports = {
  stories: ['../stories/**/*.stories.mdx', '../stories/**/*.stories.@(js|jsx|ts|tsx)'],
  framework: { name: '@storybook/react-vite' },
};
```

Or like this:

```js
export const stories = ['../stories/**/*.stories.mdx', '../stories/**/*.stories.@(js|jsx|ts|tsx)'];
export const framework = { name: '@storybook/react-vite' };
```

Please migrate it to use a default export instead:

```js
const config = {
  stories: ['../stories/**/*.stories.mdx', '../stories/**/*.stories.@(js|jsx|ts|tsx)'],
  framework: { name: '@storybook/react-vite' },
};
export default config;
```

Additionally, we introduced typings for that default export (StorybookConfig), so you can import it in your config file. If you're using Typescript, make sure to rename your file to be `main.ts`.

The `StorybookConfig` type will come from the Storybook package for the **framework** you are using, which relates to the package in the "framework" field you have in your main.ts file. For example, if you are using React Vite, you will import it from `@storybook/react-vite`:

```ts
import { StorybookConfig } from '@storybook/react-vite';

const config: StorybookConfig = {
  stories: ['../stories/**/*.stories.mdx', '../stories/**/*.stories.@(js|jsx|ts|tsx)'],
  framework: { name: '@storybook/react-vite' },
};
export default config;
```

In JavaScript projects using `main.js`, it's also possible to use the `StorybookConfig` type (for autocompletion, not type safety), via the JSDoc @type tag:

```ts
/** @type { import('@storybook/react-vite').StorybookConfig } */
const config = {
  stories: ['../stories/**/*.stories.mdx', '../stories/**/*.stories.@(js|jsx|ts|tsx)'],
  framework: { name: '@storybook/react-vite' },
};
export default config;
```

#### Modern browser support

Starting in Storybook 7.0, Storybook will no longer support IE11, amongst other legacy browser versions.
We now transpile our code with a target of `chrome >= 100` and node code is transpiled with a target of `node >= 16`.

This means code-features such as (but not limited to) `async/await`, arrow-functions, `const`,`let`, etc will exist in the code at runtime, and thus the runtime environment must support it.
Not just the runtime needs to support it, but some legacy loaders for Webpack or other transpilation tools might need to be updated as well. For example, certain versions of Webpack 4 had parsers that could not parse the new syntax (e.g. optional chaining).

Some addons or libraries might depended on this legacy browser support, and thus might break. You might get an error like:

```
regeneratorRuntime is not defined
```

To fix these errors, the addon will have to be re-released with a newer browser-target for transpilation. This often looks something like this (but it's dependent on the build system the addon uses):

```js
// babel.config.js
module.exports = {
  presets: [
    [
      '@babel/preset-env',
      {
        shippedProposals: true,
        useBuiltIns: 'usage',
        corejs: '3',
        modules: false,
        targets: { chrome: '100' },
      },
    ],
  ],
};
```

Here's an example PR to one of the Storybook addons: https://github.com/storybookjs/addon-coverage/pull/3 doing just that.

#### React peer dependencies required

_Has automigration_

Starting in 7.0, `react` and `react-dom` are now required peer dependencies of Storybook when using addon-docs (or docs via addon-essentials).

Storybook uses `react` in a variety of docs-related packages. In the past, we've done various trickery hide this from non-React users. However, with stricter peer dependency handling by `npm8`, `npm`, and `yarn pnp` those tricks have started to cause problems for those users. Rather than resorting to even more complicated tricks, we are making `react` and `react-dom` required peer dependencies.

To upgrade manually, add any version of `react` and `react-dom` as devDependencies using your package manager of choice, e.g.

```
npm add react react-dom --dev
```

#### start-storybook / build-storybook binaries removed

_Has automigration_

SB6.x framework packages shipped binaries called `start-storybook` and `build-storybook`.

In SB7.0, we've removed these binaries and replaced them with new commands in Storybook's CLI: `storybook dev` and `storybook build`. These commands will look for the `framework` field in your `.storybook/main.js` config--[which is now required](#framework-field-mandatory)--and use that to determine how to start/build your Storybook. The benefit of this change is that it is now possible to install multiple frameworks in a project without having to worry about hoisting issues.

A typical Storybook project includes two scripts in your projects `package.json`:

```json
{
  "scripts": {
    "storybook": "start-storybook <some flags>",
    "build-storybook": "build-storybook <some flags>"
  }
}
```

To convert this project to 7.0:

```json
{
  "scripts": {
    "storybook": "storybook dev <some flags>",
    "build-storybook": "storybook build <some flags>"
  },
  "devDependencies": {
    "storybook": "next"
  }
}
```

The new CLI commands remove the following flags:

| flag     | migration                                                                                     |
| -------- | --------------------------------------------------------------------------------------------- |
| --modern | No migration needed. [All ESM code is modern in SB7](#modern-esm--ie11-support-discontinued). |

#### New Framework API

_Has automigration_

Storybook 7 introduces the concept of `frameworks`, which abstracts configuration for `renderers` (e.g. React, Vue), `builders` (e.g. Webpack, Vite) and defaults to make integrations easier. This requires quite a few changes, depending on what your project is using. **We recommend you to use the automigrations**, but in case the command fails or you'd like to do the changes manually, here's a guide:

> Note:
> All of the following changes can be done automatically either via `npx storybook@latest upgrade --prerelease` or via the `npx storybook@latest automigrate` command. It's highly recommended to use these commands, which will tell you exactly what to do.

##### Available framework packages

In 7.0, `frameworks` combine a `renderer` and a `builder`, with the exception of a few packages that do not contain multiple builders, such as `@storybook/angular`, which only has Webpack 5 support.

You have to pick which framework you want to use from the list below, which will depend on your project configuration. If you're using a framework that has multiple builders, you'll have to pick one. For example, if you're using `@storybook/react`, you'll have to pick between `@storybook/react-vite` and `@storybook/react-webpack5`. If you're using a framework that only has one builder (and therefore hasn't changed), you can just use that.

Additionally, there are framework packages which are specific to meta-frameworks, like Next.js and SvelteKit. If you pick them, make sure to also see [this section]().

The current list of frameworks include:

- `@storybook/angular` (did not change)
- `@storybook/ember` (did not change)
- `@storybook/html-vite`
- `@storybook/html-webpack5`
- `@storybook/preact-vite`
- `@storybook/preact-webpack5`
- `@storybook/react-vite`
- `@storybook/react-webpack5`
- `@storybook/nextjs`
- `@storybook/server-webpack5`
- `@storybook/svelte-vite`
- `@storybook/svelte-webpack5`
- `@storybook/sveltekit`
- `@storybook/vue-vite`
- `@storybook/vue-webpack5`
- `@storybook/vue3-vite`
- `@storybook/vue3-webpack5`
- `@storybook/web-components-vite`
- `@storybook/web-components-webpack5`

You can find more info on the rationale here: [Frameworks RFC](https://chromatic-ui.notion.site/Frameworks-RFC-89f8aafe3f0941ceb4c24683859ed65c).

**After picking your framework, you'll need to install it as a dev dependency.**

Because the new framework package will include the builder as well, you can remove any of the builder packages you were using before:

```js
'@storybook/builder-webpack5',
'@storybook/manager-webpack5',
'@storybook/builder-webpack4',
'@storybook/manager-webpack4',
'@storybook/builder-vite',
'storybook-builder-vite',
```

> Note:
> if your project is still using Webpack 4, you'll have to upgrade to Webpack 5 as [Webpack 4 support was discontinued](#webpack4-support-discontinued)

##### Framework field mandatory

In 6.4 we introduced a new `main.js` field called [`framework`](#mainjs-framework-field). Starting in 7.0, the `main.js` file has to include a `framework` field and it should be of the package you picked in earlier steps.

Here's an example, in case you picked `@storybook/react-vite`:

```js
// .storybook/main.js
export default {
  // ... your configuration
  framework: {
    name: '@storybook/react-vite',
    options: {},
  },
};
```

##### frameworkOptions renamed

In 7.0, the `main.js` fields `reactOptions` and `angularOptions` have been renamed. They are now options on the `framework` field.

For React, what used to be:

```js
export default {
  reactOptions: { fastRefresh: true },
  framework: {
    name: '@storybook/react-webpack5',
    options: {},
  },
};
```

Becomes:

```js
export default {
  framework: {
    name: '@storybook/react-webpack5',
    options: { fastRefresh: true },
  },
};
```

For Angular, what used to be:

```js
export default {
  angularOptions: { enableIvy: true },
  framework: {
    name: '@storybook/angular',
    options: {},
  },
};
```

Becomes:

```js
export default {
  framework: {
    name: '@storybook/angular',
    options: { enableIvy: true },
  },
};
```

##### builderOptions renamed

In 7.0, the `main.js` fields `core.builder` are now removed, in favor of the new frameworks api. The builder is defined as part of the framework package you pick, e.g. `@storybook/vue3-vite`. If you had options for your builder, they are now options on the `framework.builder` field.

What used to be:

```js
export default {
  core: {
    builder: {
      name: 'webpack5',
      options: { lazyCompilation: true }
    },
  }
  framework: {
    name: '@storybook/react-webpack5',
    options: {},
  },
};
```

Becomes:

```js
export default {
  framework: {
    name: '@storybook/react-webpack5',
    options: {
      builder: { lazyCompilation: true },
    },
  },
};
```

> Note:
> If after making this change, your `main.js` `core` field is empty, just delete it.

#### TypeScript: StorybookConfig type moved

If you are using TypeScript you should import the `StorybookConfig` type from your framework package.

For example:

```ts
import type { StorybookConfig } from '@storybook/react-vite';
const config: StorybookConfig = {
  framework: {
    name: '@storybook/react-vite',
    options: {},
  },
  // ... your configuration
};
export default config;
```

#### Titles are statically computed

Up until version 7.0, it was possible to generate the default export of a CSF story by calling a function, or mixing in variables defined in other ES Modules. For instance:

```js
// Dynamically computed local title
const categories = {
  atoms: 'Atoms',
  molecules: 'Molecules',
  // etc.
}

export default {
  title: `${categories.atoms}/MyComponent`
}

// Title returned by a function
import { genDefault } from '../utils/storybook'

export default genDefault({
  category: 'Atoms',
  title: 'MyComponent',
})
```

This is no longer possible in Storybook 7.0, as story titles are parsed at build time. In earlier versions, titles were mostly produced manually. Now that [CSF3 auto-title](#csf3-auto-title-improvements) is available, optimisations were made that constrain how `id` and `title` can be defined manually.

As a result, titles cannot depend on variables or functions, and cannot be dynamically computed (even with local variables). Stories must have a static `title` property, or a static `component` property used by the [CSF3 auto-title](#csf3-auto-title-improvements) feature to compute a title.

Likewise, the `id` property must be statically defined. The URL defined for a story in the sidebar will be statically computed, so if you dynamically add an `id` through a function call like above, the story URL will not match the one in the sidebar and the story will be unreachable.

To opt-out of the old behavior you can set the `storyStoreV7` feature flag to `false` in `main.js`. However, a variety of performance optimizations depend on the new behavior, and the old behavior is deprecated and will be removed from Storybook in 8.0.

```js
module.exports = {
  features: {
    storyStoreV7: false,
  },
};
```

#### Framework standalone build moved

In 7.0 the location of the standalone node API has moved to `@storybook/core-server`.

If you used the React standalone API, for example, you might have written:

```js
const buildStandalone = require('@storybook/react/standalone');
const options = {};
buildStandalone(options).then(() => console.log('done'));
```

In 7.0, you would now use:

```js
const { build } = require('@storybook/core-server');
const options = {};
build(options).then(() => console.log('done'));
```

#### Change of root html IDs

The root ID unto which Storybook renders stories is renamed from `root` to `#storybook-root` to avoid conflicts with user's code.

#### Stories glob matches MDX files

If you used a directory based stories glob, in 6.x it would match `.stories.js` (and other JS extensions) and `.stories.mdx` files. For instance:

```js
// in main.js
export default {
  stories: ['../path/to/directory']
};

// or
export default {
  stories: [{ directory: '../path/to/directory' }]
};
```

In 7.0, this pattern will also match `.mdx` files (the new extension for docs files - see docs changes below). If you have `.mdx` files you don't want to appear in your storybook, either move them out of the directory, or add a `files` specifier with the old pattern (`"**/*.stories.@(mdx|tsx|ts|jsx|js)"`):

```js
export default {
  stories: [{ directory: '../path/to/directory', files: '**/*.stories.@(mdx|tsx|ts|jsx|js)' }],
};
```

#### Add strict mode

Starting in 7.0, Storybook's build tools add [`"use strict"`](https://developer.mozilla.org/en-US/docs/Web/JavaScript/Reference/Strict_mode) to the compiled JS output.

If user code in `.storybook/preview.js` or stories relies on "sloppy" mode behavior, it will need to be updated. As a workaround, it is sometimes possible to move the sloppy mode code inside a script tag in `.storybook/preview-head.html`.

#### Importing plain markdown files with `transcludeMarkdown` has changed

The `transcludeMarkdown` option in `addon-docs` have been removed, and the automatic handling of `.md` files in Vite projects have also been disabled.

Instead `.md` files can be imported as plain strings by adding the `?raw` suffix to the import, and then passed to the new `Markdown` block. In an MDX file that would look like this:

```
import { Markdown } from '@storybook/blocks';
import ReadMe from './README.md?raw';

...

<Markdown>{ReadMe}</Markdown>

```

#### Stories field in .storybook/main.js is mandatory

In 6.x, the `stories` key field in `.storybook/main.js` was optional. In 7.0, it is mandatory.
Please follow up the [Configure your Storybook project](https://storybook.js.org/docs/react/configure/#configure-your-storybook-project) section to configure your Storybook project.

#### Stricter global types

In 6.x, you could declare and use [`globals`](https://storybook.js.org/docs/react/essentials/toolbars-and-globals) without declaring their corresponding `globalTypes`. We've made this more strict in 7.0, so that the `globalTypes` declaration is required, and undeclared globals will be ignored.

#### Deploying build artifacts

Starting with 7.x, we are using modern [ECMAScript Modules (ESM)](https://nodejs.org/api/esm.html).

Those end up as `.mjs` files in your static Storybook artifact and need to be served as `application/javascript`, indicated by the `Content-Type` HTTP header.

For a simple HTTP server to view a Storybook build, you can run `npx http-server storybook-static`.

Note that [using the serve package](https://storybook.js.org/docs/react/faq#i-see-a-no-preview-error-with-a-storybook-production-build) will not work.

##### Dropped support for file URLs

In 6.x it was possible to open a Storybook build from the file system.

ESM requires loading over HTTP(S), which is incompatible with the browser's CORS settings for `file://` URLs.

So you now need to use a web server as described above.

##### Serving with nginx

With [nginx](https://www.nginx.com/), you need to extend [the MIME type handling](https://github.com/nginx/nginx/blob/master/conf/mime.types) in your configuration:

```
    include mime.types;
    types {
        application/javascript mjs;
    }
```

It would otherwise default to serving the `.mjs` files as `application/octet-stream`.

##### Ignore story files from node_modules

In 6.x Storybook literally followed the glob patterns specified in your `.storybook/main.js` `stories` field. Storybook 7.0 ignores files from `node_modules` unless your glob pattern includes the string `"node_modules"`.

Given the following `main.js`:

```js
export default {
  stories: ['../**/*.stories.*'],
};
```

If you want to restore the previous behavior to include `node_modules`, you can update it to:

```js
export default {
  stories: ['../**/*.stories.*', '../**/node_modules/**/*.stories.*'],
};
```

The first glob would have node_modules automatically excluded by Storybook, and the second glob would include all stories that are under a nested `node_modules` directory.

### 7.0 Core changes

#### 7.0 feature flags removed

Storybook uses temporary feature flags to opt-in to future breaking changes or opt-in to legacy behaviors. For example:

```js
module.exports = {
  features: {
    emotionAlias: false,
  },
};
```

In 7.0 we've removed the following feature flags:

| flag                | migration instructions                                      |
| ------------------- | ----------------------------------------------------------- |
| `emotionAlias`      | This flag is no longer needed and should be deleted.        |
| `breakingChangesV7` | This flag is no longer needed and should be deleted.        |
| `previewCsfV3`      | This flag is no longer needed and should be deleted.        |
| `babelModeV7`       | See [Babel mode v7 exclusively](#babel-mode-v7-exclusively) |

#### Story context is prepared before for supporting fine grained updates

This change modifies the way Storybook prepares stories to avoid reactive args to get lost for fine-grained updates JS frameworks as `SolidJS` or `Vue`. That's because those frameworks handle args/props as proxies behind the scenes to make reactivity work. So when `argType` mapping was done in `prepareStory` the Proxies were destroyed and args becomes a plain object again, losing the reactivity.

For avoiding that, this change passes the mapped args instead of raw args at `renderToCanvas` so that the proxies stay intact. Also decorators will benefit from this as well by receiving mapped args instead of raw args.

#### Changed decorator order between preview.js and addons/frameworks

In Storybook 7.0 we have changed the order of decorators being applied to allow you to access context information added by decorators defined in addons/frameworks from decorators defined in `preview.js`. To revert the order to the previous behavior, you can set the `features.legacyDecoratorFileOrder` flag to `true` in your `main.js` file:

```js
// main.js
export default {
  features: {
    legacyDecoratorFileOrder: true,
  },
};
```

#### Dark mode detection

Storybook 7 uses `prefers-color-scheme` to detects your system's dark mode preference if a theme is not set.

Earlier versions used the light theme by default, so if you don't set a theme and your system's settings are in dark mode, this could surprise you.

To learn more about theming, read our [documentation](https://storybook.js.org/docs/react/configure/theming).

### 7.0 core addons changes

#### Removed auto injection of @storybook/addon-actions decorator

The `withActions` decorator is no longer automatically added to stories. This is because it is really only used in the html renderer, for all other renderers it's redundant.
If you are using the html renderer and use the `handles` parameter, you'll need to manually add the `withActions` decorator:

```diff
import globalThis from 'global';
+import { withActions } from '@storybook/addon-actions/decorator';

export default {
  component: globalThis.Components.Button,
  args: {
    label: 'Click Me!',
  },
  parameters: {
    chromatic: { disable: true },
  },
};
export const Basic = {
  parameters: {
    handles: [{ click: 'clicked', contextmenu: 'right clicked' }],
  },
+  decorators: [withActions],
};
```

#### Addon-backgrounds: Removed deprecated grid parameter

Starting in 7.0 the `grid.cellSize` parameter should now be `backgrounds.grid.cellSize`. This was [deprecated in SB 6.1](#deprecated-grid-parameter).

#### Addon-a11y: Removed deprecated withA11y decorator

We removed the deprecated `withA11y` decorator. This was [deprecated in 6.0](#removed-witha11y-decorator)

#### Addon-interactions: Interactions debugger is now default

The interactions debugger in the panel is now displayed by default. The feature flag is now removed.

```js
// .storybook/main.js

const config = {
  features: {
    interactionsDebugger: true, // This should be removed!
  },
};
export default config;
```

### 7.0 Vite changes

#### Vite builder uses Vite config automatically

When using a [Vite-based framework](#framework-field-mandatory), Storybook will automatically use your `vite.config.(ctm)js` config file starting in 7.0.  
Some settings will be overridden by Storybook so that it can function properly, and the merged settings can be modified using `viteFinal` in `.storybook/main.js` (see the [Storybook Vite configuration docs](https://storybook.js.org/docs/react/builders/vite#configuration)).  
If you were using `viteFinal` in 6.5 to simply merge in your project's standard Vite config, you can now remove it.

For Svelte projects this means that the `svelteOptions` property in the `main.js` config should be omitted, as it will be loaded automatically via the project's `vite.config.js`.

#### Vite cache moved to node_modules/.cache/.vite-storybook

Previously, Storybook's Vite builder placed cache files in node_modules/.vite-storybook. However, it's more common for tools to place cached files into `node_modules/.cache`, and putting them there makes it quick and easy to clear the cache for multiple tools at once. We don't expect this change will cause any problems, but it's something that users of Storybook Vite projects should know about. It can be configured by setting `cacheDir` in `viteFinal` within `.storybook/main.js` [Storybook Vite configuration docs](https://storybook.js.org/docs/react/builders/vite#configuration)).

### 7.0 Webpack changes

#### Webpack4 support discontinued

SB7.0 no longer supports Webpack4.

Depending on your project specifics, it might be possible to run your Storybook using the webpack5 builder without error.

If you are running into errors, you can upgrade your project to Webpack5 or you can try debugging those errors.

To upgrade:

- If you're configuring Webpack directly, see the Webpack5 [release announcement](https://webpack.js.org/blog/2020-10-10-webpack-5-release/) and [migration guide](https://webpack.js.org/migrate/5).
- If you're using Create React App, see the [migration notes](https://github.com/facebook/create-react-app/blob/main/CHANGELOG.md#migrating-from-40x-to-500) to upgrade from V4 (Webpack4) to 5

During the 7.0 dev cycle we will be updating this section with useful resources as we run across them.

#### Babel mode v7 exclusively

_Has automigration_

Storybook now uses [Babel mode v7](#babel-mode-v7) exclusively. In 6.x, Storybook provided its own babel settings out of the box. Now, Storybook's uses your project's babel settings (`.babelrc`, `babel.config.js`, etc.) instead.

> Note:
> If you are using @storybook/react-webpack5 with the @storybook/preset-create-react-app package, you don't need to do anything. The preset already provides the babel configuration you need.

In the new mode, Storybook expects you to provide a configuration file. Depending on the complexity your project, Storybook will fail to run without a babel configuration. If you want a configuration file that's equivalent to the 6.x default, you can run the following command in your project directory:

```sh
npx storybook@latest babelrc
```

This command will create a `.babelrc.json` file in your project, containing a few babel plugins which will be installed as dev dependencies.

#### Postcss removed

Storybook 6.x installed postcss by default. In 7.0 built-in support has been removed for Webpack-based frameworks. If you need it, you can add it back using [`@storybook/addon-postcss`](https://github.com/storybookjs/addon-postcss).

#### Removed DLL flags

Earlier versions of Storybook used Webpack DLLs as a performance crutch. In 6.1, we've removed Storybook's built-in DLLs and have deprecated the command-line parameters `--no-dll` and `--ui-dll`. In 7.0 those options are removed.

### 7.0 Framework-specific changes

#### Angular: Removed deprecated `component` and `propsMeta` field

The deprecated fields `component` and `propsMeta` on the NgStory type have been removed.

#### Angular: Drop support for Angular < 14

Starting in 7.0, we drop support for Angular < 14

#### Angular: Drop support for calling Storybook directly

_Has automigration_

In Storybook 6.4 we deprecated calling Storybook directly (e.g. `npm run storybook`) for Angular. In Storybook 7.0, we've removed it entirely. Instead, you have to set up the Storybook builder in your `angular.json` and execute `ng run <your-project>:storybook` to start Storybook.

You can run `npx storybook@next automigrate` to automatically fix your configuration, or visit https://github.com/storybookjs/storybook/tree/next/code/frameworks/angular/README.md#how-do-i-migrate-to-an-angular-storybook-builder for instructions on how to set up Storybook for Angular manually.

#### Angular: Application providers and ModuleWithProviders

In Storybook 7.0 we use the new bootstrapApplication API to bootstrap a standalone component to the DOM. The component is configured in a way to respect your configured imports, declarations and schemas, which you can define via the `moduleMetadata` decorator imported from `@storybook/angular`.

This means also, that there is no root ngModule anymore. Previously you were able to add ModuleWithProviders, likely the result of a 'Module.forRoot()'-style call, to your 'imports' array of the moduleMetadata definition. This is now discouraged. Instead, you should use the `applicationConfig` decorator to add your application-wide providers. These providers will be passed to the bootstrapApplication function.

For example, if you want to configure BrowserAnimationModule in your stories, please extract the necessary providers the following way and provide them via the `applicationConfig` decorator:

```js
import { BrowserAnimationsModule } from '@angular/platform-browser/animations';
import { importProvidersFrom } from '@angular/core';
import { applicationConfig, Meta, StoryObj } from '@storybook/angular';
import {ExampleComponent} from './example.component';

const meta: Meta = {
  title: 'Example',
  component: ExampleComponent,
  decorators: [
    // Define application-wide providers with the applicationConfig decorator
    applicationConfig({
      providers: [
        importProvidersFrom(BrowserAnimationsModule),
        // Extract all providers (and nested ones) from a ModuleWithProviders
        importProvidersFrom(SomeOtherModule.forRoot()),
      ],
    }
  ],
};

export default meta;

type Story = StoryObj<typeof ExampleComponent>

export const Default: Story = {
  render: () => ({
    // Define application-wide providers directly in the render function
    applicationConfig: {
      providers: [importProvidersFrom(BrowserAnimationsModule)],
    }
  }),
};
```

You can also use the `provide-style` decorator to provide an application-wide service:

```js
import { provideAnimations } from '@angular/platform-browser/animations';
import { moduleMetadata } from '@storybook/angular';

export default {
  title: 'Example',
  decorators: [
    applicationConfig({
      providers: [provideAnimations()],
    }),
  ],
};
```

Please visit https://angular.io/guide/standalone-components#configuring-dependency-injection for more information.

#### Angular: Removed legacy renderer

The `parameters.angularLegacyRendering` option is removed. You cannot use the old legacy renderer anymore.

#### Next.js: use the `@storybook/nextjs` framework

In Storybook 7.0 we introduced a convenient package that provides an out of the box experience for Next.js projects: `@storybook/nextjs`. Please see the [following resource](./code/frameworks/nextjs/README.md#getting-started) to get started with it.

#### SvelteKit: needs the `@storybook/sveltekit` framework

In Storybook 7.0 we introduced a convenient package that provides an out of the box experience for SvelteKit projects: `@storybook/sveltekit`. Please see the [following resource](./code/frameworks/sveltekit/README.md#getting-started) to get started with it.

For existing users, SvelteKit projects need to use the `@storybook/sveltekit` framework in the `main.js` file. Previously it was enough to just setup Storybook with Svelte+Vite, but that is no longer the case.

```js
// .storybook/main.js
export default {
  framework: '@storybook/sveltekit',
};
```

Also see the note in [Vite builder uses Vite config automatically](#vite-builder-uses-vite-config-automatically) about removing `svelteOptions`.

#### Vue3: replaced app export with setup

In 6.x `@storybook/vue3` exported a Vue application instance called `app`. In 7.0, this has been replaced by a `setup` function that can be used to initialize the application in your `.storybook/preview.js`:

Before:

```js
import { app } from '@storybook/vue3';
import Button from './Button.vue';

app.component('GlobalButton', Button);
```

After:

```js
import { setup } from '@storybook/vue3';
import Button from './Button.vue';

setup((app) => {
  app.component('GlobalButton', Button);
});
```

#### Web-components: dropped lit-html v1 support

In v6.x `@storybook/web-components` had a peer dependency on `lit-html` v1 or v2. In 7.0 we've dropped support for `lit-html` v1 and now uses `lit` v2 instead. Please upgrade your project's `lit-html` dependency if you're still on 1.x.

#### Create React App: dropped CRA4 support

Since v7 [drops webpack4 support](#webpack4-support-discontinued), it no longer supports Create React App < 5.0. If you're using an earlier version of CRA, please upgrade or stay on Storybook 6.x.

#### HTML: No longer auto-dedents source code

The `@storybook/html` renderer doesn't dedent the source code when displayed in the "Show Code" source viewer any more.

You can get the same result by setting [the parameter `parameters.docs.source.format = "dedent"`](https://storybook.js.org/docs/7.0/html/api/doc-block-source#format) either on a story level or globally in `preview.js`.

### 7.0 Addon authors changes

#### New Addons API

Storybook 7 adds 2 new packages for addon authors to use: `@storybook/preview-api` and `@storybook/manager-api`.
These 2 packages replace `@storybook/addons`.

When adding addons to storybook, you can (for example) add panels:

```js
import { addons } from '@storybook/manager-api';

addons.addPanel('my-panel', {
  title: 'My Panel',
  render: ({ active, key }) => <div>My Panel</div>,
});
```

Note that this before would import `addons` from `@storybook/addons`, but now it imports `{ addons }` from `@storybook/manager-api`.
The `addons` export is now a named export only, there's no default export anymore, so make sure to update this usage.

The package `@storybook/addons` is still available, but it's only for backwards compatibility. It's not recommended to use it anymore.

It's also been used by addon creators to gain access to a few APIs like `makeDecorator`.
These APIs are now available in `@storybook/preview-api`.

Storybook users have had access to a few storybook-lifecycle hooks such as `useChannel`, `useParameter`, `useStorybookState`;
when these hooks are used in panels, they should be imported from `@storybook/manager-api`.
When these hooks are used in decorators/stories, they should be imported from `@storybook/preview-api`.

Storybook 7 includes `@storybook/addons` shim package that provides the old API and calls the new API under the hood.
This backwards compatibility will be removed in a future release of storybook.

Here's an example of using the new API:
The `@storybook/preview-api` is used here, because the `useEffect` hook is used in a decorator.

```js
import { useEffect, makeDecorator } from '@storybook/preview-api';

export const withMyAddon = makeDecorator({
  name: 'withMyAddon',
  parameterName: 'myAddon',
  wrapper: (getStory) => {
    useEffect(() => {
      // do something with the options
    }, []);
    return getStory(context);
  },
});
```

##### Specific instructions for addon creators

If you're an addon creator, you'll have to update your addon to use the new APIs.

That means you'll have to release a breaking release of your addon to make it compatible with Storybook 7.
It should no longer depend on `@storybook/addons`, but instead on `@storybook/preview-api` and/or `@storybook/manager-api`.

You might also depend (and use) these packages in your addon's decorators: `@storybook/store`, `@storybook/preview-web`, `@storybook/core-client`, `@storybook/client-api`; these have all been consolidated into `@storybook/preview-api`.
So if you use any of these packages, please import what you need from `@storybook/preview-api` instead.

Storybook 7 will prepare manager-code for the browser using ESbuild (before it was using a combination of webpack + babel).
This is a very important change, though it will not affect most addons.
It means that when creating custom addons, particularly custom addons within the repo in which they are consumed,
you will need to be aware that this code is not passed though babel, and thus will not use your babel config.
This can result in errors if you are using experimental JS features in your addon code, not supported yet by ESbuild,
or using babel dependent features such as Component selectors in Emotion.

ESbuild also places some constraints on things you can import into your addon's manager code: only woff2 files are supported, and not all image file types are supported.
Here's the [list](https://github.com/storybookjs/storybook/blob/next/code/builders/builder-manager/src/index.ts#L53-L70) of supported file types.

This is not configurable.

If this is a problem for your addon, you need to pre-compile your addon's manager code to ensure it works.

If you addon also introduces preview code (such a decorators) it will be passed though whatever builder + config the user has configured for their project; this hasn't changed.

In both the preview and manager code it's good to remember [Storybook now targets modern browser only](#modern-browser-support).

The package `@storybook/components` contain a lot of components useful for building addons.
Some of these addons have been moved to a new package `@storybook/blocks`.
These components were moved: `ColorControl`, `ColorPalette`, `ArgsTable`, `ArgRow`, `TabbedArgsTable`, `SectionRow`, `Source`, `Code`.

##### Specific instructions for addon users

All of storybook's core addons have been updated and are ready to use with Storybook 7.

We're working with the community to update the most popular addons.
But if you're using an addon that hasn't been updated yet, it might not work.

It's possible for example for older addons to use APIs that are no longer available in Storybook 7.
Your addon might not show upside of the storybook (manager) UI, or storybook might fail to start entirely.

When this happens to you please open an issue on the addon's repo, and ask the addon author to update their addon to be compatible with Storybook 7.
It's also useful for the storybook team to know which addons are not yet compatible, so please open an issue on the storybook repo as well; particularly if the addon is popular and causes a critical failure.

Here's a list of popular addons that are known not to be compatible with Storybook 7 yet:

- [ ] [storybook-addon-jsx](https://github.com/storybookjs/addon-jsx)
- [ ] [storybook-addon-dark-mode](https://github.com/hipstersmoothie/storybook-dark-mode)

Though storybook should de-duplicate storybook packages, storybook CLI's `upgrade` command will warn you when you have multiple storybook-dependencies, because it is a possibility that this causes addons/storybook to not work, so when running into issues, please run this:

```
npx sb upgrade
```

#### register.js removed

In SB 6.x and earlier, addons exported a `register.js` entry point by convention, and users would import this in `.storybook/manager.js`. This was [deprecated in SB 6.5](#deprecated-registerjs)

In 7.0, most of Storybook's addons now export a `manager.js` entry point, which is automatically registered in Storybook's manager when the addon is listed in `.storybook/main.js`'s `addons` field.

If your `.manager.js` config references `register.js` of any of the following addons, you can remove it: `a11y`, `actions`, `backgrounds`, `controls`, `interactions`, `jest`, `links`, `measure`, `outline`, `toolbars`, `viewport`.

#### No more default export from `@storybook/addons`

The default export from `@storybook/addons` has been removed. Please use the named exports instead:

```js
import { addons } from '@storybook/addons';
```

The named export has been available since 6.0 or earlier, so your updated code will be backwards-compatible with older versions of Storybook.

#### No more configuration for manager

The Storybook manager is no longer built with Webpack. Now it's built with esbuild.
Therefore, it's no longer possible to configure the manager. Esbuild comes preconfigured to handle importing CSS, and images.

If you're currently loading files other than CSS or images into the manager, you'll need to make changes so the files get converted to JS before publishing your addon.

This means the preset value `managerWebpack` is no longer respected, and should be removed from presets and `main.js` files.

Addons that run in the manager can depend on `react` and `@storybook/*` packages directly. They do not need to be peerDependencies.
But very importantly, the build system ensures there will only be 1 version of these packages at runtime. The version will come from the `@storybook/ui` package, and not from the addon.
For this reason it's recommended to have these dependencies as `devDependencies` in your addon's `package.json`.

The full list of packages that Storybook's manager bundler makes available for addons is here: https://github.com/storybookjs/storybook/blob/next/code/lib/ui/src/globals/types.ts

Addons in the manager will no longer be bundled together anymore, which means that if 1 fails, it doesn't break the whole manager.
Each addon is imported into the manager as an ESM module that's bundled separately.

#### Icons API changed

For addon authors who use the `Icons` component, its API has been updated in Storybook 7.

```diff
export interface IconsProps extends ComponentProps<typeof Svg> {
-  icon?: IconKey;
-  symbol?: IconKey;
+  icon: IconType;
+  useSymbol?: boolean;
}
```

Full change here: https://github.com/storybookjs/storybook/pull/18809

#### Removed global client APIs

The `addParameters` and `addDecorator` APIs to add global decorators and parameters, exported by the various frameworks (e.g. `@storybook/react`) and `@storybook/client` were deprecated in 6.0 and have been removed in 7.0.

Instead, use `export const parameters = {};` and `export const decorators = [];` in your `.storybook/preview.js`. Addon authors similarly should use such an export in a preview entry file (see [Preview entries](https://github.com/storybookjs/storybook/blob/next/docs/addons/writing-presets.md#preview-entries)).

#### framework parameter renamed to renderer

All SB6.x frameworks injected a parameter called `framework` indicating to addons which framework is running.
For example, the framework value of `@storybook/react` would be `react`, `@storybook/vue` would be `vue`, etc.
Now those packages are called renderers in SB7, so the renderer information is now available in the `renderer`
parameter.

### 7.0 Docs changes

The information hierarchy of docs in Storybook has changed in 7.0. The main difference is that each docs is listed in the sidebar as a separate entry underneath the component, rather than attached to individual stories. You can also opt-in to a Autodocs entry rather than having one for every component (previously stories).

We've also modernized the API for all the doc blocks (the MDX components you use to write custom docs pages), which we'll describe below.

#### Autodocs changes

In 7.0, rather than rendering each story in "docs view mode", Autodocs (formerly known as "Docs Page") operates by adding additional sidebar entries for each component. By default it uses the same template as was used in 6.x, and the entries are entitled `Docs`.

You can configure Autodocs in `main.js`:

```js
module.exports = {
  docs: {
    autodocs: true, // see below for alternatives
    defaultName: 'Docs', // set to change the name of generated docs entries
  },
};
```

If you are migrating from 6.x your `docs.autodocs` option will have been set to `true`, which has the effect of enabling docs page for _every_ CSF file. However, as of 7.0, the new default is `'tag'`, which requires opting into Autodocs per-CSF file, with the `autodocs` **tag** on your component export:

```ts
export default {
  component: MyComponent
  // Tags are a new feature coming in 7.1, that we are using to drive this behaviour.
  tags: ['autodocs']
}
```

You can also set `autodocs: false` to opt-out of Autodocs entirely. Further configuration of Autodocs is described below.

**Parameter changes**

We've renamed many of the parameters that control docs rendering for consistency with the blocks (see below). The old parameters are now deprecated and will be removed in 8.0. Here is a full list of changes:

- `docs.inlineStories` has been renamed `docs.story.inline`
- `docs.iframeHeight` has been renamed `docs.story.iframeHeight`
- `notes` and `info` are no longer supported, instead use `docs.description.story | component`

#### MDX docs files

Previously `.stories.mdx` files were used to both define and document stories. In 7.0, we have deprecated defining stories in MDX files, and consequently have changed the suffix to simply `.mdx`. Our default `stories` glob in `main.js` will now match such files -- if you want to write MDX files that do not appear in Storybook, you may need to adjust the glob accordingly.

If you were using `.stories.mdx` files to write stories, we encourage you to move the stories to a CSF file, and _attach_ an `.mdx` file to that CSF file to document them. You can use the `Meta` block to attach a MDX file to a CSF file, and the `Story` block to render the stories:

```mdx
import { Meta, Story } from '@storybook/blocks';
import * as ComponentStories from './some-component.stories';

<Meta of={ComponentStories} />

<Story of={ComponentStories.Primary} />
```

(Note the `of` prop is only supported if you change your MDX files to plain `.mdx`, it's not supported in `.stories.mdx` files)

You can create as many docs entries as you like for a given component. By default the docs entry will be named the same as the `.mdx` file (e.g. `Introduction.mdx` becomes `Introduction`). If the docs file is named the same as the component (e.g. `Button.mdx`, it will use the default autodocs name (`"Docs"`) and override autodocs).

By default docs entries are listed first for the component. You can sort them using story sorting.

#### Unattached docs files

In Storybook 6.x, to create a unattached docs MDX file (that is, one not attached to story or a CSF file), you'd have to create a `.stories.mdx` file, and describe its location with the `Meta` doc block:

```mdx
import { Meta } from '@storybook/addon-docs';

<Meta title="Introduction" />
```

In 7.0, things are a little simpler -- you should call the file `.mdx` (drop the `.stories`). This will mean behind the scenes there is no story attached to this entry. You may also drop the `title` and use autotitle (and leave the `Meta` component out entirely, potentially).

#### Doc Blocks

Additionally to changing the docs information architecture, we've updated the API of the doc blocks themselves to be more consistent and future proof.

**General changes**

- Each block now uses `of={}` as a primary API -- where the argument to the `of` prop is a CSF or story _export_. The `of` prop is only supported in plain `.mdx` files and not `.stories.mdx` files.

- When you've attached to a CSF file (with the `Meta` block, or in Autodocs), you can drop the `of` and the block will reference the first story or the CSF file as a whole.

- Most other props controlling rendering of blocks now correspond precisely to the parameters for that block [defined for autodocs above](#autodocs-changes).

##### Meta block

The primary change of the `Meta` block is the ability to attach to CSF files with `<Meta of={}>` as described above.

##### Description block, `parameters.notes` and `parameters.info`

In 6.5 the Description doc block accepted a range of different props, `markdown`, `type` and `children` as a way to customize the content.
The props have been simplified and the block now only accepts an `of` prop, which can be a reference to either a CSF file, a default export (meta) or a story export, depending on which description you want to be shown. See TDB DOCS LINK for a deeper explanation of the new prop.

`parameters.notes` and `parameters.info` have been deprecated as a way to specify descriptions. Instead use JSDoc comments above the default export or story export, or use `parameters.docs.description.story | component` directly. See TDB DOCS LINK for a deeper explanation on how to write descriptions.

If you were previously using the `Description` block to render plain markdown in your docs, that behavior can now be achieved with the new `Markdown` block instead like this:

```
import { Markdown } from '@storybook/blocks';
import ReadMe from './README.md?raw';

...

<Markdown>{ReadMe}</Markdown>

```

Notice the `?raw` suffix in the markdown import is needed for this to work.

##### Story block

To reference a story in a MDX file, you should reference it with `of`:

```mdx
import { Meta, Story } from '@storybook/blocks';
import * as ComponentStories from './some-component.stories';

<Meta of={ComponentStories} />

<Story of={ComponentStories.standard} />
```

You can also reference a story from a different component:

```mdx
import { Meta, Story } from '@storybook/blocks';
import * as ComponentStories from './some-component.stories';
import * as SecondComponentStories from './second-component.stories';

<Meta of={ComponentStories} />

<Story of={SecondComponentStories.standard} meta={SecondComponentStories} />
```

Referencing stories by `id="xyz--abc"` is deprecated and should be replaced with `of={}` as above.

##### Source block

The source block now references a single story, the component, or a CSF file itself via the `of={}` parameter.

Referencing stories by `id="xyz--abc"` is deprecated and should be replaced with `of={}` as above. Referencing multiple stories via `ids={["xyz--abc"]}` is now deprecated and should be avoided (instead use two source blocks).

The parameter to transform the source has been consolidated from the multiple parameters of `parameters.docs.transformSource`, `parameters.docs.source.transformSource`, and `parameters.jsx.transformSource` to the single `parameters.docs.source.transform`. The behavior is otherwise unchanged.

##### Canvas block

The Canvas block follows the same changes as [the Story block described above](#story-block).

Previously the Canvas block accepted children (Story blocks) as a way to reference stories. That has now been replaced with the `of={}` prop that accepts a reference to _a story_.
That also means the Canvas block no longer supports containing multiple stories or elements, and thus the props related to that - `isColumn` and `columns` - have also been deprecated.

- To pass props to the inner Story block use the `story={{ }}` prop
- Similarly, to pass props to the inner Source block use the `source={{ }}` prop.
- The `mdxSource` prop has been deprecated in favor of using `source={{ code: '...' }}`
- The `withSource` prop has been renamed to `sourceState`

Here's a full example of the new API:

```mdx
import { Meta, Canvas } from '@storybook/blocks';
import * as ComponentStories from './some-component.stories';

<Meta of={ComponentStories} />

<Canvas
  of={ComponentStories.standard}
  story={{
    inline: false,
    height: '200px'
  }}
  source={{
    language: 'html',
    code: 'custom code...'
  }}
  withToolbar={true}
  additionalActions={[...]}
  layout="fullscreen"
  className="custom-class"
/>
```

##### ArgsTable block

The `ArgsTable` block is now deprecated, and two new blocks: `ArgTypes` and `Controls` should be preferred.

- `<ArgTypes of={storyExports OR metaExports OR component} />` will render a readonly table of args/props descriptions for a story, CSF file or component. If `of` omitted and the MDX file is attached it will render the arg types defined at the CSF file level.

- `<Controls of={storyExports} />` will render the controls for a story (or the primary story if `of` is omitted and the MDX file is attached).

The following props are not supported in the new blocks:

- `components` - to render more than one component in a single table
- `showComponent` to show the component's props as well as the story's args
- the `subcomponents` annotation to show more components on the table.
- `of="^"` to reference the meta (just omit `of` in that case, for `ArgTypes`).
- `story="^"` to reference the primary story (just omit `of` in that case, for `Controls`).
- `story="."` to reference the current story (this no longer makes sense in Docs 2).
- `story="name"` to reference a story (use `of={}`).

#### Configuring Autodocs

As in 6.x, you can override the docs container to configure docs further. This is the container that each docs entry is rendered inside:

```js
// in preview.js

export const parameters = {
  docs: {
    container: // your container
  }
}
```

Note that the container must be implemented as a _React component_.

You likely want to use the `DocsContainer` component exported by `@storybook/blocks` and consider the following examples:

**Overriding theme**:

To override the theme, you can continue to use the `docs.theme` parameter.

**Overriding MDX components**

If you want to override the MDX components supplied to your docs page, use the `MDXProvider` from `@mdx-js/react`:

```js
import { MDXProvider } from '@mdx-js/react';
import { DocsContainer } from '@storybook/blocks';
import * as DesignSystem from 'your-design-system';

export const MyDocsContainer = (props) => (
  <MDXProvider
    components={{
      h1: DesignSystem.H1,
      h2: DesignSystem.H2,
    }}
  >
    <DocsContainer {...props} />
  </MDXProvider>
);
```

**_NOTE_**: due to breaking changes in MDX2, such override will _only_ apply to elements you create via the MDX syntax, not pure HTML -- ie. `## content` not `<h2>content</h2>`.

#### MDX2 upgrade

Storybook 7 Docs uses MDXv2 instead of MDXv1. This means an improved syntax, support for inline JS expression, and improved performance among [other benefits](https://mdxjs.com/blog/v2/).

If you use `.stories.mdx` files in your project, you'll probably need to edit them since MDX2 contains [breaking changes](https://mdxjs.com/migrating/v2/#update-mdx-files). In general, MDX2 is stricter and more structured than MDX1.

We've provided an automigration, `mdx1to2` that makes a few of these changes automatically. For example, `mdx1to2` automatically converts MDX1-style HTML comments into MDX2-style JSX comments to save you time.

Unfortunately, the set of changes from MDX1 to MDX2 is vast, and many changes are subtle, so the bulk of the migration will be manual. You can use the [MDX Playground](https://mdxjs.com/playground/) to try out snippets interactively.

#### Legacy MDX1 support

If you get stuck with the [MDX2 upgrade](#mdx2-upgrade), we also provide opt-in legacy MDX1 support. This is intended as a temporary solution while you upgrade your Storybook; MDX1 will be discontinued in Storybook 8.0. The MDX1 library is no longer maintained and installing it results in `npm audit` security warnings.

To process your `.stories.mdx` files with MDX1, first install the `@storybook/mdx1-csf` package in your project:

```
yarn add -D @storybook/mdx1-csf@latest
```

Then enable the `legacyMdx1` feature flag in your `.storybook/main.js` file:

```js
export default {
  features: {
    legacyMdx1: true,
  },
};
```

NOTE: This only affects `.(stories|story).mdx` files. Notably, if you want to use Storybook 7's "pure" `.mdx` format, you'll need to use MDX2 for that.

#### Default docs styles will leak into non-story user components

Storybook's default styles in docs are now globally applied to any element instead of using classes. This means that any component that you add directly in a docs file will also get the default styles.

To mitigate this you need to wrap any content you don't want styled with the `Unstyled` block like this:

```mdx
import { Unstyled } from '@storybook/blocks';
import { MyComponent } from './MyComponent';

# This is a header

<Unstyled>
  <MyComponent />
</Unstyled>
```

Components that are part of your stories or in a canvas will not need this mitigation, as the `Story` and `Canvas` blocks already have this built-in.

#### Explicit `<code>` elements are no longer syntax highlighted

Due to how MDX2 works differently from MDX1, manually defined `<code>` elements are no longer transformed to the `Code` component, so it will not be syntax highlighted. This is not the case for markdown \`\`\` code-fences, that will still end up as `Code` with syntax highlighting.

Luckily [MDX2 supports markdown (like code-fences) inside elements better now](https://mdxjs.com/blog/v2/#improvements-to-the-mdx-format), so most cases where you needed a `<code>` element before, you can use code-fences instead:

<!-- prettier-ignore-start -->
````md
<code>This will now be an unstyled line of code</code>

```js
const a = 'This is still a styled code block.';
```

<div style={{ background: 'red', padding: '10px' }}>
  ```js
  const a = 'MDX2 supports markdown in elements better now, so this is possible.';
  ```
</div>
````
<!-- prettier-ignore-end -->

#### Dropped source loader / storiesOf static snippets

In SB 6.x, Storybook Docs used a Webpack loader called `source-loader` to help display static code snippets. This was configurable using the `options.sourceLoaderOptions` field.

In SB 7.0, we've moved to a faster, simpler alternative called `csf-plugin` that **only supports CSF**. It is configurable using the `options.csfPluginOptions` field.

If you're using `storiesOf` and want to restore the previous behavior, you can add `source-loader` by hand to your Webpack config using the following snippet in `main.js`:

```js
module.exports = {
  webpackFinal: (config) => {
    config.module.rules.push({
      test: /\.stories\.[tj]sx?$/,
      use: [
        {
          loader: require.resolve('@storybook/source-loader'),
          options: {} /* your sourceLoaderOptions here */,
        },
      ],
      enforce: 'pre',
    });
    return config;
  },
};
```

#### Removed docs.getContainer and getPage parameters

It is no longer possible to set `parameters.docs.getContainer()` and `getPage()`. Instead use `parameters.docs.container` or `parameters.docs.page` directly.

#### Addon-docs: Removed deprecated blocks.js entry

Removed `@storybook/addon-docs/blocks` entry. Import directly from `@storybook/blocks` instead. This was [deprecated in SB 6.3](#deprecated-scoped-blocks-imports).

#### Dropped addon-docs manual babel configuration

Addon-docs previously accepted `configureJsx` and `mdxBabelOptions` options, which allowed full customization of the babel options used to process markdown and mdx files. This has been simplified in 7.0, with a new option, `jsxOptions`, which can be used to customize the behavior of `@babel/preset-react`.

#### Dropped addon-docs manual configuration

Storybook Docs 5.x shipped with instructions for how to manually configure Webpack and Storybook without the use of Storybook's "presets" feature. Over time, these docs went out of sync. Now in Storybook 7 we have removed support for manual configuration entirely.

#### Autoplay in docs

Running play functions in docs is generally tricky, as they can steal focus and cause the window to scroll. Consequently, we've disabled play functions in docs by default.

If your story depends on a play function to render correctly, _and_ you are confident the function autoplaying won't mess up your docs, you can set `parameters.docs.autoplay = true` to have it auto play.

#### Removed STORYBOOK_REACT_CLASSES global

This was a legacy global variable from the early days of react docgen. If you were using this variable, you can instead use docgen information which is added directly to components using `.__docgenInfo`.

### 7.0 Deprecations and default changes

#### storyStoreV7 enabled by default

SB6.4 introduced [Story Store V7](#story-store-v7), an optimization which allows code splitting for faster build and load times. This was an experimental, opt-in change and you can read more about it in [the migration notes below](#story-store-v7). TLDR: you can't use the legacy `storiesOf` API or dynamic titles in CSF.

Now in 7.0, Story Store V7 is the default. You can opt-out of it by setting the feature flag in `.storybook/main.js`:

```js
module.exports = {
  features: {
    storyStoreV7: false,
  },
};
```

During the 7.0 dev cycle we will be preparing recommendations and utilities to make it easier for `storiesOf` users to upgrade.

#### `Story` type deprecated

_Has codemod_

In 6.x you were able to do this:

```ts
import type { Story } from '@storybook/react';

export const MyStory: Story = () => <div />;
```

However with the introduction of CSF3, the `Story` type has been deprecated in favor of two other types: `StoryFn` for CSF2 and `StoryObj` for CSF3.

```ts
import type { StoryFn, StoryObj } from '@storybook/react';

export const MyCsf2Story: StoryFn = () => <div />;
export const MyCsf3Story: StoryObj = {
  render: () => <div />
};
```

This change is part of our move to CSF3, which uses objects instead of functions to represent stories.
You can read more about the CSF3 format here: https://storybook.js.org/blog/component-story-format-3-0/

We have set up a codemod that attempts to automatically migrate your code for you (update the glob to suit your needs):

```
npx storybook@next migrate upgrade-deprecated-types --glob="**/*.stories.tsx"
```

#### `ComponentStory`, `ComponentStoryObj`, `ComponentStoryFn` and `ComponentMeta` types are deprecated

_Has codemod_

The type of `StoryObj` and `StoryFn` have been changed in 7.0 so that both the "component" as "the props of the component" will be accepted as the generic parameter. You can now replace the types:

```
ComponentStory -> StoryFn (CSF2) or StoryObj (CSF3)
ComponentStoryObj -> StoryObj
ComponentStoryFn -> StoryFn
ComponentMeta -> Meta
```

Here are a few examples:

```ts
import type { StoryFn, StoryObj } from '@storybook/react';
import { Button, ButtonProps } from './Button';

// This works in 7.0, making the ComponentX types redundant.
const meta: Meta<typeof Button> = { component: Button };

export const CSF3Story: StoryObj<typeof Button> = { args: { label: 'Label' } };

export const CSF2Story: StoryFn<typeof Button> = (args) => <Button {...args} />;
CSF2Story.args = { label: 'Label' };

// Passing props directly still works as well.
const meta: Meta<ButtonProps> = { component: Button };

export const CSF3Story: StoryObj<ButtonProps> = { args: { label: 'Label' } };

export const CSF2Story: StoryFn<ButtonProps> = (args) => <Button {...args} />;
CSF2Story.args = { label: 'Label' };
```

We have set up a codemod that attempts to automatically migrate your code for you (update the glob to suit your needs):

```
npx storybook@next migrate upgrade-deprecated-types --glob="**/*.stories.tsx"
```

#### Renamed `renderToDOM` to `renderToCanvas`

The "rendering" function that renderers (ex-frameworks) must export (`renderToDOM`) has been renamed to `renderToCanvas` to acknowledge that some consumers of frameworks/the preview do not work with DOM elements.

#### Renamed `XFramework` to `XRenderer`

In 6.x you could import XFramework types:

```ts
import type { ReactFramework } from '@storybook/react';
import type { VueFramework } from '@storybook/vue';
import type { SvelteFramework } from '@storybook/svelte';

// etc.
```

Those are deprecated in 7.0 as they are renamed to:

```ts
import type { ReactRenderer } from '@storybook/react';
import type { VueRenderer } from '@storybook/vue';
import type { SvelteRenderer } from '@storybook/svelte';

// etc.
```

#### Renamed `DecoratorFn` to `Decorator`

In 6.x you could import the type `DecoratorFn`:

```ts
import type { DecoratorFn } from '@storybook/react';
```

This type is deprecated in 7.0, instead you can use the type `Decorator`, which is now available for all renderers:

```ts
import type { Decorator } from '@storybook/react';
// or
import type { Decorator } from '@storybook/vue';
// or
import type { Decorator } from '@storybook/svelte';
// etc.
```

The type `Decorator` accepts a generic parameter `TArgs`. This can be used like this:

```tsx
import type { Decorator } from '@storybook/react';
import { LocaleProvider } from './locale';

const withLocale: Decorator<{ locale: 'en' | 'es' }> = (Story, { args }) => (
  <LocaleProvider lang={args.locale}>
    <Story />
  </LocaleProvider>
);
```

If you want to use `Decorator` in a backwards compatible way to `DecoratorFn`, you can use:

```tsx
import type { Args, Decorator } from '@storybook/react';

// Decorator<Args> behaves the same as DecoratorFn (without generic)
const withLocale: Decorator<Args> = (Story, { args }) => // args has type { [name: string]: any }
```

#### CLI option `--use-npm` deprecated

With increased support for more package managers (pnpm), we have introduced the `--package-manager` CLI option. Please use `--package-manager=npm` to force NPM to be used to install dependencies when running Storybook CLI commands. Other valid options are `pnpm`, `yarn1`, and `yarn2` (`yarn2` is for versions 2 and higher).

#### 'config' preset entry replaced with 'previewAnnotations'

The preset field `'config'` has been replaced with `'previewAnnotations'`. `'config'` is now deprecated and will be removed in Storybook 8.0.

Additionally, the internal field `'previewEntries'` has been removed. If you need a preview entry, just use a `'previewAnnotations'` file and don't export anything.

## From version 6.4.x to 6.5.0

### Vue 3 upgrade

Storybook 6.5 supports Vue 3 out of the box when you install it fresh. However, if you're upgrading your project from a previous version, you'll need to [follow the steps for opting-in to webpack 5](#webpack-5).

### React18 new root API

React 18 introduces a [new root API](https://reactjs.org/blog/2022/03/08/react-18-upgrade-guide.html#updates-to-client-rendering-apis). Starting in 6.5, Storybook for React will auto-detect your react version and use the new root API automatically if you're on React18.

If you wish to opt out of the new root API, set the `reactOptions.legacyRootApi` flag in your `.storybook/main.js` config:

```js
module.exports = {
  reactOptions: { legacyRootApi: true },
};
```

### Renamed isToolshown to showToolbar

Storybook's [manager API](docs/addons/addons-api.md) has deprecated the `isToolshown` option (to show/hide the toolbar) and renamed it to `showToolbar` for consistency with other similar UI options.

Example:

```js
// .storybook/manager.js
import { addons } from '@storybook/addons';

addons.setConfig({
  showToolbar: false,
});
```

### Dropped support for addon-actions addDecorators

Prior to SB6.5, `addon-actions` provided an option called `addDecorators`. In SB6.5, decorators are applied always. This is technically a breaking change, so if this affects you please file an issue in Github and we can consider reverting this in a patch release.

### Vite builder renamed

SB6.5 renames Storybook's [Vite builder](https://github.com/storybookjs/builder-vite) from `storybook-builder-vite` to `@storybook/builder-vite`. This move is part of a larger effort to improve Vite support in Storybook.

Storybook's `automigrate` command can migrate for you. To manually migrate:

1. Remove `storybook-builder-vite` from your `package.json` dependencies
2. Install `@storybook/builder-vite`
3. Update your `core.builder` setting in `.storybook/main.js` to `@storybook/builder-vite`.

### Docs framework refactor for React

SB6.5 moves framework specializations (e.g. ArgType inference, dynamic snippet rendering) out of `@storybook/addon-docs` and into the specific framework packages to which they apply (e.g. `@storybook/react`).

This change should not require any specific migrations on your part if you are using the docs addon as described in the documentation. However, if you are using `react-docgen` or `react-docgen-typescript` information in some custom way outside of `addon-docs`, you should be aware of this change.

In SB6.4, `@storybook/react` added `react-docgen` to its babel settings and `react-docgen-typescript` to its Webpack settings. In SB6.5, this only happens if you are using `addon-docs` or `addon-controls`, either directly or indirectly through `addon-essentials`. If you're not using either of those addons, but require that information for some other addon, please configure that manually in your `.storybook/main.js` configuration. You can see the docs configuration here: https://github.com/storybookjs/storybook/blob/next/code/presets/react-webpack/src/framework-preset-react-docs.ts

### Opt-in MDX2 support

SB6.5 adds experimental opt-in support for MDXv2. To install:

```sh
yarn add @storybook/mdx2-csf -D
```

Then add the `previewMdx2` feature flag to your `.storybook/main.js` config:

```js
module.exports = {
  features: {
    previewMdx2: true,
  },
};
```

### CSF3 auto-title improvements

SB 6.4 introduced experimental "auto-title", in which a story's location in the sidebar (aka `title`) can be automatically inferred from its location on disk. For example, the file `atoms/Button.stories.js` might result in the title `Atoms/Button`.

We've made two improvements to Auto-title based on user feedback:

- Auto-title preserves filename case
- Auto-title removes redundant filenames from the path

#### Auto-title filename case

SB 6.4's implementation of auto-title ran `startCase` on each path component. For example, the file `atoms/MyButton` would be transformed to `Atoms/My Button`.

We've changed this in SB 6.5 to preserve the filename case, so that instead it the same file would result in the title `atoms/MyButton`. The rationale is that this gives more control to users about what their auto-title will be.

This might be considered a breaking change. However, we feel justified to release this in 6.5 because:

1. We consider it a bug in the initial auto-title implementation
2. CSF3 and the auto-title feature are experimental, and we reserve the right to make breaking changes outside of semver (tho we try to avoid it)

If you want to restore the old titles in the UI, you can customize your sidebar with the following code snippet in `.storybook/manager.js`:

```js
import { addons } from '@storybook/addons';
import startCase from 'lodash/startCase';

addons.setConfig({
  sidebar: {
    renderLabel: ({ name, type }) => (type === 'story' ? name : startCase(name)),
  },
});
```

#### Auto-title redundant filename

The heuristic failed in the common scenario in which each component gets its own directory, e.g. `atoms/Button/Button.stories.js`, which would result in the redundant title `Atoms/Button/Button`. Alternatively, `atoms/Button/index.stories.js` would result in `Atoms/Button/Index`.

To address this problem, 6.5 introduces a new heuristic to removes the filename if it matches the directory name or `index`. So `atoms/Button/Button.stories.js` and `atoms/Button/index.stories.js` would both result in the title `Atoms/Button` (or `atoms/Button` if `autoTitleFilenameCase` is set, see above).

Since CSF3 is experimental, we are introducing this technically breaking change in a minor release. If you desire the old structure, you can manually specify the title in file. For example:

```js
// atoms/Button/Button.stories.js
export default { title: 'Atoms/Button/Button' };
```

#### Auto-title always prefixes

When the user provides a `prefix` in their `main.js` `stories` field, it now prefixes all titles to matching stories, whereas in 6.4 and earlier it only prefixed auto-titles.

Consider the following example:

```js
// main.js
module.exports = {
  stories: [{ directory: '../src', titlePrefix: 'Custom' }]
}

// ../src/NoTitle.stories.js
export default { component: Foo };

// ../src/Title.stories.js
export default { component: Bar, title: 'Bar' }
```

In 6.4, the final titles would be:

- `NoTitle.stories.js` => `Custom/NoTitle`
- `Title.stories.js` => `Bar`

In 6.5, the final titles would be:

- `NoTitle.stories.js` => `Custom/NoTitle`
- `Title.stories.js` => `Custom/Bar`

<!-- markdown-link-check-disable -->

### 6.5 Deprecations

#### Deprecated register.js

In ancient versions of Storybook, addons were registered by referring to `addon-name/register.js`. This is going away in SB7.0. Instead you should just add `addon-name` to the `addons` array in `.storybook/main.js`.

Before:

```js
module.exports = { addons: ['my-addon/register.js'] };
```

After:

```js
module.exports = { addons: ['my-addon'] };
```

## From version 6.3.x to 6.4.0

### Automigrate

Automigrate is a new 6.4 feature that provides zero-config upgrades to your dependencies, configurations, and story files.

Each automigration analyzes your project, and if it's is applicable, propose a change alongside relevant documentation. If you accept the changes, the automigration will update your files accordingly.

For example, if you're in a webpack5 project but still use Storybook's default webpack4 builder, the automigration can detect this and propose an upgrade. If you opt-in, it will install the webpack5 builder and update your `main.js` configuration automatically.

You can run the existing suite of automigrations to see which ones apply to your project. This won't update any files unless you accept the changes:

```

npx sb@latest automigrate

```

The automigration suite also runs when you create a new project (`sb init`) or when you update Storybook (`sb upgrade`).

### CRA5 upgrade

Storybook 6.3 supports CRA5 out of the box when you install it fresh. However, if you're upgrading your project from a previous version, you'll need to upgrade the configuration. You can do this automatically by running:

```

npx sb@latest automigrate

```

Or you can do the following steps manually to force Storybook to use Webpack 5 for building your project:

```shell
yarn add @storybook/builder-webpack5 @storybook/manager-webpack5 --dev
# Or
npm install @storybook/builder-webpack5 @storybook/manager-webpack5 --save-dev
```

Then edit your `.storybook/main.js` config:

```js
module.exports = {
  core: {
    builder: 'webpack5',
  },
};
```

### CSF3 enabled

SB6.3 introduced a feature flag, `features.previewCsfV3`, to opt-in to experimental [CSF3 syntax support](https://storybook.js.org/blog/component-story-format-3-0/). In SB6.4, CSF3 is supported regardless of `previewCsfV3`'s value. This should be a fully backwards-compatible change. The `previewCsfV3` flag has been deprecated and will be removed in SB7.0.

#### Optional titles

In SB6.3 and earlier, component titles were required in CSF default exports. Starting in 6.4, they are optional.
If you don't specify a component file, it will be inferred from the file's location on disk.

Consider a project configuration `/path/to/project/.storybook/main.js` containing:

```js
module.exports = { stories: ['../src/**/*.stories.*'] };
```

And the file `/path/to/project/src/components/Button.stories.tsx` containing the default export:

```js
import { Button } from './Button';
export default { component: Button };
// named exports...
```

The inferred title of this file will be `components/Button` based on the stories glob in the configuration file.
We will provide more documentation soon on how to configure this.

#### String literal titles

Starting in 6.4 CSF component [titles are optional](#optional-titles). However, if you do specify titles, title handing is becoming more strict in V7 and is limited to string literals.

Earlier versions of Storybook supported story titles that are dynamic Javascript expressions

```js
// ✅ string literals 6.3 OK / 7.0 OK
export default {
  title: 'Components/Atoms/Button',
};

// ✅ undefined 6.3 OK / 7.0 OK
export default {
  component: Button,
};

// ❌ expressions: 6.3 OK / 7.0 KO
export default {
  title: foo('bar'),
};

// ❌ template literals 6.3 OK / 7.0 KO
export default {
  title: `${bar}`,
};
```

#### StoryObj type

The TypeScript type for CSF3 story objects is `StoryObj`, and this will become the default in Storybook 7.0. In 6.x, the `StoryFn` type is the default, and `Story` is aliased to `StoryFn`.

If you are migrating to experimental CSF3, the following is compatible with 6.4 and requires the least amount of change to your code today:

```ts
// CSF2 function stories, current API, will break in 7.0
import type { Story } from '@storybook/<framework>';

// CSF3 object stories, will persist in 7.0
import type { StoryObj } from '@storybook/<framework>';
```

The following is compatible with 6.4 and also forward-compatible with anticipated 7.0 changes:

```ts
// CSF2 function stories, forward-compatible mode
import type { StoryFn } from '@storybook/<framework>';

// CSF3 object stories, using future 7.0 types
import type { Story } from '@storybook/<framework>/types-7-0';
```

### Story Store v7

SB6.4 introduces an opt-in feature flag, `features.storyStoreV7`, which loads stories in an "on demand" way (that is when rendered), rather than up front when the Storybook is booted. This way of operating will become the default in 7.0 and will likely be switched to opt-out in that version.

The key benefit of the on demand store is that stories are code-split automatically (in `builder-webpack4` and `builder-webpack5`), which allows for much smaller bundle sizes, faster rendering, and improved general performance via various opt-in Webpack features.

The on-demand store relies on the "story index" data structure which is generated in the server (node) via static code analysis. As such, it has the following limitations:

- Does not work with `storiesOf()`
- Does not work if you use dynamic story names or component titles.

However, the `autoTitle` feature is supported.

#### Behavioral differences

The key behavioral differences of the v7 store are:

- `SET_STORIES` is not emitted on boot up. Instead the manager loads the story index independently.
- A new event `STORY_PREPARED` is emitted when a story is rendered for the first time, which contains metadata about the story, such as `parameters`.
- All "entire" store APIs such as `extract()` need to be proceeded by an async call to `loadAllCSFFiles()` which fetches all CSF files and processes them.

#### Main.js framework field

In earlier versions of Storybook, each framework package (e.g. `@storybook/react`) provided its own `start-storybook` and `build-storybook` binaries, which automatically filled in various settings.

In 7.0, we're moving towards a model where the user specifies their framework in `main.js`.

```js
module.exports = {
  // ... your existing config
  framework: '@storybook/react', // OR whatever framework you're using
};
```

Each framework must export a `renderToDOM` function and `parameters.framework`. We'll be adding more documentation for framework authors in a future release.

#### Using the v7 store

To activate the v7 mode set the feature flag in your `.storybook/main.js` config:

```js
module.exports = {
  // ... your existing config
  framework: '@storybook/react', // OR whatever framework you're using
  features: {
    storyStoreV7: true,
  },
};
```

NOTE: `features.storyStoreV7` implies `features.buildStoriesJson` and has the same limitations.

#### v7-style story sort

If you've written a custom `storySort` function, you'll need to rewrite it for V7.

SB6.x supports a global story function specified in `.storybook/preview.js`. It accepts two arrays which each contain:

- The story ID
- A story object that contains the name, title, etc.
- The component's parameters
- The project-level parameters

SB 7.0 streamlines the story function. It now accepts a `StoryIndexEntry` which is
an object that contains only the story's `id`, `title`, `name`, and `importPath`.

Consider the following example, before and after:

```js
// v6-style sort
function storySort(a, b) {
  return a[1].kind === b[1].kind
    ? 0
    : a[1].id.localeCompare(b[1].id, undefined, { numeric: true });
},
```

And the after version using `title` instead of `kind` and not receiving the full parameters:

```js
// v7-style sort
function storySort(a, b) {
  return a.title === b.title
    ? 0
    : a.id.localeCompare(b.id, undefined, { numeric: true });
},
```

**NOTE:** v7-style sorting is statically analyzed by Storybook, which puts a variety of constraints versus v6:

- Sorting must be specified in the user's `.storybook/preview.js`. It cannot be specified by an addon or preset.
- The `preview.js` export should not be generated by a function.
- `storySort` must be a self-contained function that does not reference external variables.

#### v7 default sort behavior

The behavior of the default `storySort` function has also changed in v7 thanks to [#18423](https://github.com/storybookjs/storybook/pull/18243), which gives better control over hierarchical sorting.

In 6.x, the following configuration would sort any story/doc containing the title segment `Introduction` to the top of the sidebar, so this would match `Introduction`, `Example/Introduction`, `Very/Nested/Introduction`, etc.

```js
// preview.js
export default {
  parameters: {
    options: {
      storySort: {
        order: ['Introduction', '*'],
      },
    },
  },
};
```

In 7.0+, the targeting is more precise, so the preceding example would match `Introduction`, but not anything nested. If you wanted to sort `Example/Introduction` first, you'd need to specify that:

```js
storySort: {
  order: ['*', ['Introduction', '*']],
}
```

This would sort `*/Introduction` first, but not `Introduction` or `Very/Nested/Introduction`. If you want to target `Introduction` stories/docs anywhere in the hierarchy, you can do this with a [custom sort function](https://storybook.js.org/docs/react/writing-stories/naming-components-and-hierarchy#sorting-stories).

#### v7 Store API changes for addon authors

The Story Store in v7 mode is async, so synchronous story loading APIs no longer work. In particular:

- `store.fromId()` has been replaced by `store.loadStory()`, which is async (i.e. returns a `Promise` you will need to await).
- `store.raw()/store.extract()` and friends that list all stories require a prior call to `store.cacheAllCSFFiles()` (which is async). This will load all stories, and isn't generally a good idea in an addon, as it will force the whole store to load.

#### Storyshots compatibility in the v7 store

Storyshots is not currently compatible with the v7 store. However, you can use the following workaround to opt-out of the v7 store when running storyshots; in your `main.js`:

```js
module.exports = {
  features: {
    storyStoreV7: !global.navigator?.userAgent?.match?.('jsdom'),
  },
};
```

There are some caveats with the above approach:

- The code path in the v6 store is different to the v7 store and your mileage may vary in identical behavior. Buyer beware.
- The story sort API [changed between the stores](#v7-style-story-sort). If you are using a custom story sort function, you will need to ensure it works in both contexts (perhaps using the check `global.navigator.userAgent.match('jsdom')`).

### Emotion11 quasi-compatibility

Now that the web is moving to Emotion 11 for styling, popular libraries like MUI5 and ChakraUI are breaking with Storybook 6.3 which only supports emotion@10.

Unfortunately we're unable to upgrade Storybook to Emotion 11 without a semver major release, and we're not ready for that. So, as a workaround, we've created a feature flag which opts-out of the previous behavior of pinning the Emotion version to v10. To enable this workaround, add the following to your `.storybook/main.js` config:

```js
module.exports = {
  features: {
    emotionAlias: false,
  },
};
```

Setting this should unlock theming for emotion11-based libraries in Storybook 6.4.

### Babel mode v7

SB6.4 introduces an opt-in feature flag, `features.babelModeV7`, that reworks the way Babel is configured in Storybook to make it more consistent with the Babel is configured in your app. This breaking change will become the default in SB 7.0, but we encourage you to migrate today.

> NOTE: CRA apps using `@storybook/preset-create-react-app` use CRA's handling, so the new flag has no effect on CRA apps.

In SB6.x and earlier, Storybook provided its own default configuration and inconsistently handled configurations from the user's babelrc file. This resulted in a final configuration that differs from your application's configuration AND is difficult to debug.

In `babelModeV7`, Storybook no longer provides its own default configuration and is primarily configured via babelrc file, with small, incremental updates from Storybook addons.

In 6.x, Storybook supported a `.storybook/babelrc` configuration option. This is no longer supported and it's up to you to reconcile this with your project babelrc.

To activate the v7 mode set the feature flag in your `.storybook/main.js` config:

```js
module.exports = {
  // ... your existing config
  features: {
    babelModeV7: true,
  },
};
```

In the new mode, Storybook expects you to provide a configuration file. If you want a configuration file that's equivalent to the 6.x default, you can run the following command in your project directory:

```sh
npx sb@latest babelrc
```

This will create a `.babelrc.json` file. This file includes a bunch of babel plugins, so you may need to add new package devDependencies accordingly.

### Loader behavior with args changes

In 6.4 the behavior of loaders when arg changes occurred was tweaked so loaders do not re-run. Instead the previous value of the loader is passed to the story, irrespective of the new args.

### 6.4 Angular changes

#### SB Angular builder

Since SB6.3, Storybook for Angular supports a builder configuration in your project's `angular.json`. This provides an Angular-style configuration for running and building your Storybook. An example builder configuration is now part of the [get started documentation page](https://storybook.js.org/docs/angular/get-started/install).

If you want to know all the available options, please checks the builders' validation schemas :

- `start-storybook`: [schema](https://github.com/storybookjs/storybook/blob/next/code/frameworks/angular/src/builders/start-storybook/schema.json)
- `build-storybook`: [schema](https://github.com/storybookjs/storybook/blob/next/code/frameworks/angular/src/builders/build-storybook/schema.json)

#### Angular13

Angular 13 introduces breaking changes that require updating your Storybook configuration if you are migrating from a previous version of Angular.

Most notably, the documented way of including global styles is no longer supported by Angular13. Previously you could write the following in your `.storybook/preview.js` config:

```
import '!style-loader!css-loader!sass-loader!./styles.scss';
```

If you use Angular 13 and above, you should use the builder configuration instead:

```json
   "my-default-project": {
      "architect": {
        "build": {
          "builder": "@angular-devkit/build-angular:browser",
          "options": {
            "styles": ["src/styles.css", "src/styles.scss"],
          }
        }
      },
   },
```

If you need storybook-specific styles separate from your app, you can configure the styles in the [SB Angular builder](#sb-angular-builder), which completely overrides your project's styles:

```json
      "storybook": {
        "builder": "@storybook/angular:start-storybook",
        "options": {
          "browserTarget": "my-default-project:build",
          "styles": [".storybook/custom-styles.scss"],
        },
      }
```

Then, once you've set this up, you should run Storybook through the builder:

```sh
ng run my-default-project:storybook
ng run my-default-project:build-storybook
```

#### Angular component parameter removed

In SB6.3 and earlier, the `default.component` metadata was implemented as a parameter, meaning that stories could set `parameters.component` to override the default export. This was an internal implementation that was never documented, but it was mistakenly used in some Angular examples.

If you have Angular stories of the form:

```js
export const MyStory = () => ({ ... })
SomeStory.parameters = { component: MyComponent };
```

You should rewrite them as:

```js
export const MyStory = () => ({ component: MyComponent, ... })
```

[More discussion here.](https://github.com/storybookjs/storybook/pull/16010#issuecomment-917378595)

### 6.4 deprecations

#### Deprecated --static-dir CLI flag

In 6.4 we've replaced the `--static-dir` CLI flag with the `staticDirs` field in `.storybook/main.js`. Note that the CLI directories are relative to the current working directory, whereas the `staticDirs` are relative to the location of `main.js`.

Before:

```sh
start-storybook --static-dir ./public,./static,./foo/assets:/assets
```

After:

```js
// .storybook/main.js
module.exports = {
  staticDirs: ['../public', '../static', { from: '../foo/assets', to: '/assets' }],
};
```

The `--static-dir` flag has been deprecated and will be removed in Storybook 7.0.

## From version 6.2.x to 6.3.0

### Webpack 5

Storybook 6.3 brings opt-in support for building both your project and the manager UI with webpack 5. To do so, there are two ways:

1 - Upgrade command

If you're upgrading your Storybook version, run this command, which will both upgrade your dependencies but also detect whether you should migrate to webpack5 builders and apply the changes automatically:

```shell
npx sb upgrade
```

2 - Automigrate command

If you don't want to change your Storybook version but want Storybook to detect whether you should migrate to webpack5 builders and apply the changes automatically:

```shell
npx sb automigrate
```

3 - Manually

If either methods did not work or you just want to proceed manually, do the following steps:

Install the dependencies:

```shell
yarn add @storybook/builder-webpack5 @storybook/manager-webpack5 --dev
# Or
npm install @storybook/builder-webpack5 @storybook/manager-webpack5 --save-dev
```

Then edit your `.storybook/main.js` config:

```js
module.exports = {
  core: {
    builder: 'webpack5',
  },
};
```

> NOTE: If you're using `@storybook/preset-create-react-app` make sure to update it to version 4.0.0 as well.

#### Fixing hoisting issues

##### Webpack 5 manager build

Storybook 6.2 introduced **experimental** webpack5 support for building user components. Storybook 6.3 also supports building the manager UI in webpack 5 to avoid strange hoisting issues.

If you're upgrading from 6.2 and already using the experimental webpack5 feature, this might be a breaking change (hence the 'experimental' label) and you should try adding the manager builder:

```shell
yarn add @storybook/manager-webpack5 --dev
# Or
npm install @storybook/manager-webpack5 --save-dev
```

##### Wrong webpack version

Because Storybook uses `webpack@4` as the default, it's possible for the wrong version of webpack to get hoisted by your package manager. If you receive an error that looks like you might be using the wrong version of webpack, install `webpack@5` explicitly as a dev dependency to force it to be hoisted:

```shell
yarn add webpack@5 --dev
# Or
npm install webpack@5 --save-dev
```

Alternatively or additionally you might need to add a resolution to your package.json to ensure that a consistent webpack version is provided across all of storybook packages. Replacing the {app} with the app (react, vue, etc.) that you're using:

```js
// package.json
...
resolutions: {
  "@storybook/{app}/webpack": "^5"
}
...
```

### Angular 12 upgrade

Storybook 6.3 supports Angular 12 out of the box when you install it fresh. However, if you're upgrading your project from a previous version, you'll need to [follow the steps for opting-in to webpack 5](#webpack-5).

### Lit support

Storybook 6.3 introduces Lit 2 support in a non-breaking way to ease migration from `lit-html`/`lit-element` to `lit`.

To do so, it relies on helpers added in the latest minor versions of `lit-html`/`lit-element`. So when upgrading to Storybook 6.3, please ensure your project is using `lit-html` 1.4.x or `lit-element` 2.5.x.

According to the package manager you are using, it can be handled automatically when updating Storybook or can require to manually update the versions and regenerate the lockfile.

### No longer inferring default values of args

Previously, unset `args` were set to the `argType.defaultValue` if set or inferred from the component's prop types (etc.). In 6.3 we no longer infer default values and instead set arg values to `undefined` when unset, allowing the framework to supply the default value.

If you were using `argType.defaultValue` to fix issues with the above inference, it should no longer be necessary, you can remove that code.

If you were using `argType.defaultValue` or relying on inference to set a default value for an arg, you should now set a value for the arg at the component level:

```js
export default {
  component: MyComponent,
  args: {
    argName: 'default-value',
  },
};
```

To manually configure the value that is shown in the ArgsTable doc block, you can configure the `table.defaultValue` setting:

```js
export default {
  component: MyComponent,
  argTypes: {
    argName: {
      table: { defaultValue: { summary: 'SomeType<T>' } },
    },
  },
};
```

### 6.3 deprecations

#### Deprecated addon-knobs

We are replacing `@storybook/addon-knobs` with `@storybook/addon-controls`.

- [Rationale & discussion](https://github.com/storybookjs/storybook/discussions/15060)
- [Migration notes](https://github.com/storybookjs/storybook/blob/next/addons/controls/README.md#how-do-i-migrate-from-addon-knobs)

#### Deprecated scoped blocks imports

In 6.3, we changed doc block imports from `@storybook/addon-docs/blocks` to `@storybook/addon-docs`. This makes it possible for bundlers to automatically choose the ESM or CJS version of the library depending on the context.

To update your code, you should be able to global replace `@storybook/addon-docs/blocks` with `@storybook/addon-docs`. Example:

```js
// before
import { Meta, Story } from '@storybook/addon-docs/blocks';

// after
import { Meta, Story } from '@storybook/addon-docs';
```

#### Deprecated layout URL params

Several URL params to control the manager layout have been deprecated and will be removed in 7.0:

- `addons=0`: use `panel=false` instead
- `panelRight=1`: use `panel=right` instead
- `stories=0`: use `nav=false` instead

Additionally, support for legacy URLs using `selectedKind` and `selectedStory` will be removed in 7.0. Use `path` instead.

## From version 6.1.x to 6.2.0

### MDX pattern tweaked

In 6.2 files ending in `stories.mdx` or `story.mdx` are now processed with Storybook's MDX compiler. Previously it only applied to files ending in `.stories.mdx` or `.story.mdx`. See more here: [#13996](https://github.com/storybookjs/storybook/pull/13996).

### 6.2 Angular overhaul

#### New Angular storyshots format

We've updated the Angular storyshots format in 6.2, which is technically a breaking change. Apologies to semver purists: if you're using storyshots, you'll need to [update your snapshots](https://jestjs.io/docs/en/snapshot-testing#updating-snapshots).

The new format hides the implementation details of `@storybook/angular` so that we can evolve its renderer without breaking your snapshots in the future.

#### Deprecated Angular story component

Storybook 6.2 for Angular uses `parameters.component` as the preferred way to specify your stories' components. The previous method, in which the component was a return value of the story, has been deprecated.

Consider the existing story from 6.1 or earlier:

```ts
export default { title: 'Button' };
export const Basic = () => ({
  component: Button,
  props: { label: 'Label' },
});
```

From 6.2 this should be rewritten as:

```ts
export default { title: 'Button', component: Button };
export const Basic = () => ({
  props: { label: 'Label' },
});
```

The new convention is consistent with how other frameworks and addons work in Storybook. The old way will be supported until 7.0. For a full discussion see <https://github.com/storybookjs/storybook/issues/8673>.

#### New Angular renderer

We've rewritten the Angular renderer in Storybook 6.2. It's meant to be entirely backwards compatible, but if you need to use the legacy renderer it's still available via a [parameter](https://storybook.js.org/docs/angular/writing-stories/parameters). To opt out of the new renderer, add the following to `.storybook/preview.ts`:

```ts
export const parameters = {
  angularLegacyRendering: true,
};
```

Please also file an issue if you need to opt out. We plan to remove the legacy renderer in 7.0.

#### Components without selectors

When the new Angular renderer is used, all Angular Story components must either have a selector, or be added to the `entryComponents` array of the story's `moduleMetadata`. If the component has any `Input`s or `Output`s to be controlled with `args`, a selector should be added.

### Packages now available as ESModules

Many Storybook packages are now available as ESModules in addition to CommonJS. If your jest tests stop working, this is likely why. One common culprit is doc blocks, which [is fixed in 6.3](#deprecated-scoped-blocks-imports). In 6.2, you can configure jest to transform the packages like so ([more info](https://jestjs.io/docs/configuration#transformignorepatterns-arraystring)):

```json
// In your jest config
transformIgnorePatterns: ['/node_modules/(?!@storybook)']
```

### 6.2 Deprecations

#### Deprecated implicit PostCSS loader

Previously, `@storybook/core` would automatically add the `postcss-loader` to your preview. This caused issues for consumers when PostCSS upgraded to v8 and tools, like Autoprefixer and Tailwind, starting requiring the new version. Implicitly adding `postcss-loader` will be removed in Storybook 7.0.

Instead of continuing to include PostCSS inside the core library, it has been moved to [`@storybook/addon-postcss`](https://github.com/storybookjs/addon-postcss). This addon provides more fine-grained customization and will be upgraded more flexibly to track PostCSS upgrades.

If you require PostCSS support, please install `@storybook/addon-postcss` in your project, add it to your list of addons inside `.storybook/main.js`, and configure a `postcss.config.js` file.

Further information is available at <https://github.com/storybookjs/storybook/issues/12668> and <https://github.com/storybookjs/storybook/pull/13669>.

If you're not using Postcss and you don't want to see the warning, you can disable it by adding the following to your `.storybook/main.js`:

```js
module.exports = {
  features: {
    postcss: false,
  },
};
```

#### Deprecated default PostCSS plugins

When relying on the [implicit PostCSS loader](#deprecated-implicit-postcss-loader), it would also add [autoprefixer v9](https://www.npmjs.com/package/autoprefixer/v/9.8.6) and [postcss-flexbugs-fixes v4](https://www.npmjs.com/package/postcss-flexbugs-fixes/v/4.2.1) plugins to the `postcss-loader` configuration when you didn't have a PostCSS config file (such as `postcss.config.js`) within your project.

They will no longer be applied when switching to `@storybook/addon-postcss` and the implicit PostCSS features will be removed in Storybook 7.0.

If you depend upon these plugins being applied, install them and create a `postcss.config.js` file within your project that contains:

```js
module.exports = {
  plugins: [
    require('postcss-flexbugs-fixes'),
    require('autoprefixer')({
      flexbox: 'no-2009',
    }),
  ],
};
```

#### Deprecated showRoots config option

Config options for the sidebar are now under the `sidebar` namespace. The `showRoots` option should be set as follows:

```js
addons.setConfig({
  sidebar: {
    showRoots: false,
  },
  // showRoots: false   <- this is deprecated
});
```

The top-level `showRoots` option will be removed in Storybook 7.0.

#### Deprecated control.options

Possible `options` for a radio/check/select controls has been moved up to the argType level, and no longer accepts an object. Instead, you should specify `options` as an array. You can use `control.labels` to customize labels. Additionally, you can use a `mapping` to deal with complex values.

```js
argTypes: {
  answer:
    options: ['yes', 'no'],
    mapping: {
      yes: <Check />,
      no: <Cross />,
    },
    control: {
      type: 'radio',
      labels: {
        yes: 'да',
        no: 'нет',
      }
    }
  }
}
```

Keys in `control.labels` as well as in `mapping` should match the values in `options`. Neither object has to be exhaustive, in case of a missing property, the option value will be used directly.

If you are currently using an object as value for `control.options`, be aware that the key and value are reversed in `control.labels`.

#### Deprecated storybook components html entry point

Storybook HTML components are now exported directly from '@storybook/components' for better ESM and Typescript compatibility. The old entry point will be removed in SB 7.0.

```js
// before
import { components } from '@storybook/components/html';

// after
import { components } from '@storybook/components';
```

## From version 6.0.x to 6.1.0

### Addon-backgrounds preset

In 6.1 we introduced an unintentional breaking change to `addon-backgrounds`.

The addon uses decorators which are set up automatically by a preset. The required preset is ignored if you register the addon in `main.js` with the `/register` entry point. This used to be valid in `v6.0.x` and earlier:

```js
module.exports = {
  stories: ['../**/*.stories.js'],
  addons: ['@storybook/addon-backgrounds/register'],
};
```

To fix it, just replace `@storybook/addon-backgrounds/register` with `@storybook/addon-backgrounds`:

```js
module.exports = {
  stories: ['../**/*.stories.js'],
  addons: ['@storybook/addon-backgrounds'],
};
```

### Single story hoisting

Stories which have **no siblings** (i.e. the component has only one story) and which name **exactly matches** the component name will now be hoisted up to replace their parent component in the sidebar. This means you can have a hierarchy like this:

```
DESIGN SYSTEM   [root]
- Atoms         [group]
  - Button      [component]
    - Button    [story]
  - Checkbox    [component]
    - Checkbox  [story]
```

This will then be visually presented in the sidebar like this:

```
DESIGN SYSTEM   [root]
- Atoms         [group]
  - Button      [story]
  - Checkbox    [story]
```

See [Naming components and hierarchy](https://storybook.js.org/docs/react/writing-stories/naming-components-and-hierarchy#single-story-hoisting) for details.

### React peer dependencies

Starting in 6.1, `react` and `react-dom` are required peer dependencies of `@storybook/react`, meaning that if your React project does not have dependencies on them, you need to add them as `devDependencies`. If you don't you'll see errors like this:

```
Error: Cannot find module 'react-dom/package.json'
```

They were also peer dependencies in earlier versions, but due to the package structure they would be installed by Storybook if they were not required by the user's project. For more discussion: <https://github.com/storybookjs/storybook/issues/13269>

### 6.1 deprecations

#### Deprecated DLL flags

Earlier versions of Storybook used Webpack DLLs as a performance crutch. In 6.1, we've removed Storybook's built-in DLLs and have deprecated the command-line parameters `--no-dll` and `--ui-dll`. They will be removed in 7.0.

#### Deprecated storyFn

Each item in the story store contains a field called `storyFn`, which is a fully decorated story that's applied to the denormalized story parameters. Starting in 6.0 we've stopped using this API internally, and have replaced it with a new field called `unboundStoryFn` which, unlike `storyFn`, must passed a story context, typically produced by `applyLoaders`;

Before:

```js
const { storyFn } = store.fromId('some--id');
console.log(storyFn());
```

After:

```js
const { unboundStoryFn, applyLoaders } = store.fromId('some--id');
const context = await applyLoaders();
console.log(unboundStoryFn(context));
```

If you're not using loaders, `storyFn` will work as before. If you are, you'll need to use the new approach.

> NOTE: If you're using `@storybook/addon-docs`, this deprecation warning is triggered by the Docs tab in 6.1. It's safe to ignore and we will be providing a proper fix in a future release. You can track the issue at <https://github.com/storybookjs/storybook/issues/13074>.

#### Deprecated onBeforeRender

The `@storybook/addon-docs` previously accepted a `jsx` option called `onBeforeRender`, which was unfortunately named as it was called after the render.

We've renamed it `transformSource` and also allowed it to receive the `StoryContext` in case source rendering requires additional information.

#### Deprecated grid parameter

Previously when using `@storybook/addon-backgrounds` if you wanted to customize the grid, you would define a parameter like this:

```js
export const Basic = () => <Button />
Basic.parameters: {
  grid: {
    cellSize: 10
  }
},
```

As grid is not an addon, but rather backgrounds is, the grid configuration was moved to be inside `backgrounds` parameter instead. Also, there are new properties that can be used to further customize the grid. Here's an example with the default values:

```js
export const Basic = () => <Button />
Basic.parameters: {
  backgrounds: {
    grid: {
      disable: false,
      cellSize: 20,
      opacity: 0.5,
      cellAmount: 5,
      offsetX: 16, // default is 0 if story has 'fullscreen' layout, 16 if layout is 'padded'
      offsetY: 16, // default is 0 if story has 'fullscreen' layout, 16 if layout is 'padded'
    }
  }
},
```

#### Deprecated package-composition disabled parameter

Like [Deprecated disabled parameter](#deprecated-disabled-parameter). The `disabled` parameter has been deprecated, please use `disable` instead.

For more information, see the [the related documentation](https://storybook.js.org/docs/react/workflows/package-composition#configuring).

## From version 5.3.x to 6.0.x

### Hoisted CSF annotations

Storybook 6 introduces hoisted CSF annotations and deprecates the `StoryFn.story` object-style annotation.

In 5.x CSF, you would annotate a story like this:

```js
export const Basic = () => <Button />
Basic.story = {
  name: 'foo',
  parameters: { ... },
  decorators: [ ... ],
};
```

In 6.0 CSF this becomes:

```js
export const Basic = () => <Button />
Basic.storyName = 'foo';
Basic.parameters = { ... };
Basic.decorators = [ ... ];
```

1. The new syntax is slightly more compact/ergonomic compared the old one
2. Similar to React's `displayName`, `propTypes`, `defaultProps` annotations
3. We're introducing a new feature, [Storybook Args](https://docs.google.com/document/d/1Mhp1UFRCKCsN8pjlfPdz8ZdisgjNXeMXpXvGoALjxYM/edit?usp=sharing), where the new syntax will be significantly more ergonomic

To help you upgrade your stories, we've created a codemod:

```
npx @storybook/cli@latest migrate csf-hoist-story-annotations --glob="**/*.stories.js"
```

For more information, [see the documentation](https://github.com/storybookjs/storybook/blob/next/code/lib/codemod/README.md#csf-hoist-story-annotations).

### Zero config typescript

Storybook has built-in Typescript support in 6.0. That means you should remove your complex Typescript configurations from your `.storybook` config. We've tried to pick sensible defaults that work out of the box, especially for nice prop table generation in `@storybook/addon-docs`.

To migrate from an old setup, we recommend deleting any typescript-specific webpack/babel configurations in your project. You should also remove `@storybook/preset-typescript`, which is superceded by the built-in configuration.

If you want to override the defaults, see the [typescript configuration docs](https://storybook.js.org/docs/react/configure/typescript).

### Correct globs in main.js

In 5.3 we introduced the `main.js` file with a `stories` property. This property was documented as a "glob" pattern. This was our intention, however the implementation allowed for non valid globs to be specified and work. In fact, we promoted invalid globs in our documentation and CLI templates.

We've corrected this, the CLI templates have been changed to use valid globs.

We've also changed the code that resolves these globs, so that invalid globs will log a warning. They will break in the future, so if you see this warning, please ensure you're specifying a valid glob.

Example of an **invalid** glob:

```
stories: ['./**/*.stories.(ts|js)']
```

Example of a **valid** glob:

```
stories: ['./**/*.stories.@(ts|js)']
```

### CRA preset removed

The built-in create-react-app preset, which was [previously deprecated](#create-react-app-preset), has been fully removed.

If you're using CRA and migrating from an earlier Storybook version, please install [`@storybook/preset-create-react-app`](https://github.com/storybookjs/presets/tree/master/packages/preset-create-react-app) if you haven't already.

### Core-JS dependency errors

Some users have experienced `core-js` dependency errors when upgrading to 6.0, such as:

```
Module not found: Error: Can't resolve 'core-js/modules/web.dom-collections.iterator'
```

We think this comes from having multiple versions of `core-js` installed, but haven't isolated a good solution (see [#11255](https://github.com/storybookjs/storybook/issues/11255) for discussion).

For now, the workaround is to install `core-js` directly in your project as a dev dependency:

```sh
npm install core-js@^3.0.1 --save-dev
```

### Args passed as first argument to story

Starting in 6.0, the first argument to a story function is an [Args object](https://storybook.js.org/docs/react/api/csf#args-story-inputs). In 5.3 and earlier, the first argument was a [StoryContext](https://github.com/storybookjs/storybook/blob/release/5.3/lib/addons/src/types.ts#L24-L31), and that context is now passed as the second argument by default.

This breaking change only affects you if your stories actually use the context, which is not common. If you have any stories that use the context, you can either (1) update your stories, or (2) set a flag to opt-out of new behavior.

Consider the following story that uses the context:

```js
export const Dummy = ({ parameters }) => <div>{JSON.stringify(parameters)}</div>;
```

Here's an updated story for 6.0 that ignores the args object:

```js
export const Dummy = (_args, { parameters }) => <div>{JSON.stringify(parameters)}</div>;
```

Alternatively, if you want to opt out of the new behavior, you can add the following to your `.storybook/preview.js` config:

```js
export const parameters = {
  passArgsFirst: false,
};
```

### 6.0 Docs breaking changes

#### Remove framework-specific docs presets

In SB 5.2, each framework had its own preset, e.g. `@storybook/addon-docs/react/preset`. In 5.3 we [unified this into a single preset](#unified-docs-preset): `@storybook/addon-docs/preset`. In 6.0 we've removed the deprecated preset.

#### Preview/Props renamed

In 6.0 we renamed `Preview` to `Canvas`, `Props` to `ArgsTable`. The change should be otherwise backwards-compatible.

#### Docs theme separated

In 6.0, you should theme Storybook Docs with the `docs.theme` parameter.

In 5.x, the Storybook UI and Storybook Docs were themed using the same theme object. However, in 5.3 we introduced a new API, `addons.setConfig`, which improved UI theming but broke Docs theming. Rather than trying to keep the two unified, we introduced a separate theming mechanism for docs, `docs.theme`. [Read about Docs theming here](https://github.com/storybookjs/storybook/blob/next/addons/docs/docs/theming.md#storybook-theming).

#### DocsPage slots removed

In SB5.2, we introduced the concept of [DocsPage slots](https://github.com/storybookjs/storybook/blob/0de8575eab73bfd5c5c7ba5fe33e53a49b92db3a/addons/docs/docs/docspage.md#docspage-slots) for customizing the DocsPage.

In 5.3, we introduced `docs.x` story parameters like `docs.prepareForInline` which get filled in by frameworks and can also be overwritten by users, which is a more natural/convenient way to make global customizations.

We also introduced [Custom DocsPage](https://github.com/storybookjs/storybook/blob/next/addons/docs/docs/docspage.md#replacing-docspage), which makes it possible to add/remove/update DocBlocks on the page.

These mechanisms are superior to slots, so we've removed slots in 6.0. For each slot, we provide a migration path here:

| Slot        | Slot function     | Replacement                                  |
| ----------- | ----------------- | -------------------------------------------- |
| Title       | `titleSlot`       | Custom DocsPage                              |
| Subtitle    | `subtitleSlot`    | Custom DocsPage                              |
| Description | `descriptionSlot` | `docs.extractComponentDescription` parameter |
| Primary     | `primarySlot`     | Custom DocsPage                              |
| Props       | `propsSlot`       | `docs.extractProps` parameter                |
| Stories     | `storiesSlot`     | Custom DocsPage                              |

#### React prop tables with Typescript

Props handling in React has changed in 6.0 and should be much less error-prone. This is not a breaking change per se, but documenting the change here since this is an area that has a lot of issues and we've gone back and forth on it.

Starting in 6.0, we have [zero-config typescript support](#zero-config-typescript). The out-of-box experience should be much better now, since the default configuration is designed to work well with `addon-docs`.

There are also two typescript handling options that can be set in `.storybook/main.js`. `react-docgen-typescript` (default) and `react-docgen`. This is [discussed in detail in the docs](https://github.com/storybookjs/storybook/blob/next/addons/docs/react/README.md#typescript-props-with-react-docgen).

#### ConfigureJSX true by default in React

In SB 6.0, the Storybook Docs preset option `configureJSX` is now set to `true` for all React projects. It was previously `false` by default for React only in 5.x). This `configureJSX` option adds `@babel/plugin-transform-react-jsx`, to process the output of the MDX compiler, which should be a safe change for all projects.

If you need to restore the old JSX handling behavior, you can configure `.storybook/main.js`:

```js
module.exports = {
  addons: [
    {
      name: '@storybook/addon-docs',
      options: { configureJSX: false },
    },
  ],
};
```

#### User babelrc disabled by default in MDX

In SB 6.0, the Storybook Docs no longer applies the user's babelrc by default when processing MDX files. It caused lots of hard-to-diagnose bugs.

To restore the old behavior, or pass any MDX-specific babel options, you can configure `.storybook/main.js`:

```js
module.exports = {
  addons: [
    {
      name: '@storybook/addon-docs',
      options: { mdxBabelOptions: { babelrc: true, configFile: true } },
    },
  ],
};
```

#### Docs description parameter

In 6.0, you can customize a component description using the `docs.description.component` parameter, and a story description using `docs.description.story` parameter.

Example:

```js
import { Button } from './Button';

export default {
  title: 'Button'
  parameters: { docs: { description: { component: 'some component **markdown**' }}}
}

export const Basic = () => <Button />
Basic.parameters = { docs: { description: { story: 'some story **markdown**' }}}
```

In 5.3 you customized a story description with the `docs.storyDescription` parameter. This has been deprecated, and support will be removed in 7.0.

#### 6.0 Inline stories

The following frameworks now render stories inline on the Docs tab by default, rather than in an iframe: `react`, `vue`, `web-components`, `html`.

To disable inline rendering, set the `docs.stories.inline` parameter to `false`.

### New addon presets

In Storybook 5.3 we introduced a declarative [main.js configuration](#to-mainjs-configuration), which is now the recommended way to configure Storybook. Part of the change is a simplified syntax for registering addons, which in 6.0 automatically registers many addons _using a preset_, which is a slightly different behavior than in earlier versions.

This breaking change currently applies to: `addon-a11y`, `addon-actions`, `addon-knobs`, `addon-links`, `addon-queryparams`.

Consider the following `main.js` config for `addon-knobs`:

```js
module.exports = {
  stories: ['../**/*.stories.js'],
  addons: ['@storybook/addon-knobs'],
};
```

In earlier versions of Storybook, this would automatically call `@storybook/addon-knobs/register`, which adds the knobs panel to the Storybook UI. As a user you would also add a decorator:

```js
import { withKnobs } from '../index';

addDecorator(withKnobs);
```

Now in 6.0, `addon-knobs` comes with a preset, `@storybook/addon-knobs/preset`, that does this automatically for you. This change simplifies configuration, since now you don't need to add that decorator.

If you wish to disable this new behavior, you can modify your `main.js` to force it to use the `register` logic rather than the `preset`:

```js
module.exports = {
  stories: ['../**/*.stories.js'],
  addons: ['@storybook/addon-knobs/register'],
};
```

If you wish to selectively disable `knobs` checks for a subset of stories, you can control this with story parameters:

```js
export const MyNonCheckedStory = () => <SomeComponent />;
MyNonCheckedStory.story = {
  parameters: {
    knobs: { disable: true },
  },
};
```

### Removed babel-preset-vue from Vue preset

`babel-preset-vue` is not included by default anymore when using Storybook with Vue.
This preset is outdated and [caused problems](https://github.com/storybookjs/storybook/issues/4475) with more modern setups.

If you have an older Vue setup that relied on this preset, make sure it is included in your babel config
(install `babel-preset-vue` and add it to the presets).

```json
{
  "presets": ["babel-preset-vue"]
}
```

However, please take a moment to review why this preset is necessary in your setup.
One usecase used to be to enable JSX in your stories. For this case, we recommend to use `@vue/babel-preset-jsx` instead.

### Removed Deprecated APIs

In 6.0 we removed a number of APIs that were previously deprecated.

See the migration guides for further details:

- [Addon a11y uses parameters, decorator renamed](#addon-a11y-uses-parameters-decorator-renamed)
- [Addon backgrounds uses parameters](#addon-backgrounds-uses-parameters)
- [Source-loader](#source-loader)
- [Unified docs preset](#unified-docs-preset)
- [Addon centered decorator deprecated](#addon-centered-decorator-deprecated)

### New setStories event

The `setStories`/`SET_STORIES` event has changed and now denormalizes global and kind-level parameters. The new format of the event data is:

```js
{
  globalParameters: { p: 'q' },
  kindParameters: { kind: { p: 'q' } },
  stories: /* as before but with only story-level parameters */
}
```

If you want the full denormalized parameters for a story, you can do something like:

```js
import { combineParameters } from '@storybook/api';

const story = data.stories[storyId];
const parameters = combineParameters(
  data.globalParameters,
  data.kindParameters[story.kind],
  story.parameters
);
```

### Removed renderCurrentStory event

The story store no longer emits `renderCurrentStory`/`RENDER_CURRENT_STORY` to tell the renderer to render the story. Instead it emits a new declarative `CURRENT_STORY_WAS_SET` (in response to the existing `SET_CURRENT_STORY`) which is used to decide to render.

### Removed hierarchy separators

We've removed the ability to specify the hierarchy separators (how you control the grouping of story kinds in the sidebar). From Storybook 6.0 we have a single separator `/`, which cannot be configured.

If you are currently using custom separators, we encourage you to migrate to using `/` as the sole separator. If you are using `|` or `.` as a separator currently, we provide a codemod, [`upgrade-hierarchy-separators`](https://github.com/storybookjs/storybook/blob/next/code/lib/codemod/README.md#upgrade-hierarchy-separators), that can be used to rename your components. **Note: the codemod will not work for `.mdx` components, you will need to make the changes by hand.**

```
npx sb@latest migrate upgrade-hierarchy-separators --glob="*/**/*.stories.@(tsx|jsx|ts|js)"
```

We also now default to showing "roots", which are non-expandable groupings in the sidebar for the top-level groups. If you'd like to disable this, set the `showRoots` option in `.storybook/manager.js`:

```js
import { addons } from '@storybook/addons';

addons.setConfig({
  showRoots: false,
});
```

### No longer pass denormalized parameters to storySort

The `storySort` function (set via the `parameters.options.storySort` parameter) previously compared two entries `[storyId, storeItem]`, where `storeItem` included the full "denormalized" set of parameters of the story (i.e. the global, kind and story parameters that applied to that story).

For performance reasons, we now store the parameters uncombined, and so pass the format: `[storyId, storeItem, kindParameters, globalParameters]`.

### Client API changes

#### Removed Legacy Story APIs

In 6.0 we removed a set of APIs from the underlying `StoryStore` (which wasn't publicly accessible):

- `getStories`, `getStoryFileName`, `getStoryAndParameters`, `getStory`, `getStoryWithContext`, `hasStoryKind`, `hasStory`, `dumpStoryBook`, `size`, `clean`

Although these were private APIs, if you were using them, you could probably use the newer APIs (which are still private): `getStoriesForKind`, `getRawStory`, `removeStoryKind`, `remove`.

#### Can no longer add decorators/parameters after stories

You can no longer add decorators and parameters globally after you added your first story, and you can no longer add decorators and parameters to a kind after you've added your first story to it.

It's unclear and confusing what would happened if you did. If you want to disable a decorator for certain stories, use a parameter to do so:

```js
export StoryOne = ...;
StoryOne.story = { parameters: { addon: { disable: true } } };
```

If you want to use a parameter for a subset of stories in a kind, simply use a variable to do so:

```js
const commonParameters = { x: { y: 'z' } };
export StoryOne = ...;
StoryOne.story = { parameters: { ...commonParameters, other: 'things' } };
```

> NOTE: also the use of `addParameters` and `addDecorator` at arbitrary points is also deprecated, see [the deprecation warning](#deprecated-addparameters-and-adddecorator).

#### Changed Parameter Handling

There have been a few rationalizations of parameter handling in 6.0 to make things more predictable and fit better with the intention of parameters:

_All parameters are now merged recursively to arbitrary depth._

In 5.3 we sometimes merged parameters all the way down and sometimes did not depending on where you added them. It was confusing. If you were relying on this behaviour, let us know.

_Array parameters are no longer "merged"._

If you override an array parameter, the override will be the end product. If you want the old behaviour (appending a new value to an array parameter), export the original and use array spread. This will give you maximum flexibility:

```js
import { allBackgrounds } from './util/allBackgrounds';

export StoryOne = ...;
StoryOne.story = { parameters: { backgrounds: [...allBackgrounds, '#zyx' ] } };
```

_You cannot set parameters from decorators_

Parameters are intended to be statically set at story load time. So setting them via a decorator doesn't quite make sense. If you were using this to control the rendering of a story, chances are using the new `args` feature is a more idiomatic way to do this.

_You can only set storySort globally_

If you want to change the ordering of stories, use `export const parameters = { options: { storySort: ... } }` in `preview.js`.

### Simplified Render Context

The `RenderContext` that is passed to framework rendering layers in order to render a story has been simplified, dropping a few members that were not used by frameworks to render stories. In particular, the following have been removed:

- `selectedKind`/`selectedStory` -- replaced by `kind`/`name`
- `configApi`
- `storyStore`
- `channel`
- `clientApi`

### Story Store immutable outside of configuration

You can no longer change the contents of the StoryStore outside of a `configure()` call. This is to ensure that any changes are properly published to the manager. If you want to add stories "out of band" you can call `store.startConfiguring()` and `store.finishConfiguring()` to ensure that your changes are published.

### Improved story source handling

The story source code handling has been improved in both `addon-storysource` and `addon-docs`.

In 5.x some users used an undocumented _internal_ API, `mdxSource` to customize source snippetization in `addon-docs`. This has been removed in 6.0.

The preferred way to customize source snippets for stories is now:

```js
export const Example = () => <Button />;
Example.story = {
  parameters: {
    storySource: {
      source: 'custom source',
    },
  },
};
```

The MDX analog:

```jsx
<Story name="Example" parameters={{ storySource: { source: 'custom source' } }}>
  <Button />
</Story>
```

### 6.0 Addon API changes

#### Consistent local addon paths in main.js

If you use `.storybook/main.js` config and have locally-defined addons in your project, you need to update your file paths.

In 5.3, `addons` paths were relative to the project root, which was inconsistent with `stories` paths, which were relative to the `.storybook` folder. In 6.0, addon paths are now relative to the config folder.

So, for example, if you had:

```js
module.exports = { addons: ['./.storybook/my-local-addon/register'] };
```

You'd need to update this to:

```js
module.exports = { addons: ['./my-local-addon/register'] };
```

#### Deprecated setAddon

We've deprecated the `setAddon` method of the `storiesOf` API and plan to remove it in 7.0.

Since early versions, Storybook shipped with a `setAddon` API, which allows you to extend `storiesOf` with arbitrary code. We've removed this from all core addons long ago and recommend writing stories in [Component Story Format](https://medium.com/storybookjs/component-story-format-66f4c32366df) rather than using the internal Storybook API.

#### Deprecated disabled parameter

Starting in 6.0.17, we've renamed the `disabled` parameter to `disable` to resolve an inconsistency where `disabled` had been used to hide the addon panel, whereas `disable` had been used to disable an addon's execution. Since `disable` was much more widespread in the code, we standardized on that.

So, for example:

```
Story.parameters = { actions: { disabled: true } }
```

Should be rewritten as:

```
Story.parameters = { actions: { disable: true } }
```

#### Actions addon uses parameters

Leveraging the new preset `@storybook/addon-actions` uses parameters to pass action options. If you previously had:

```js
import { withActions } from `@storybook/addon-actions`;

export StoryOne = ...;
StoryOne.story = {
  decorators: [withActions('mouseover', 'click .btn')],
}

```

You should replace it with:

```js
export StoryOne = ...;
StoryOne.story = {
  parameters: { actions: ['mouseover', 'click .btn'] },
}
```

#### Removed action decorator APIs

In 6.0 we removed the actions addon decorate API. Actions handles can be configured globally, for a collection of stories or per story via parameters. The ability to manipulate the data arguments of an event is only relevant in a few frameworks and is not a common enough usecase to be worth the complexity of supporting.

#### Removed withA11y decorator

In 6.0 we removed the `withA11y` decorator. The code that runs accessibility checks is now directly injected in the preview.

To configure a11y now, you have to specify configuration using story parameters, e.g. in `.storybook/preview.js`:

```js
export const parameters = {
  a11y: {
    element: '#storybook-root',
    config: {},
    options: {},
    manual: true,
  },
};
```

#### Essentials addon disables differently

In 6.0, `addon-essentials` doesn't configure addons if the user has already configured them in `main.js`. In 5.3 it previously checked to see whether the package had been installed in `package.json` to disable configuration. The new setup is preferably because now users' can install essential packages and import from them without disabling their configuration.

#### Backgrounds addon has a new api

Starting in 6.0, the backgrounds addon now receives an object instead of an array as parameter, with a property to define the default background.

Consider the following example of its usage in `Button.stories.js`:

```jsx
// Button.stories.js
export default {
  title: 'Button',
  parameters: {
    backgrounds: [
      { name: 'twitter', value: '#00aced', default: true },
      { name: 'facebook', value: '#3b5998' },
    ],
  },
};
```

Here's an updated version of the example, using the new api:

```jsx
// Button.stories.js
export default {
  title: 'Button',
  parameters: {
    backgrounds: {
      default: 'twitter',
      values: [
        { name: 'twitter', value: '#00aced' },
        { name: 'facebook', value: '#3b5998' },
      ],
    },
  },
};
```

In addition, backgrounds now ships with the following defaults:

- no selected background (transparent)
- light/dark options

### 6.0 Deprecations

We've deprecated the following in 6.0: `addon-info`, `addon-notes`, `addon-contexts`, `addon-centered`, `polymer`.

#### Deprecated addon-info, addon-notes

The info/notes addons have been replaced by [addon-docs](https://github.com/storybookjs/storybook/tree/next/addons/docs). We've documented a migration in the [docs recipes](https://github.com/storybookjs/storybook/blob/next/addons/docs/docs/recipes.md#migrating-from-notesinfo-addons).

Both addons are still widely used, and their source code is still available in the [deprecated-addons repo](https://github.com/storybookjs/deprecated-addons). We're looking for maintainers for both addons. If you're interested, please get in touch on [our Discord](https://discord.gg/storybook).

#### Deprecated addon-contexts

The contexts addon has been replaced by [addon-toolbars](https://github.com/storybookjs/storybook/blob/next/addons/toolbars), which is simpler, more ergonomic, and compatible with all Storybook frameworks.

The addon's source code is still available in the [deprecated-addons repo](https://github.com/storybookjs/deprecated-addons). If you're interested in maintaining it, please get in touch on [our Discord](https://discord.gg/storybook).

#### Removed addon-centered

In 6.0 we removed the centered addon. Centering is now core feature of storybook, so we no longer need an addon.

Remove the addon-centered decorator and instead add a `layout` parameter:

```js
export const MyStory = () => <div>my story</div>;
MyStory.story = {
  parameters: { layout: 'centered' },
};
```

Other possible values are: `padded` (default) and `fullscreen`.

#### Deprecated polymer

We've deprecated `@storybook/polymer` and are focusing on `@storybook/web-components`. If you use Polymer and are interested in maintaining it, please get in touch on [our Discord](https://discord.gg/storybook).

#### Deprecated immutable options parameters

The UI options `sidebarAnimations`, `enableShortcuts`, `theme`, `showRoots` should not be changed on a per-story basis, and as such there is no reason to set them via parameters.

You should use `addon.setConfig` to set them:

```js
// in .storybook/manager.js
import { addons } from '@storybook/addons';

addons.setConfig({
  showRoots: false,
});
```

#### Deprecated addParameters and addDecorator

The `addParameters` and `addDecorator` APIs to add global decorators and parameters, exported by the various frameworks (e.g. `@storybook/react`) and `@storybook/client` are now deprecated.

Instead, use `export const parameters = {};` and `export const decorators = [];` in your `.storybook/preview.js`. Addon authors similarly should use such an export in a preview entry file (see [Preview entries](https://github.com/storybookjs/storybook/blob/next/docs/addons/writing-presets.md#preview-entries)).

#### Deprecated clearDecorators

Similarly, `clearDecorators`, exported by the various frameworks (e.g. `@storybook/react`) is deprecated.

#### Deprecated configure

The `configure` API to load stories from `preview.js`, exported by the various frameworks (e.g. `@storybook/react`) is now deprecated.

To load stories, use the `stories` field in `main.js`. You can pass a glob or array of globs to load stories like so:

```js
// in .storybook/main.js
module.exports = {
  stories: ['../src/**/*.stories.js'],
};
```

You can also pass an array of single file names if you want to be careful about loading files:

```js
// in .storybook/main.js
module.exports = {
  stories: [
    '../src/components/Button.stories.js',
    '../src/components/Table.stories.js',
    '../src/components/Page.stories.js',
  ],
};
```

#### Deprecated support for duplicate kinds

In 6.0 we deprecated the ability to split a kind's (component's) stories into multiple files because it was causing issues in hot module reloading (HMR). It will likely be removed completely in 7.0.

If you had N stories that contained `export default { title: 'foo/bar' }` (or the MDX equivalent `<Meta title="foo/bar">`), Storybook will now raise the warning `Duplicate title '${kindName}' used in multiple files`.

To split a component's stories into multiple files, e.g. for the `foo/bar` example above:

- Create a single file with the `export default { title: 'foo/bar' }` export, which is the primary file
- Comment out or delete the default export from the other files
- Re-export the stories from the other files in the primary file

So the primary example might look like:

```js
export default { title: 'foo/bar' };
export * from './Bar1.stories'
export * from './Bar2.stories'
export * from './Bar3.stories'

export const SomeStory = () => ...;
```

## From version 5.2.x to 5.3.x

### To main.js configuration

In storybook 5.3 3 new files for configuration were introduced, that replaced some previous files.

These files are now soft-deprecated, (_they still work, but over time we will promote users to migrate_):

- `presets.js` has been renamed to `main.js`. `main.js` is the main point of configuration for storybook.
- `config.js` has been renamed to `preview.js`. `preview.js` configures the "preview" iframe that renders your components.
- `addons.js` has been renamed to `manager.js`. `manager.js` configures Storybook's "manager" UI that wraps the preview, and also configures addons panel.

#### Using main.js

`main.js` is now the main point of configuration for Storybook. This is what a basic `main.js` looks like:

```js
module.exports = {
  stories: ['../**/*.stories.js'],
  addons: ['@storybook/addon-knobs'],
};
```

You remove all "register" import from `addons.js` and place them inside the array. You can also safely remove the `/register` suffix from these entries, for a cleaner, more readable configuration. If this means `addons.js` is now empty for you, it's safe to remove.

Next you remove the code that imports/requires all your stories from `config.js`, and change it to a glob-pattern and place that glob in the `stories` array. If this means `config.js` is empty, it's safe to remove.

If you had a `presets.js` file before you can add the array of presets to the main.js file and remove `presets.js` like so:

```js
module.exports = {
  stories: ['../**/*.stories.js'],
  addons: [
    '@storybook/preset-create-react-app',
    {
      name: '@storybook/addon-docs',
      options: { configureJSX: true },
    },
  ],
};
```

By default, adding a package to the `addons` array will first try to load its `preset` entry, then its `register` entry, and finally, it will just assume the package itself is a preset.

If you want to load a specific package entry, for example you want to use `@storybook/addon-docs/register`, you can also include that in the addons array and Storybook will do the right thing.

#### Using preview.js

If after migrating the imports/requires of your stories to `main.js` you're left with some code in `config.js` it's likely the usage of `addParameters` & `addDecorator`.

This is fine, rename `config.js` to `preview.js`.

This file can also be used to inject global stylesheets, fonts etc, into the preview bundle.

#### Using manager.js

If you are setting storybook options in `config.js`, especially `theme`, you should migrate it to `manager.js`:

```js
import { addons } from '@storybook/addons';
import { create } from '@storybook/theming/create';

const theme = create({
  base: 'light',
  brandTitle: 'My custom title',
});

addons.setConfig({
  panelPosition: 'bottom',
  theme,
});
```

This makes storybook load and use the theme in the manager directly.
This allows for richer theming in the future, and has a much better performance!

> If you're using addon-docs, you should probably not do this. Docs uses the theme as well, but this change makes the theme inaccessible to addon-docs. We'll address this in 6.0.0.

### Create React App preset

You can now move to the new preset for [Create React App](https://create-react-app.dev/). The in-built preset for Create React App will be disabled in Storybook 6.0.

Simply install [`@storybook/preset-create-react-app`](https://github.com/storybookjs/presets/tree/master/packages/preset-create-react-app) and it will be used automatically.

### Description doc block

In 5.3 we've changed `addon-docs`'s `Description` doc block's default behavior. Technically this is a breaking change, but MDX was not officially released in 5.2 and we reserved the right to make small breaking changes. The behavior of `DocsPage`, which was officially released, remains unchanged.

The old behavior of `<Description of={Component} />` was to concatenate the info parameter or notes parameter, if available, with the docgen information loaded from source comments. If you depend on the old behavior, it's still available with `<Description of={Component} type='legacy-5.2' />`. This description type will be removed in Storybook 6.0.

The new default behavior is to use the framework-specific description extractor, which for React/Vue is still docgen, but may come from other places (e.g. a JSON file) for other frameworks.

The description doc block on DocsPage has also been updated. To see how to configure it in 5.3, please see [the updated recipe](https://github.com/storybookjs/storybook/blob/next/addons/docs/docs/recipes.md#migrating-from-notesinfo-addons)

### React Native Async Storage

Starting from version React Native 0.59, Async Storage is deprecated in React Native itself. The new @react-native-async-storage/async-storage module requires native installation, and we don't want to have it as a dependency for React Native Storybook.

To avoid that now you have to manually pass asyncStorage to React Native Storybook with asyncStorage prop. To notify users we are displaying a warning about it.

Solution:

- Use `require('@react-native-async-storage/async-storage').default` for React Native v0.59 and above.
- Use `require('react-native').AsyncStorage` for React Native v0.58 or below.
- Use `null` to disable Async Storage completely.

```javascript
getStorybookUI({
  ...
  asyncStorage: require('@react-native-async-storage/async-storage').default || require('react-native').AsyncStorage || null
});
```

The benefit of using Async Storage is so that when users refresh the app, Storybook can open their last visited story.

### Deprecate displayName parameter

In 5.2, the story parameter `displayName` was introduced as a publicly visible (but internal) API. Storybook's Component Story Format (CSF) loader used it to modify a story's display name independent of the story's `name`/`id` (which were coupled).

In 5.3, the CSF loader decouples the story's `name`/`id`, which means that `displayName` is no longer necessary. Unfortunately, this is a breaking change for any code that uses the story `name` field. Storyshots relies on story `name`, and the appropriate migration is to simply update your snapshots. Apologies for the inconvenience!

### Unified docs preset

Addon-docs configuration gets simpler in 5.3. In 5.2, each framework had its own preset, e.g. `@storybook/addon-docs/react/preset`. Starting in 5.3, everybody should use `@storybook/addon-docs/preset`.

### Simplified hierarchy separators

We've deprecated the ability to specify the hierarchy separators (how you control the grouping of story kinds in the sidebar). From Storybook 6.0 we will have a single separator `/`, which cannot be configured.

If you are currently using custom separators, we encourage you to migrate to using `/` as the sole separator. If you are using `|` or `.` as a separator currently, we provide a codemod, [`upgrade-hierarchy-separators`](https://github.com/storybookjs/storybook/blob/next/code/lib/codemod/README.md#upgrade-hierarchy-separators), that can be used to rename all your components.

```
yarn sb migrate upgrade-hierarchy-separators --glob="*.stories.js"
```

If you were using `|` and wish to keep the "root" behavior, use the `showRoots: true` option to re-enable roots:

```js
addParameters({
  options: {
    showRoots: true,
  },
});
```

NOTE: it is no longer possible to have some stories with roots and others without. If you want to keep the old behavior, simply add a root called "Others" to all your previously unrooted stories.

### Addon StoryShots Puppeteer uses external puppeteer

To give you more control on the Chrome version used when running StoryShots Puppeteer, `puppeteer` is no more included in the addon dependencies. So you can now pick the version of `puppeteer` you want and set it in your project.

If you want the latest version available just run:

```sh
yarn add puppeteer --dev
OR
npm install puppeteer --save-dev
```

## From version 5.1.x to 5.2.x

### Source-loader

Addon-storysource contains a loader, `@storybook/addon-storysource/loader`, which has been deprecated in 5.2. If you use it, you'll see the warning:

```
@storybook/addon-storysource/loader is deprecated, please use @storybook/source-loader instead.
```

To upgrade to `@storybook/source-loader`, run `npm install -D @storybook/source-loader` (or use `yarn`), and replace every instance of `@storybook/addon-storysource/loader` with `@storybook/source-loader`.

### Default viewports

The default viewports have been reduced to a smaller set, we think is enough for most use cases.
You can get the old default back by adding the following to your `config.js`:

```js
import { INITIAL_VIEWPORTS } from '@storybook/addon-viewport';

addParameters({
  viewport: {
    viewports: INITIAL_VIEWPORTS,
  },
});
```

### Grid toolbar-feature

The grid feature in the toolbar has been relocated to [addon-background](https://github.com/storybookjs/storybook/tree/next/addons/backgrounds), follow the setup instructions on that addon to get the feature again.

### Docs mode docgen

This isn't a breaking change per se, because `addon-docs` is a new feature. However it's intended to replace `addon-info`, so if you're migrating from `addon-info` there are a few things you should know:

1. Support for only one prop table
2. Prop table docgen info should be stored on the component and not in the global variable `STORYBOOK_REACT_CLASSES` as before.

### storySort option

In 5.0.x the global option `sortStoriesByKind` option was [inadvertently removed](#sortstoriesbykind). In 5.2 we've introduced a new option, `storySort`, to replace it. `storySort` takes a comparator function, so it is strictly more powerful than `sortStoriesByKind`.

For example, here's how to sort by story ID using `storySort`:

```js
addParameters({
  options: {
    storySort: (a, b) =>
      a[1].kind === b[1].kind ? 0 : a[1].id.localeCompare(b[1].id, undefined, { numeric: true }),
  },
});
```

## From version 5.1.x to 5.1.10

### babel.config.js support

SB 5.1.0 added [support for project root `babel.config.js` files](https://github.com/storybookjs/storybook/pull/6634), which was an [unintentional breaking change](https://github.com/storybookjs/storybook/issues/7058#issuecomment-515398228). 5.1.10 fixes this, but if you relied on project root `babel.config.js` support, this bugfix is a breaking change. The workaround is to copy the file into your `.storybook` config directory. We may add back project-level support in 6.0.

## From version 5.0.x to 5.1.x

### React native server

Storybook 5.1 contains a major overhaul of `@storybook/react-native` as compared to 4.1 (we didn't ship a version of RN in 5.0 due to timing constraints). Storybook for RN consists of an an UI for browsing stories on-device or in a simulator, and an optional webserver which can also be used to browse stories and web addons.

5.1 refactors both pieces:

- `@storybook/react-native` no longer depends on the Storybook UI and only contains on-device functionality
- `@storybook/react-native-server` is a new package for those who wish to run a web server alongside their device UI

In addition, both packages share more code with the rest of Storybook, which will reduce bugs and increase compatibility (e.g. with the latest versions of babel, etc.).

As a user with an existing 4.1.x RN setup, no migration should be necessary to your RN app. Upgrading the library should be enough.

If you wish to run the optional web server, you will need to do the following migration:

- Add `babel-loader` as a dev dependency
- Add `@storybook/react-native-server` as a dev dependency
- Change your "storybook" `package.json` script from `storybook start [-p ...]` to `start-storybook [-p ...]`

And with that you should be good to go!

### Angular 7

Storybook 5.1 relies on `core-js@^3.0.0` and therefore causes a conflict with Angular 7 that relies on `core-js@^2.0.0`. In order to get Storybook running on Angular 7 you can either update to Angular 8 (which dropped `core-js` as a dependency) or follow these steps:

- Remove `node_modules/@storybook`
- `npm i core-js@^3.0.0` / `yarn add core-js@^3.0.0`
- Add the following paths to your `tsconfig.json`

```json
{
  "compilerOptions": {
    "paths": {
      "core-js/es7/reflect": ["node_modules/core-js/proposals/reflect-metadata"],
      "core-js/es6/*": ["node_modules/core-js/es"]
    }
  }
}
```

You should now be able to run Storybook and Angular 7 without any errors.

Reference issue: [https://github.com/angular/angular-cli/issues/13954](https://github.com/angular/angular-cli/issues/13954)

### CoreJS 3

Following the rest of the JS ecosystem, Storybook 5.1 upgrades [CoreJS](https://github.com/zloirock/core-js) 2 to 3, which is a breaking change.

This upgrade is problematic because many apps/libraries still rely on CoreJS 2, and many users get corejs-related errors due to bad resolution. To address this, we're using [corejs-upgrade-webpack-plugin](https://github.com/ndelangen/corejs-upgrade-webpack-plugin), which attempts to automatically upgrade code to CoreJS 3.

After a few iterations, this approach seems to be working. However, there are a few exceptions:

- If your app uses `babel-polyfill`, try to remove it

We'll update this section as we find more problem cases. If you have a `core-js` problem, please file an issue (preferably with a repro), and we'll do our best to get you sorted.

**Update**: [corejs-upgrade-webpack-plugin](https://github.com/ndelangen/corejs-upgrade-webpack-plugin) has been removed again after running into further issues as described in [https://github.com/storybookjs/storybook/issues/7445](https://github.com/storybookjs/storybook/issues/7445).

## From version 5.0.1 to 5.0.2

### Deprecate webpack extend mode

Exporting an object from your custom webpack config puts storybook in "extend mode".

There was a bad bug in `v5.0.0` involving webpack "extend mode" that caused webpack issues for users migrating from `4.x`. We've fixed this problem in `v5.0.2` but it means that extend-mode has a different behavior if you're migrating from `5.0.0` or `5.0.1`. In short, `4.x` extended a base config with the custom config, whereas `5.0.0-1` extended the base with a richer config object that could conflict with the custom config in different ways from `4.x`.

We've also deprecated "extend mode" because it doesn't add a lot of value over "full control mode", but adds more code paths, documentation, user confusion etc. Starting in SB6.0 we will only support "full control mode" customization.

To migrate from extend-mode to full-control mode, if your extend-mode webpack config looks like this:

```js
module.exports = {
  module: {
    rules: [
      /* ... */
    ],
  },
};
```

In full control mode, you need modify the default config to have the rules of your liking:

```js
module.exports = ({ config }) => ({
  ...config,
  module: {
    ...config.module,
    rules: [
      /* your own rules "..." here and/or some subset of config.module.rules */
    ],
  },
});
```

Please refer to the [current custom webpack documentation](https://storybook.js.org/docs/react/configure/webpack) for more information on custom webpack config and to [Issue #6081](https://github.com/storybookjs/storybook/issues/6081) for more information about the change.

## From version 4.1.x to 5.0.x

Storybook 5.0 includes sweeping UI changes as well as changes to the addon API and custom webpack configuration. We've tried to keep backwards compatibility in most cases, but there are some notable exceptions documented below.

### sortStoriesByKind

In Storybook 5.0 we changed a lot of UI related code, and 1 oversight caused the `sortStoriesByKind` options to stop working.
We're working on providing a better way of sorting stories for now the feature has been removed. Stories appear in the order they are loaded.

If you're using webpack's `require.context` to load stories, you can sort the execution of requires:

```js
var context = require.context('../stories', true, /\.stories\.js$/);
var modules = context.keys();

// sort them
var sortedModules = modules.slice().sort((a, b) => {
  // sort the stories based on filename/path
  return a < b ? -1 : a > b ? 1 : 0;
});

// execute them
sortedModules.forEach((key) => {
  context(key);
});
```

### Webpack config simplification

The API for custom webpack configuration has been simplified in 5.0, but it's a breaking change. Storybook's "full control mode" for webpack allows you to override the webpack config with a function that returns a configuration object.

In Storybook 5 there is a single signature for full-control mode that takes a parameters object with the fields `config` and `mode`:

```js
module.exports = ({ config, mode }) => { config.module.rules.push(...); return config; }
```

In contrast, the 4.x configuration function accepted either two or three arguments (`(baseConfig, mode)`, or `(baseConfig, mode, defaultConfig)`). The `config` object in the 5.x signature is equivalent to 4.x's `defaultConfig`.

Please see the [current custom webpack documentation](https://storybook.js.org/docs/react/configure/webpack) for more information on custom webpack config.

### Theming overhaul

Theming has been rewritten in v5. If you used theming in v4, please consult the [theming docs](https://storybook.js.org/docs/react/configure/theming) to learn about the new API.

### Story hierarchy defaults

Storybook's UI contains a hierarchical tree of stories that can be configured by `hierarchySeparator` and `hierarchyRootSeparator` [options](https://github.com/storybookjs/deprecated-addons/blob/master/MIGRATION.md#options-addon-deprecated).

In Storybook 4.x the values defaulted to `null` for both of these options, so that there would be no hierarchy by default.

In 5.0, we now provide recommended defaults:

```js
{
  hierarchyRootSeparator: '|',
  hierarchySeparator: /\/|\./,
}
```

This means if you use the characters { `|`, `/`, `.` } in your story kinds it will trigger the story hierarchy to appear. For example `storiesOf('UI|Widgets/Basics/Button')` will create a story root called `UI` containing a `Widgets/Basics` group, containing a `Button` component.

If you wish to opt-out of this new behavior and restore the flat UI, set them back to `null` in your storybook config, or remove { `|`, `/`, `.` } from your story kinds:

```js
addParameters({
  options: {
    hierarchyRootSeparator: null,
    hierarchySeparator: null,
  },
});
```

### Options addon deprecated

In 4.x we added story parameters. In 5.x we've deprecated the options addon in favor of [global parameters](https://storybook.js.org/docs/react/configure/features-and-behavior), and we've also renamed some of the options in the process (though we're maintaining backwards compatibility until 6.0).

Here's an old configuration:

```js
addDecorator(
  withOptions({
    name: 'Storybook',
    url: 'https://storybook.js.org',
    goFullScreen: false,
    addonPanelInRight: true,
  })
);
```

And here's its new counterpart:

```js
import { create } from '@storybook/theming/create';
addParameters({
  options: {
    theme: create({
      base: 'light',
      brandTitle: 'Storybook',
      brandUrl: 'https://storybook.js.org',
      // To control appearance:
      // brandImage: 'http://url.of/some.svg',
    }),
    isFullscreen: false,
    panelPosition: 'right',
    isToolshown: true,
  },
});
```

Here is the mapping from old options to new:

| Old               | New              |
| ----------------- | ---------------- |
| name              | theme.brandTitle |
| url               | theme.brandUrl   |
| goFullScreen      | isFullscreen     |
| showStoriesPanel  | showNav          |
| showAddonPanel    | showPanel        |
| addonPanelInRight | panelPosition    |
| showSearchBox     |                  |
|                   | isToolshown      |

Storybook v5 removes the search dialog box in favor of a quick search in the navigation view, so `showSearchBox` has been removed.

Storybook v5 introduce a new tool bar above the story view and you can show\hide it with the new `isToolshown` option.

### Individual story decorators

The behavior of adding decorators to a kind has changed in SB5 ([#5781](https://github.com/storybookjs/storybook/issues/5781)).

In SB4 it was possible to add decorators to only a subset of the stories of a kind.

```js
storiesOf('Stories', module)
  .add('noncentered', () => 'Hello')
  .addDecorator(centered)
  .add('centered', () => 'Hello');
```

The semantics has changed in SB5 so that calling `addDecorator` on a kind adds a decorator to all its stories, no matter the order. So in the previous example, both stories would be centered.

To allow for a subset of the stories in a kind to be decorated, we've added the ability to add decorators to individual stories using parameters:

```js
storiesOf('Stories', module)
  .add('noncentered', () => 'Hello')
  .add('centered', () => 'Hello', { decorators: [centered] });
```

### Addon backgrounds uses parameters

Similarly, `@storybook/addon-backgrounds` uses parameters to pass background options. If you previously had:

```js
import { withBackgrounds } from `@storybook/addon-backgrounds`;

storiesOf('Stories', module)
  .addDecorator(withBackgrounds(options));
```

You should replace it with:

```js
storiesOf('Stories', module).addParameters({ backgrounds: options });
```

You can pass `backgrounds` parameters at the global level (via `addParameters` imported from `@storybook/react` et al.), and the story level (via the third argument to `.add()`).

### Addon cssresources name attribute renamed

In the options object for `@storybook/addon-cssresources`, the `name` attribute for each resource has been renamed to `id`. If you previously had:

```js
import { withCssResources } from '@storybook/addon-cssresources';
import { addDecorator } from '@storybook/react';

addDecorator(
  withCssResources({
    cssresources: [
      {
        name: `bluetheme`, // Previous
        code: `<style>body { background-color: lightblue; }</style>`,
        picked: false,
      },
    ],
  })
);
```

You should replace it with:

```js
import { withCssResources } from '@storybook/addon-cssresources';
import { addDecorator } from '@storybook/react';

addDecorator(
  withCssResources({
    cssresources: [
      {
        id: `bluetheme`, // Renamed
        code: `<style>body { background-color: lightblue; }</style>`,
        picked: false,
      },
    ],
  })
);
```

### Addon viewport uses parameters

Similarly, `@storybook/addon-viewport` uses parameters to pass viewport options. If you previously had:

```js
import { configureViewport } from `@storybook/addon-viewport`;

configureViewport(options);
```

You should replace it with:

```js
import { addParameters } from '@storybook/react'; // or others

addParameters({ viewport: options });
```

The `withViewport` decorator is also no longer supported and should be replaced with a parameter based API as above. Also the `onViewportChange` callback is no longer supported.

See the [viewport addon README](https://github.com/storybookjs/storybook/blob/master/addons/viewport/README.md) for more information.

### Addon a11y uses parameters, decorator renamed

Similarly, `@storybook/addon-a11y` uses parameters to pass a11y options. If you previously had:

```js
import { configureA11y } from `@storybook/addon-a11y`;

configureA11y(options);
```

You should replace it with:

```js
import { addParameters } from '@storybook/react'; // or others

addParameters({ a11y: options });
```

You can also pass `a11y` parameters at the component level (via `storiesOf(...).addParameters`), and the story level (via the third argument to `.add()`).

Furthermore, the decorator `checkA11y` has been deprecated and renamed to `withA11y` to make it consistent with other Storybook decorators.

See the [a11y addon README](https://github.com/storybookjs/storybook/blob/master/addons/a11y/README.md) for more information.

### Addon centered decorator deprecated

If you previously had:

```js
import centered from '@storybook/addon-centered';
```

You should replace it with the React or Vue version as appropriate

```js
import centered from '@storybook/addon-centered/react';
```

or

```js
import centered from '@storybook/addon-centered/vue';
```

### New keyboard shortcuts defaults

Storybook's keyboard shortcuts are updated in 5.0, but they are configurable via the menu so if you want to set them back you can:

| Shortcut               | Old         | New   |
| ---------------------- | ----------- | ----- |
| Toggle sidebar         | cmd-shift-X | S     |
| Toggle addons panel    | cmd-shift-Z | A     |
| Toggle addons position | cmd-shift-G | D     |
| Toggle fullscreen      | cmd-shift-F | F     |
| Next story             | cmd-shift-→ | alt-→ |
| Prev story             | cmd-shift-← | alt-← |
| Next component         |             | alt-↓ |
| Prev component         |             | alt-↑ |
| Search                 |             | /     |

### New URL structure

We've update Storybook's URL structure in 5.0. The old structure used URL parameters to save the UI state, resulting in long ugly URLs. v5 respects the old URL parameters, but largely does away with them.

The old structure encoded `selectedKind` and `selectedStory` among other parameters. Storybook v5 respects these parameters but will issue a deprecation message in the browser console warning of potential future removal.

The new URL structure looks like:

```
https://url-of-storybook?path=/story/<storyId>
```

The structure of `storyId` is a slugified `<selectedKind>--<selectedStory>` (slugified = lowercase, hyphen-separated). Each `storyId` must be unique. We plan to build more features into Storybook in upcoming versions based on this new structure.

### Rename of the `--secure` cli parameter to `--https`

Storybook for React Native's start commands & the Web versions' start command were a bit different, for no reason.
We've changed the start command for Reactnative to match the other.

This means that when you previously used the `--secure` flag like so:

```sh
start-storybook --secure
# or
start-storybook --s
```

You have to replace it with:

```sh
start-storybook --https
```

### Vue integration

The Vue integration was updated, so that every story returned from a story or decorator function is now being normalized with `Vue.extend` **and** is being wrapped by a functional component. Returning a string from a story or decorator function is still supported and is treated as a component with the returned string as the template.

Currently there is no recommended way of accessing the component options of a story inside a decorator.

## From version 4.0.x to 4.1.x

There are are a few migrations you should be aware of in 4.1, including one unintentionally breaking change for advanced addon usage.

### Private addon config

If your Storybook contains custom addons defined that are defined in your app (as opposed to installed from packages) and those addons rely on reconfiguring webpack/babel, Storybook 4.1 may break for you. There's a workaround [described in the issue](https://github.com/storybookjs/storybook/issues/4995), and we're working on official support in the next release.

### React 15.x

Storybook 4.1 supports React 15.x (which had been [lost in the 4.0 release](#react-163)). So if you've been blocked on upgrading, we've got you covered. You should be able to upgrade according to the 4.0 migration notes below, or following the [4.0 upgrade guide](https://medium.com/storybookjs/migrating-to-storybook-4-c65b19a03d2c).

## From version 3.4.x to 4.0.x

With 4.0 as our first major release in over a year, we've collected a lot of cleanup tasks. Most of the deprecations have been marked for months, so we hope that there will be no significant impact on your project. We've also created a [step-by-step guide to help you upgrade](https://medium.com/storybookjs/migrating-to-storybook-4-c65b19a03d2c).

### React 16.3+

Storybook uses [Emotion](https://emotion.sh/) for styling which currently requires React 16.3 and above.

If you're using Storybook for anything other than React, you probably don't need to worry about this.

However, if you're developing React components, this means you need to upgrade to 16.3 or higher to use Storybook 4.0.

> **NOTE:** This is a temporary requirement, and we plan to restore 15.x compatibility in a near-term 4.x release.

Also, here's the error you'll get if you're running an older version of React:

```

core.browser.esm.js:15 Uncaught TypeError: Object(...) is not a function
at Module../node_modules/@emotion/core/dist/core.browser.esm.js (core.browser.esm.js:15)
at **webpack_require** (bootstrap:724)
at fn (bootstrap:101)
at Module../node_modules/@emotion/styled-base/dist/styled-base.browser.esm.js (styled-base.browser.esm.js:1)
at **webpack_require** (bootstrap:724)
at fn (bootstrap:101)
at Module../node_modules/@emotion/styled/dist/styled.esm.js (styled.esm.js:1)
at **webpack_require** (bootstrap:724)
at fn (bootstrap:101)
at Object../node_modules/@storybook/components/dist/navigation/MenuLink.js (MenuLink.js:12)

```

### Generic addons

4.x introduces generic addon decorators that are not tied to specific view layers [#3555](https://github.com/storybookjs/storybook/pull/3555). So for example:

```js
import { number } from '@storybook/addon-knobs/react';
```

Becomes:

```js
import { number } from '@storybook/addon-knobs';
```

### Knobs select ordering

4.0 also reversed the order of addon-knob's `select` knob keys/values, which had been called `selectV2` prior to this breaking change. See the knobs [package README](https://github.com/storybookjs/storybook/blob/master/addons/knobs/README.md#select) for usage.

### Knobs URL parameters

Addon-knobs no longer updates the URL parameters interactively as you edit a knob. This is a UI change but it shouldn't break any code because old URLs are still supported.

In 3.x, editing knobs updated the URL parameters interactively. The implementation had performance and architectural problems. So in 4.0, we changed this to a "copy" button in the addon which generates a URL with the updated knob values and copies it to the clipboard.

### Keyboard shortcuts moved

- Addon Panel to `Z`
- Stories Panel to `X`
- Show Search to `O`
- Addon Panel right side to `G`

### Removed addWithInfo

`Addon-info`'s `addWithInfo` has been marked deprecated since 3.2. In 4.0 we've removed it completely. See the package [README](https://github.com/storybookjs/storybook/blob/master/addons/info/README.md) for the proper usage.

### Removed RN packager

Since storybook version v4.0 packager is removed from storybook. The suggested storybook usage is to include it inside your app.
If you want to keep the old behaviour, you have to start the packager yourself with a different project root.
`npm run storybook start -p 7007 | react-native start --projectRoot storybook`

Removed cli options: `--packager-port --root --projectRoots -r, --reset-cache --skip-packager --haul --platform --metro-config`

### Removed RN addons

The `@storybook/react-native` had built-in addons (`addon-actions` and `addon-links`) that have been marked as deprecated since 3.x. They have been fully removed in 4.x. If your project still uses the built-ins, you'll need to add explicit dependencies on `@storybook/addon-actions` and/or `@storybook/addon-links` and import directly from those packages.

### Storyshots Changes

1. `imageSnapshot` test function was extracted from `addon-storyshots`
   and moved to a new package - `addon-storyshots-puppeteer` that now will
   be dependant on puppeteer. [README](https://github.com/storybookjs/storybook/tree/master/addons/storyshots/storyshots-puppeteer)
2. `getSnapshotFileName` export was replaced with the `Stories2SnapsConverter`
   class that now can be overridden for a custom implementation of the
   snapshot-name generation. [README](https://github.com/storybookjs/storybook/tree/master/addons/storyshots/storyshots-core#stories2snapsconverter)
3. Storybook that was configured with Webpack's `require.context()` feature
   will need to add a babel plugin to polyfill this functionality.
   A possible plugin might be [babel-plugin-require-context-hook](https://github.com/smrq/babel-plugin-require-context-hook).
   [README](https://github.com/storybookjs/storybook/tree/master/addons/storyshots/storyshots-core#configure-jest-to-work-with-webpacks-requirecontext)

### Webpack 4

Storybook now uses webpack 4. If you have a [custom webpack config](https://storybook.js.org/docs/react/configure/webpack), make sure that all the loaders and plugins you use support webpack 4.

### Babel 7

Storybook now uses Babel 7. There's a couple of cases when it can break with your app:

- If you aren't using Babel yourself, and don't have .babelrc, install following dependencies:

  ```
  npm i -D @babel/core babel-loader@latest
  ```

- If you're using Babel 6, make sure that you have direct dependencies on `babel-core@6` and `babel-loader@7` and that you have a `.babelrc` in your project directory.

### Create-react-app

If you are using `create-react-app` (aka CRA), you may need to do some manual steps to upgrade, depending on the setup.

- `create-react-app@1` may require manual migrations.
  - If you're adding storybook for the first time: `sb init` should add the correct dependencies.
  - If you're upgrading an existing project, your `package.json` probably already uses Babel 6, making it incompatible with `@storybook/react@4` which uses Babel 7. There are two ways to make it compatible, each of which is spelled out in detail in the next section:
    - Upgrade to Babel 7 if you are not dependent on Babel 6-specific features.
    - Migrate Babel 6 if you're heavily dependent on some Babel 6-specific features).
- `create-react-app@2` should be compatible as is, since it uses babel 7.

#### Upgrade CRA1 to babel 7

```
yarn remove babel-core babel-runtime
yarn add @babel/core babel-loader --dev
```

#### Migrate CRA1 while keeping babel 6

```
yarn add babel-loader@7
```

Also, make sure you have a `.babelrc` in your project directory. You probably already do if you are using Babel 6 features (otherwise you should consider upgrading to Babel 7 instead). If you don't have one, here's one that works:

```json
{
  "presets": ["env", "react"]
}
```

### start-storybook opens browser

If you're using `start-storybook` on CI, you may need to opt out of this using the new `--ci` flag.

### CLI Rename

We've deprecated the `getstorybook` CLI in 4.0. The new way to install storybook is `sb init`. We recommend using `npx` for convenience and to make sure you're always using the latest version of the CLI:

```
npx -p @storybook/cli sb init
```

### Addon story parameters

Storybook 4 introduces story parameters, a more convenient way to configure how addons are configured.

```js
storiesOf('My component', module)
  .add('story1', withNotes('some notes')(() => <Component ... />))
  .add('story2', withNotes('other notes')(() => <Component ... />));
```

Becomes:

```js
// config.js
addDecorator(withNotes);

// Component.stories.js
storiesOf('My component', module)
  .add('story1', () => <Component ... />, { notes: 'some notes' })
  .add('story2', () => <Component ... />, { notes: 'other notes' });
```

This example applies notes globally to all stories. You can apply it locally with `storiesOf(...).addDecorator(withNotes)`.

The story parameters correspond directly to the old withX arguments, so it's less demanding to migrate your code. See the parameters documentation for the packages that have been upgraded:

- [Notes](https://github.com/storybookjs/storybook/blob/master/addons/notes/README.md)
- [Jest](https://github.com/storybookjs/storybook/blob/master/addons/jest/README.md)
- [Knobs](https://github.com/storybookjs/storybook/blob/master/addons/knobs/README.md)
- [Viewport](https://github.com/storybookjs/storybook/blob/master/addons/viewport/README.md)
- [Backgrounds](https://github.com/storybookjs/storybook/blob/master/addons/backgrounds/README.md)
- [Options](https://github.com/storybookjs/storybook/blob/master/addons/options/README.md)

## From version 3.3.x to 3.4.x

There are no expected breaking changes in the 3.4.x release, but 3.4 contains a major refactor to make it easier to support new frameworks, and we will document any breaking changes here if they arise.

## From version 3.2.x to 3.3.x

It wasn't expected that there would be any breaking changes in this release, but unfortunately it turned out that there are some. We're revisiting our [release strategy](https://github.com/storybookjs/storybook/blob/master/RELEASES.md) to follow semver more strictly.
Also read on if you're using `addon-knobs`: we advise an update to your code for efficiency's sake.

### `babel-core` is now a peer dependency #2494

This affects you if you don't use babel in your project. You may need to add `babel-core` as dev dependency:

```sh
yarn add babel-core --dev
```

This was done to support different major versions of babel.

### Base webpack config now contains vital plugins #1775

This affects you if you use custom webpack config in [Full Control Mode](https://storybook.js.org/docs/react/configure/webpack#full-control-mode) while not preserving the plugins from `storybookBaseConfig`. Before `3.3`, preserving them was a recommendation, but now it [became](https://github.com/storybookjs/storybook/pull/2578) a requirement.

### Refactored Knobs

Knobs users: there was a bug in 3.2.x where using the knobs addon imported all framework runtimes (e.g. React and Vue). To fix the problem, we [refactored knobs](https://github.com/storybookjs/storybook/pull/1832). Switching to the new style is only takes one line of code.

In the case of React or React-Native, import knobs like this:

```js
import { withKnobs, text, boolean, number } from '@storybook/addon-knobs/react';
```

In the case of Vue: `import { ... } from '@storybook/addon-knobs/vue';`

In the case of Angular: `import { ... } from '@storybook/addon-knobs/angular';`

## From version 3.1.x to 3.2.x

**NOTE:** technically this is a breaking change, but only if you use TypeScript. Sorry people!

### Moved TypeScript addons definitions

TypeScript users: we've moved the rest of our addons type definitions into [DefinitelyTyped](http://definitelytyped.org/). Starting in 3.2.0 make sure to use the right addons types:

```sh
yarn add @types/storybook__addon-notes @types/storybook__addon-options @types/storybook__addon-knobs @types/storybook__addon-links --dev
```

See also [TypeScript definitions in 3.1.x](#moved-typescript-definitions).

### Updated Addons API

We're in the process of upgrading our addons APIs. As a first step, we've upgraded the Info and Notes addons. The old API will still work with your existing projects but will be deprecated soon and removed in Storybook 4.0.

Here's an example of using Notes and Info in 3.2 with the new API.

```js
storiesOf('composition', module).add(
  'new addons api',
  withInfo('see Notes panel for composition info')(
    withNotes({ text: 'Composition: Info(Notes())' })((context) => (
      <MyComponent name={context.story} />
    ))
  )
);
```

It's not beautiful, but we'll be adding a more convenient/idiomatic way of using these [withX primitives](https://gist.github.com/shilman/792dc25550daa9c2bf37238f4ef7a398) in Storybook 3.3.

## From version 3.0.x to 3.1.x

**NOTE:** technically this is a breaking change and should be a 4.0.0 release according to semver. However, we're still figuring things out and didn't think this change necessitated a major release. Please bear with us!

### Moved TypeScript definitions

TypeScript users: we are in the process of moving our typescript definitions into [DefinitelyTyped](http://definitelytyped.org/). If you're using TypeScript, starting in 3.1.0 you need to make sure your type definitions are installed:

```sh
yarn add @types/node @types/react @types/storybook__react --dev
```

### Deprecated head.html

We have deprecated the use of `head.html` for including scripts/styles/etc. into stories, though it will still work with a warning.

Now we use:

- `preview-head.html` for including extra content into the preview pane.
- `manager-head.html` for including extra content into the manager window.

[Read our docs](https://storybook.js.org/docs/react/configure/story-rendering#adding-to-head) for more details.

## From version 2.x.x to 3.x.x

This major release is mainly an internal restructuring.
Upgrading requires work on behalf of users, this was unavoidable.
We're sorry if this inconveniences you, we have tried via this document and provided tools to make the process as easy as possible.

### Webpack upgrade

Storybook will now use webpack 2 (and only webpack 2).
If you are using a custom `webpack.config.js` you need to change this to be compatible.
You can find the guide to upgrading your webpack config [on webpack.js.org](https://webpack.js.org/guides/migrating/).

### Packages renaming

All our packages have been renamed and published to npm as version 3.0.0 under the `@storybook` namespace.

To update your app to use the new package names, you can use the cli:

```bash
npx -p @storybook/cli sb init
```

**Details**

If the above doesn't work, or you want to make the changes manually, the details are below:

> We have adopted the same versioning strategy that has been adopted by babel, jest and apollo.
> It's a strategy best suited for ecosystem type tools, which consist of many separately installable features / packages.
> We think this describes storybook pretty well.

The new package names are:

| old                                          | new                              |
| -------------------------------------------- | -------------------------------- |
| `getstorybook`                               | `@storybook/cli`                 |
| `@kadira/getstorybook`                       | `@storybook/cli`                 |
|                                              |                                  |
| `@kadira/storybook`                          | `@storybook/react`               |
| `@kadira/react-storybook`                    | `@storybook/react`               |
| `@kadira/react-native-storybook`             | `@storybook/react-native`        |
|                                              |                                  |
| `storyshots`                                 | `@storybook/addon-storyshots`    |
| `@kadira/storyshots`                         | `@storybook/addon-storyshots`    |
|                                              |                                  |
| `@kadira/storybook-ui`                       | `@storybook/ui`                  |
| `@kadira/storybook-addons`                   | `@storybook/addons`              |
| `@kadira/storybook-channels`                 | `@storybook/channels`            |
| `@kadira/storybook-channel-postmsg`          | `@storybook/channel-postmessage` |
| `@kadira/storybook-channel-websocket`        | `@storybook/channel-websocket`   |
|                                              |                                  |
| `@kadira/storybook-addon-actions`            | `@storybook/addon-actions`       |
| `@kadira/storybook-addon-links`              | `@storybook/addon-links`         |
| `@kadira/storybook-addon-info`               | `@storybook/addon-info`          |
| `@kadira/storybook-addon-knobs`              | `@storybook/addon-knobs`         |
| `@kadira/storybook-addon-notes`              | `@storybook/addon-notes`         |
| `@kadira/storybook-addon-options`            | `@storybook/addon-options`       |
| `@kadira/storybook-addon-graphql`            | `@storybook/addon-graphql`       |
| `@kadira/react-storybook-decorator-centered` | `@storybook/addon-centered`      |

If your codebase is small, it's probably doable to replace them by hand (in your codebase and in `package.json`).

But if you have a lot of occurrences in your codebase, you can use a [codemod we created](./code/lib/codemod) for you.

> A codemod makes automatic changed to your app's code.

You have to change your `package.json`, prune old and install new dependencies by hand.

`npm prune` will remove all dependencies from `node_modules` which are no longer referenced in `package.json`.

### Deprecated embedded addons

We used to ship 2 addons with every single installation of storybook: `actions` and `links`. But in practice not everyone is using them, so we decided to deprecate this and in the future, they will be completely removed. If you use `@storybook/react/addons` you will get a deprecation warning.

If you **are** using these addons, it takes two steps to migrate:

- add the addons you use to your `package.json`.
- update your code:
  change `addons.js` like so:

  ```js
  import '@storybook/addon-actions/register';
  import '@storybook/addon-links/register';
  ```

  change `x.story.js` like so:

  ```js
  import React from 'react';
  import { storiesOf } from '@storybook/react';
  import { action } from '@storybook/addon-actions';
  import { linkTo } from '@storybook/addon-links';
  ```

  <!-- markdown-link-check-enable --><|MERGE_RESOLUTION|>--- conflicted
+++ resolved
@@ -52,11 +52,8 @@
     - [storyIndexers](#storyindexers)
     - [Deprecated docs parameters](#deprecated-docs-parameters)
     - [Description Doc block properties](#description-doc-block-properties)
-<<<<<<< HEAD
+    - [Manager API expandAll and collapseAll methods](#manager-api-expandall-and-collapseall-methods)
     - [`createChannel` from `@storybook/postmessage` and  `@storybook/channel-websocket`](#createchannel-from-storybookpostmessage-and--storybookchannel-websocket)
-=======
-    - [Manager API expandAll and collapseAll methods](#manager-api-expandall-and-collapseall-methods)
->>>>>>> 4dc764f7
 - [From version 7.5.0 to 7.6.0](#from-version-750-to-760)
     - [CommonJS with Vite is deprecated](#commonjs-with-vite-is-deprecated)
     - [Using implicit actions during rendering is deprecated](#using-implicit-actions-during-rendering-is-deprecated)
