<h1>Migration</h1>

- [From version 6.5.x to 7.0.0](#from-version-65x-to-700)
  - [7.0 breaking changes](#70-breaking-changes)
    - [Dropped support for Node 15 and below](#dropped-support-for-node-15-and-below)
    - [Modern browser support](#modern-browser-support)
    - [React peer dependencies required](#react-peer-dependencies-required)
    - [start-storybook / build-storybook binaries removed](#start-storybook--build-storybook-binaries-removed)
    - [Framework field mandatory](#framework-field-mandatory)
    - [frameworkOptions renamed](#frameworkoptions-renamed)
    - [TypeScript: StorybookConfig type moved](#typescript-storybookconfig-type-moved)
    - [Titles are statically computed](#titles-are-statically-computed)
    - [Framework standalone build moved](#framework-standalone-build-moved)
    - [Change of root html IDs](#change-of-root-html-ids)
    - [Stories glob matches MDX files](#stories-glob-matches-mdx-files)
    - [Add strict mode](#add-strict-mode)
    - [Babel mode v7 exclusively](#babel-mode-v7-exclusively)
    - [7.0 feature flags removed](#70-feature-flags-removed)
  - [Core addons](#core-addons)
    - [Removed auto injection of @storybook/addon-actions decorator](#removed-auto-injection-of-storybookaddon-actions-decorator)
    - [Addon-backgrounds: Removed deprecated grid parameter](#addon-backgrounds-removed-deprecated-grid-parameter)
    - [Addon-a11y: Removed deprecated withA11y decorator](#addon-a11y-removed-deprecated-witha11y-decorator)
  - [Vite](#vite)
    - [Vite builder uses Vite config automatically](#vite-builder-uses-vite-config-automatically)
    - [Vite cache moved to node\_modules/.cache/.vite-storybook](#vite-cache-moved-to-node_modulescachevite-storybook)
  - [Webpack](#webpack)
    - [Webpack4 support discontinued](#webpack4-support-discontinued)
    - [Postcss removed](#postcss-removed)
    - [Removed DLL flags](#removed-dll-flags)
<<<<<<< HEAD
  - [Framework-specific](#framework-specific)
    - [Angular: dropped support for Angular 12 and below](#angular-dropped-support-for-angular-12-and-below)
    - [SvelteKit: needs the `@storybook/sveltekit` framework](#sveltekit-needs-the-storybooksveltekit-framework)
    - [Vue3: replaced app export with setup](#vue3-replaced-app-export-with-setup)
  - [Addon authors](#addon-authors)
    - [register.js removed](#registerjs-removed)
    - [No more default export from `@storybook/addons`](#no-more-default-export-from-storybookaddons)
    - [No more configuration for manager](#no-more-configuration-for-manager)
    - [Icons API changed](#icons-api-changed)
    - [Removed global client APIs](#removed-global-client-apis)
=======
    - [Angular: Drop support for Angular \< 14](#angular-drop-support-for-angular--14)
    - [Angular: Drop support for calling Storybook directly](#angular-drop-support-for-calling-storybook-directly)
    - [Angular: Removed legacy renderer](#angular-removed-legacy-renderer)
>>>>>>> 28e34ace
  - [Docs Changes](#docs-changes)
    - [Standalone docs files](#standalone-docs-files)
    - [Referencing stories in docs files](#referencing-stories-in-docs-files)
    - [Description block, `parameters.notes` and `parameters.info`](#description-block-parametersnotes-and-parametersinfo)
    - [Autodocs](#autodocs)
    - [Configuring the Docs Container](#configuring-the-docs-container)
    - [External Docs](#external-docs)
    - [MDX2 upgrade](#mdx2-upgrade)
    - [Default docs styles will leak into non-story user components](#default-docs-styles-will-leak-into-non-story-user-components)
    - [Explicit `<code>` elements are no longer syntax highlighted](#explicit-code-elements-are-no-longer-syntax-highlighted)
    - [Dropped source loader / storiesOf static snippets](#dropped-source-loader--storiesof-static-snippets)
    - [Removed docs.getContainer and getPage parameters](#removed-docsgetcontainer-and-getpage-parameters)
    - [Addon-docs: Removed deprecated blocks.js entry](#addon-docs-removed-deprecated-blocksjs-entry)
    - [Dropped addon-docs manual babel configuration](#dropped-addon-docs-manual-babel-configuration)
    - [Dropped addon-docs manual configuration](#dropped-addon-docs-manual-configuration)
    - [Autoplay in docs](#autoplay-in-docs)
    - [Removed STORYBOOK\_REACT\_CLASSES global](#removed-storybook_react_classes-global)
  - [7.0 Deprecations and default changes](#70-deprecations-and-default-changes)
    - [storyStoreV7 enabled by default](#storystorev7-enabled-by-default)
    - [`Story` type deprecated](#story-type-deprecated)
    - [`ComponentStory`, `ComponentStoryObj`, `ComponentStoryFn` and `ComponentMeta` types are deprecated](#componentstory-componentstoryobj-componentstoryfn-and-componentmeta-types-are-deprecated)
    - [Renamed `renderToDOM` to `renderToCanvas`](#renamed-rendertodom-to-rendertocanvas)
    - [Renamed `XFramework` to `XRenderer`](#renamed-xframework-to-xrenderer)
    - [Renamed `DecoratorFn` to `Decorator`](#renamed-decoratorfn-to-decorator)
    - [CLI option `--use-npm` deprecated](#cli-option---use-npm-deprecated)
    - ['config' preset entry replaced with 'previewAnnotations'](#config-preset-entry-replaced-with-previewannotations)
- [From version 6.4.x to 6.5.0](#from-version-64x-to-650)
  - [Vue 3 upgrade](#vue-3-upgrade)
  - [React18 new root API](#react18-new-root-api)
  - [Renamed isToolshown to showToolbar](#renamed-istoolshown-to-showtoolbar)
  - [Dropped support for addon-actions addDecorators](#dropped-support-for-addon-actions-adddecorators)
  - [Vite builder renamed](#vite-builder-renamed)
  - [Docs framework refactor for React](#docs-framework-refactor-for-react)
  - [Opt-in MDX2 support](#opt-in-mdx2-support)
  - [CSF3 auto-title improvements](#csf3-auto-title-improvements)
    - [Auto-title filename case](#auto-title-filename-case)
    - [Auto-title redundant filename](#auto-title-redundant-filename)
    - [Auto-title always prefixes](#auto-title-always-prefixes)
  - [6.5 Deprecations](#65-deprecations)
    - [Deprecated register.js](#deprecated-registerjs)
- [From version 6.3.x to 6.4.0](#from-version-63x-to-640)
  - [Automigrate](#automigrate)
  - [CRA5 upgrade](#cra5-upgrade)
  - [CSF3 enabled](#csf3-enabled)
    - [Optional titles](#optional-titles)
    - [String literal titles](#string-literal-titles)
    - [StoryObj type](#storyobj-type)
  - [Story Store v7](#story-store-v7)
    - [Behavioral differences](#behavioral-differences)
    - [Main.js framework field](#mainjs-framework-field)
    - [Using the v7 store](#using-the-v7-store)
    - [v7-style story sort](#v7-style-story-sort)
    - [v7 Store API changes for addon authors](#v7-store-api-changes-for-addon-authors)
    - [Storyshots compatibility in the v7 store](#storyshots-compatibility-in-the-v7-store)
  - [Emotion11 quasi-compatibility](#emotion11-quasi-compatibility)
  - [Babel mode v7](#babel-mode-v7)
  - [Loader behavior with args changes](#loader-behavior-with-args-changes)
  - [6.4 Angular changes](#64-angular-changes)
    - [SB Angular builder](#sb-angular-builder)
    - [Angular13](#angular13)
    - [Angular component parameter removed](#angular-component-parameter-removed)
  - [6.4 deprecations](#64-deprecations)
    - [Deprecated --static-dir CLI flag](#deprecated---static-dir-cli-flag)
- [From version 6.2.x to 6.3.0](#from-version-62x-to-630)
  - [Webpack 5](#webpack-5)
    - [Fixing hoisting issues](#fixing-hoisting-issues)
      - [Webpack 5 manager build](#webpack-5-manager-build)
      - [Wrong webpack version](#wrong-webpack-version)
  - [Angular 12 upgrade](#angular-12-upgrade)
  - [Lit support](#lit-support)
  - [No longer inferring default values of args](#no-longer-inferring-default-values-of-args)
  - [6.3 deprecations](#63-deprecations)
    - [Deprecated addon-knobs](#deprecated-addon-knobs)
    - [Deprecated scoped blocks imports](#deprecated-scoped-blocks-imports)
    - [Deprecated layout URL params](#deprecated-layout-url-params)
- [From version 6.1.x to 6.2.0](#from-version-61x-to-620)
  - [MDX pattern tweaked](#mdx-pattern-tweaked)
  - [6.2 Angular overhaul](#62-angular-overhaul)
    - [New Angular storyshots format](#new-angular-storyshots-format)
    - [Deprecated Angular story component](#deprecated-angular-story-component)
    - [New Angular renderer](#new-angular-renderer)
    - [Components without selectors](#components-without-selectors)
  - [Packages now available as ESModules](#packages-now-available-as-esmodules)
  - [6.2 Deprecations](#62-deprecations)
    - [Deprecated implicit PostCSS loader](#deprecated-implicit-postcss-loader)
    - [Deprecated default PostCSS plugins](#deprecated-default-postcss-plugins)
    - [Deprecated showRoots config option](#deprecated-showroots-config-option)
    - [Deprecated control.options](#deprecated-controloptions)
    - [Deprecated storybook components html entry point](#deprecated-storybook-components-html-entry-point)
- [From version 6.0.x to 6.1.0](#from-version-60x-to-610)
  - [Addon-backgrounds preset](#addon-backgrounds-preset)
  - [Single story hoisting](#single-story-hoisting)
  - [React peer dependencies](#react-peer-dependencies)
  - [6.1 deprecations](#61-deprecations)
    - [Deprecated DLL flags](#deprecated-dll-flags)
    - [Deprecated storyFn](#deprecated-storyfn)
    - [Deprecated onBeforeRender](#deprecated-onbeforerender)
    - [Deprecated grid parameter](#deprecated-grid-parameter)
    - [Deprecated package-composition disabled parameter](#deprecated-package-composition-disabled-parameter)
- [From version 5.3.x to 6.0.x](#from-version-53x-to-60x)
  - [Hoisted CSF annotations](#hoisted-csf-annotations)
  - [Zero config typescript](#zero-config-typescript)
  - [Correct globs in main.js](#correct-globs-in-mainjs)
  - [CRA preset removed](#cra-preset-removed)
  - [Core-JS dependency errors](#core-js-dependency-errors)
  - [Args passed as first argument to story](#args-passed-as-first-argument-to-story)
  - [6.0 Docs breaking changes](#60-docs-breaking-changes)
    - [Remove framework-specific docs presets](#remove-framework-specific-docs-presets)
    - [Preview/Props renamed](#previewprops-renamed)
    - [Docs theme separated](#docs-theme-separated)
    - [DocsPage slots removed](#docspage-slots-removed)
    - [React prop tables with Typescript](#react-prop-tables-with-typescript)
    - [ConfigureJSX true by default in React](#configurejsx-true-by-default-in-react)
    - [User babelrc disabled by default in MDX](#user-babelrc-disabled-by-default-in-mdx)
    - [Docs description parameter](#docs-description-parameter)
    - [6.0 Inline stories](#60-inline-stories)
  - [New addon presets](#new-addon-presets)
  - [Removed babel-preset-vue from Vue preset](#removed-babel-preset-vue-from-vue-preset)
  - [Removed Deprecated APIs](#removed-deprecated-apis)
  - [New setStories event](#new-setstories-event)
  - [Removed renderCurrentStory event](#removed-rendercurrentstory-event)
  - [Removed hierarchy separators](#removed-hierarchy-separators)
  - [No longer pass denormalized parameters to storySort](#no-longer-pass-denormalized-parameters-to-storysort)
  - [Client API changes](#client-api-changes)
    - [Removed Legacy Story APIs](#removed-legacy-story-apis)
    - [Can no longer add decorators/parameters after stories](#can-no-longer-add-decoratorsparameters-after-stories)
    - [Changed Parameter Handling](#changed-parameter-handling)
  - [Simplified Render Context](#simplified-render-context)
  - [Story Store immutable outside of configuration](#story-store-immutable-outside-of-configuration)
  - [Improved story source handling](#improved-story-source-handling)
  - [6.0 Addon API changes](#60-addon-api-changes)
    - [Consistent local addon paths in main.js](#consistent-local-addon-paths-in-mainjs)
    - [Deprecated setAddon](#deprecated-setaddon)
    - [Deprecated disabled parameter](#deprecated-disabled-parameter)
    - [Actions addon uses parameters](#actions-addon-uses-parameters)
    - [Removed action decorator APIs](#removed-action-decorator-apis)
    - [Removed withA11y decorator](#removed-witha11y-decorator)
    - [Essentials addon disables differently](#essentials-addon-disables-differently)
    - [Backgrounds addon has a new api](#backgrounds-addon-has-a-new-api)
  - [6.0 Deprecations](#60-deprecations)
    - [Deprecated addon-info, addon-notes](#deprecated-addon-info-addon-notes)
    - [Deprecated addon-contexts](#deprecated-addon-contexts)
    - [Removed addon-centered](#removed-addon-centered)
    - [Deprecated polymer](#deprecated-polymer)
    - [Deprecated immutable options parameters](#deprecated-immutable-options-parameters)
    - [Deprecated addParameters and addDecorator](#deprecated-addparameters-and-adddecorator)
    - [Deprecated clearDecorators](#deprecated-cleardecorators)
    - [Deprecated configure](#deprecated-configure)
    - [Deprecated support for duplicate kinds](#deprecated-support-for-duplicate-kinds)
- [From version 5.2.x to 5.3.x](#from-version-52x-to-53x)
  - [To main.js configuration](#to-mainjs-configuration)
    - [Using main.js](#using-mainjs)
    - [Using preview.js](#using-previewjs)
    - [Using manager.js](#using-managerjs)
  - [Create React App preset](#create-react-app-preset)
  - [Description doc block](#description-doc-block)
  - [React Native Async Storage](#react-native-async-storage)
  - [Deprecate displayName parameter](#deprecate-displayname-parameter)
  - [Unified docs preset](#unified-docs-preset)
  - [Simplified hierarchy separators](#simplified-hierarchy-separators)
  - [Addon StoryShots Puppeteer uses external puppeteer](#addon-storyshots-puppeteer-uses-external-puppeteer)
- [From version 5.1.x to 5.2.x](#from-version-51x-to-52x)
  - [Source-loader](#source-loader)
  - [Default viewports](#default-viewports)
  - [Grid toolbar-feature](#grid-toolbar-feature)
  - [Docs mode docgen](#docs-mode-docgen)
  - [storySort option](#storysort-option)
- [From version 5.1.x to 5.1.10](#from-version-51x-to-5110)
  - [babel.config.js support](#babelconfigjs-support)
- [From version 5.0.x to 5.1.x](#from-version-50x-to-51x)
  - [React native server](#react-native-server)
  - [Angular 7](#angular-7)
  - [CoreJS 3](#corejs-3)
- [From version 5.0.1 to 5.0.2](#from-version-501-to-502)
  - [Deprecate webpack extend mode](#deprecate-webpack-extend-mode)
- [From version 4.1.x to 5.0.x](#from-version-41x-to-50x)
  - [sortStoriesByKind](#sortstoriesbykind)
  - [Webpack config simplification](#webpack-config-simplification)
  - [Theming overhaul](#theming-overhaul)
  - [Story hierarchy defaults](#story-hierarchy-defaults)
  - [Options addon deprecated](#options-addon-deprecated)
  - [Individual story decorators](#individual-story-decorators)
  - [Addon backgrounds uses parameters](#addon-backgrounds-uses-parameters)
  - [Addon cssresources name attribute renamed](#addon-cssresources-name-attribute-renamed)
  - [Addon viewport uses parameters](#addon-viewport-uses-parameters)
  - [Addon a11y uses parameters, decorator renamed](#addon-a11y-uses-parameters-decorator-renamed)
  - [Addon centered decorator deprecated](#addon-centered-decorator-deprecated)
  - [New keyboard shortcuts defaults](#new-keyboard-shortcuts-defaults)
  - [New URL structure](#new-url-structure)
  - [Rename of the `--secure` cli parameter to `--https`](#rename-of-the---secure-cli-parameter-to---https)
  - [Vue integration](#vue-integration)
- [From version 4.0.x to 4.1.x](#from-version-40x-to-41x)
  - [Private addon config](#private-addon-config)
  - [React 15.x](#react-15x)
- [From version 3.4.x to 4.0.x](#from-version-34x-to-40x)
  - [React 16.3+](#react-163)
  - [Generic addons](#generic-addons)
  - [Knobs select ordering](#knobs-select-ordering)
  - [Knobs URL parameters](#knobs-url-parameters)
  - [Keyboard shortcuts moved](#keyboard-shortcuts-moved)
  - [Removed addWithInfo](#removed-addwithinfo)
  - [Removed RN packager](#removed-rn-packager)
  - [Removed RN addons](#removed-rn-addons)
  - [Storyshots Changes](#storyshots-changes)
  - [Webpack 4](#webpack-4)
  - [Babel 7](#babel-7)
  - [Create-react-app](#create-react-app)
    - [Upgrade CRA1 to babel 7](#upgrade-cra1-to-babel-7)
    - [Migrate CRA1 while keeping babel 6](#migrate-cra1-while-keeping-babel-6)
  - [start-storybook opens browser](#start-storybook-opens-browser)
  - [CLI Rename](#cli-rename)
  - [Addon story parameters](#addon-story-parameters)
- [From version 3.3.x to 3.4.x](#from-version-33x-to-34x)
- [From version 3.2.x to 3.3.x](#from-version-32x-to-33x)
  - [`babel-core` is now a peer dependency #2494](#babel-core-is-now-a-peer-dependency-2494)
  - [Base webpack config now contains vital plugins #1775](#base-webpack-config-now-contains-vital-plugins-1775)
  - [Refactored Knobs](#refactored-knobs)
- [From version 3.1.x to 3.2.x](#from-version-31x-to-32x)
  - [Moved TypeScript addons definitions](#moved-typescript-addons-definitions)
  - [Updated Addons API](#updated-addons-api)
- [From version 3.0.x to 3.1.x](#from-version-30x-to-31x)
  - [Moved TypeScript definitions](#moved-typescript-definitions)
  - [Deprecated head.html](#deprecated-headhtml)
- [From version 2.x.x to 3.x.x](#from-version-2xx-to-3xx)
  - [Webpack upgrade](#webpack-upgrade)
  - [Packages renaming](#packages-renaming)
  - [Deprecated embedded addons](#deprecated-embedded-addons)

## From version 6.5.x to 7.0.0

A number of these changes can be made automatically by the Storybook CLI. To take advantage of these "automigrations", run `npx storybook@next upgrade --prerelease` or `pnpx storybook@next upgrade --prerelease`.

### 7.0 breaking changes

#### Dropped support for Node 15 and below

Storybook 7.0 requires **Node 16** or above. If you are using an older version of Node, you will need to upgrade or keep using Storybook 6 in the meantime.

#### Modern browser support

Starting in Storybook 7.0, Storybook will no longer support IE11, amongst other legacy browser versions.
We now transpile our code with a target of `chrome >= 100` and node code is transpiled with a target of `node >= 16`.

This means code-features such as (but not limited to) `async/await`, arrow-functions, `const`,`let`, etc will exist in the code at runtime, and thus the runtime environment must support it.
Not just the runtime needs to support it, but some legacy loaders for Webpack or other transpilation tools might need to be updated as well. For example, certain versions of Webpack 4 had parsers that could not parse the new syntax (e.g. optional chaining).

Some addons or libraries might depended on this legacy browser support, and thus might break. You might get an error like:

```
regeneratorRuntime is not defined
```

To fix these errors, the addon will have to be re-released with a newer browser-target for transpilation. This often looks something like this (but it's dependent on the build system the addon uses):

```js
// babel.config.js
module.exports = {
  presets: [
    [
      '@babel/preset-env',
      {
        shippedProposals: true,
        useBuiltIns: 'usage',
        corejs: '3',
        modules: false,
        targets: { chrome: '100' },
      },
    ],
  ],
};
```

Here's an example PR to one of the Storybook addons: https://github.com/storybookjs/addon-coverage/pull/3 doing just that.

#### React peer dependencies required

_Has automigration_

Starting in 7.0, `react` and `react-dom` are now required peer dependencies of Storybook when using addon-docs (or docs via addon-essentials).

Storybook uses `react` in a variety of docs-related packages. In the past, we've done various trickery hide this from non-React users. However, with stricter peer dependency handling by `npm8`, `npm`, and `yarn pnp` those tricks have started to cause problems for those users. Rather than resorting to even more complicated tricks, we are making `react` and `react-dom` required peer dependencies.

To upgrade manually, add any version of `react` and `react-dom` as devDependencies using your package manager of choice, e.g.

```
npm add react react-dom --dev
```

#### start-storybook / build-storybook binaries removed

_Has automigration_

SB6.x framework packages shipped binaries called `start-storybook` and `build-storybook`.

In SB7.0, we've removed these binaries and replaced them with new commands in Storybook's CLI: `storybook dev` and `storybook build`. These commands will look for the `framework` field in your `.storybook/main.js` config--[which is now required](#framework-field-mandatory)--and use that to determine how to start/build your Storybook. The benefit of this change is that it is now possible to install multiple frameworks in a project without having to worry about hoisting issues.

A typical Storybook project includes two scripts in your projects `package.json`:

```json
{
  "scripts": {
    "storybook": "start-storybook <some flags>",
    "build-storybook": "build-storybook <some flags>"
  }
}
```

To convert this project to 7.0:

```json
{
  "scripts": {
    "storybook": "storybook dev <some flags>",
    "build-storybook": "storybook build <some flags>"
  },
  "devDependencies": {
    "storybook": "next"
  }
}
```

The new CLI commands remove the following flags:

| flag     | migration                                                                                     |
| -------- | --------------------------------------------------------------------------------------------- |
| --modern | No migration needed. [All ESM code is modern in SB7](#modern-esm--ie11-support-discontinued). |

#### Framework field mandatory

_Has automigration_

In 6.4 we introduced a new `main.js` field called [`framework`](#mainjs-framework-field). Starting in 7.0, this field is mandatory.
The value of the `framework` field has also changed.

In 6.4, valid values included `@storybook/react`, `@storybook/vue`, etc.

In 7.0, frameworks also specify the builder to be used. For example, The current list of frameworks include:

- `@storybook/angular`
- `@storybook/ember`
- `@storybook/html-vite`
- `@storybook/html-webpack5`
- `@storybook/nextjs`
- `@storybook/preact-vite`
- `@storybook/preact-webpack5`
- `@storybook/react-vite`
- `@storybook/react-webpack5`
- `@storybook/server-webpack5`
- `@storybook/svelte-vite`
- `@storybook/svelte-webpack5`
- `@storybook/sveltekit`
- `@storybook/vue-vite`
- `@storybook/vue-webpack5`
- `@storybook/vue3-vite`
- `@storybook/vue3-webpack5`
- `@storybook/web-components-vite`
- `@storybook/web-components-webpack5`

We will be expanding this list over the course of the 7.0 development cycle. More info on the rationale here: [Frameworks RFC](https://www.notion.so/chromatic-ui/Frameworks-RFC-89f8aafe3f0941ceb4c24683859ed65c).

#### frameworkOptions renamed

In 7.0, the `main.js` fields `reactOptions` and `angularOptions` have been renamed. They are now options on the `framework` field:

```js
module.exports = {
  framework: {
    name: '@storybook/react-webpack5',
    options: { fastRefresh: true },
  },
};
```

#### TypeScript: StorybookConfig type moved

If you are using TypeScript you should import the `StorybookConfig` type from your framework package.

For example:

```ts
import type { StorybookConfig } from '@storybook/react-vite';
const config: StorybookConfig = {
  framework: '@storybook/react-vite',
  // ... your configuration
};
export default config;
```

#### Titles are statically computed

Up until version 7.0, it was possible to generate the default export of a CSF story by calling a function, or mixing in variables defined in other ES Modules. For instance:

```js
// Dynamically computed local title
const categories = {
  atoms: 'Atoms',
  molecules: 'Molecules',
  // etc.
}

export default {
  title: `${categories.atoms}/MyComponent`
}

// Title returned by a function
import { genDefault } from '../utils/storybook'

export default genDefault({
  category: 'Atoms',
  title: 'MyComponent',
})
```

This is no longer possible in Storybook 7.0, as story titles are parsed at build time. In earlier versions, titles were mostly produced manually. Now that [CSF3 auto-title](#csf3-auto-title-improvements) is available, optimisations were made that constrain how `id` and `title` can be defined manually.

As a result, titles cannot depend on variables or functions, and cannot be dynamically computed (even with local variables). Stories must have a static `title` property, or a static `component` property used by the [CSF3 auto-title](#csf3-auto-title-improvements) feature to compute a title.

Likewise, the `id` property must be statically defined. The URL defined for a story in the sidebar will be statically computed, so if you dynamically add an `id` through a function call like above, the story URL will not match the one in the sidebar and the story will be unreachable.

To opt-out of the old behavior you can set the `storyStoreV7` feature flag to `false` in `main.js`. However, a variety of performance optimizations depend on the new behavior, and the old behavior is deprecated and will be removed from Storybook in 8.0.

```js
module.exports = {
  features: {
    storyStoreV7: false,
  },
};
```

#### Framework standalone build moved

In 7.0 the location of the standalone node API has moved to `@storybook/core-server`.

If you used the React standalone API, for example, you might have written:

```js
const { buildStandalone } = require('@storybook/react/standalone');
const options = {};
buildStandalone(options).then(() => console.log('done'));
```

In 7.0, you would now use:

```js
const build = require('@storybook/core-server/standalone');
const options = {};
build(options).then(() => console.log('done'));
```

#### Change of root html IDs

The root ID unto which Storybook renders stories is renamed from `root` to `#storybook-root` to avoid conflicts with user's code.

#### Stories glob matches MDX files

If you used a directory based stories glob, in 6.x it would match `.stories.js` (and other JS extensions) and `.stories.mdx` files. For instance:

```js
// in main.js
export default {
  stories: ['../path/to/directory']
};

// or
export default {
  stories: [{ directory: '../path/to/directory' }]
};
```

In 7.0, this pattern will also match `.mdx` files (the new extension for docs files - see docs changes below). If you have `.mdx` files you don't want to appear in your storybook, either move them out of the directory, or add a `files` specifier with the old pattern (`"**/*.stories.@(mdx|tsx|ts|jsx|js)"`):

```js
export default {
  stories: [{ directory: '../path/to/directory', files: '**/*.stories.@(mdx|tsx|ts|jsx|js)' }],
};
```

#### Add strict mode

Starting in 7.0, Storybook's build tools add [`"use strict"`](https://developer.mozilla.org/en-US/docs/Web/JavaScript/Reference/Strict_mode) to the compiled JS output.

If user code in `.storybook/preview.js` or stories relies on "sloppy" mode behavior, it will need to be updated. As a workaround, it is sometimes possible to move the sloppy mode code inside a script tag in `.storybook/preview-head.html`.

#### Babel mode v7 exclusively

_Has automigration_

Storybook now uses [Babel mode v7](#babel-mode-v7) exclusively. In 6.x, Storybook provided its own babel settings out of the box. Now, Storybook's uses your project's babel settings (`.babelrc`, `babel.config.js`, etc.) instead.

In the new mode, Storybook expects you to provide a configuration file. If you want a configuration file that's equivalent to the 6.x default, you can run the following command in your project directory:

```sh
npx sb@next babelrc
```

This will create a `.babelrc.json` file. This file includes a bunch of babel plugins, so you may need to add new package devDependencies accordingly.

#### 7.0 feature flags removed

Storybook uses temporary feature flags to opt-in to future breaking changes or opt-in to legacy behaviors. For example:

```js
module.exports = {
  features: {
    emotionAlias: false,
  },
};
```

In 7.0 we've removed the following feature flags:

| flag                | migration instructions                                      |
| ------------------- | ----------------------------------------------------------- |
| `emotionAlias`      | This flag is no longer needed and should be deleted.        |
| `breakingChangesV7` | This flag is no longer needed and should be deleted.        |
| `babelModeV7`       | See [Babel mode v7 exclusively](#babel-mode-v7-exclusively) |

### Core addons

#### Removed auto injection of @storybook/addon-actions decorator

The `withActions` decorator is no longer automatically added to stories. This is because it is really only used in the html renderer, for all other renderers it's redundant.
If you are using the html renderer and use the `handles` parameter, you'll need to manually add the `withActions` decorator:

```diff
import globalThis from 'global';
+import { withActions } from '@storybook/addon-actions/decorator';

export default {
  component: globalThis.Components.Button,
  args: {
    label: 'Click Me!',
  },
  parameters: {
    chromatic: { disable: true },
  },
};
export const Basic = {
  parameters: {
    handles: [{ click: 'clicked', contextmenu: 'right clicked' }],
  },
+  decorators: [withActions],
};
```

#### Addon-backgrounds: Removed deprecated grid parameter

Starting in 7.0 the `grid.cellSize` parameter should now be `backgrounds.grid.cellSize`. This was [deprecated in SB 6.1](#deprecated-grid-parameter).

#### Addon-a11y: Removed deprecated withA11y decorator

We removed the deprecated `withA11y` decorator. This was [deprecated in 6.0](#removed-witha11y-decorator)

### Vite

#### Vite builder uses Vite config automatically

When using a [Vite-based framework](#framework-field-mandatory), Storybook will automatically use your `vite.config.(ctm)js` config file starting in 7.0.  
Some settings will be overridden by Storybook so that it can function properly, and the merged settings can be modified using `viteFinal` in `.storybook/main.js` (see the [Storybook Vite configuration docs](https://storybook.js.org/docs/react/builders/vite#configuration)).  
If you were using `viteFinal` in 6.5 to simply merge in your project's standard Vite config, you can now remove it.

For Svelte projects this means that the `svelteOptions` property in the `main.js` config should be omitted, as it will be loaded automatically via the project's `vite.config.js`. An exception to this is when the project needs different Svelte options for Storybook than the Vite config provides for the application itself.

#### Vite cache moved to node_modules/.cache/.vite-storybook

Previously, Storybook's Vite builder placed cache files in node_modules/.vite-storybook. However, it's more common for tools to place cached files into `node_modules/.cache`, and putting them there makes it quick and easy to clear the cache for multiple tools at once. We don't expect this change will cause any problems, but it's something that users of Storybook Vite projects should know about. It can be configured by setting `cacheDir` in `viteFinal` within `.storybook/main.js` [Storybook Vite configuration docs](https://storybook.js.org/docs/react/builders/vite#configuration)).

### Webpack

#### Webpack4 support discontinued

SB7.0 no longer supports Webpack4.

Depending on your project specifics, it might be possible to run your Storybook using the webpack5 builder without error.

If you are running into errors, you can upgrade your project to Webpack5 or you can try debugging those errors.

To upgrade:

- If you're configuring Webpack directly, see the Webpack5 [release announcement](https://webpack.js.org/blog/2020-10-10-webpack-5-release/) and [migration guide](https://webpack.js.org/migrate/5).
- If you're using Create React App, see the [migration notes](https://github.com/facebook/create-react-app/blob/main/CHANGELOG.md#migrating-from-40x-to-500) to upgrade from V4 (Webpack4) to 5

During the 7.0 dev cycle we will be updating this section with useful resources as we run across them.

#### Postcss removed

Storybook 6.x installed postcss by default. In 7.0 built-in support has been removed for Webpack-based frameworks. If you need it, you can add it back using [`@storybook/addon-postcss`](https://github.com/storybookjs/addon-postcss).

#### Removed DLL flags

Earlier versions of Storybook used Webpack DLLs as a performance crutch. In 6.1, we've removed Storybook's built-in DLLs and have deprecated the command-line parameters `--no-dll` and `--ui-dll`. In 7.0 those options are removed.

### Framework-specific

#### Angular: dropped support for Angular 12 and below

Official [Angular 12 LTS support ends Nov 2022](https://angular.io/guide/releases#actively-supported-versions). With that, Storybook also drops its support
for Angular 12 and below.

In order to use Storybook 7.0, you need to upgrade to at least Angular 13.

#### SvelteKit: needs the `@storybook/sveltekit` framework

SvelteKit projects need to use the `@storybook/sveltekit` framework in the `main.js` file. Previously it was enough to just setup Storybook with Svelte+Vite, but that is no longer the case.

```js
// .storybook/main.js
export default {
  framework: '@storybook/sveltekit',
};
```

Also see the note in [Vite builder uses Vite config automatically](#vite-builder-uses-vite-config-automatically) about removing `svelteOptions`.

#### Vue3: replaced app export with setup

In 6.x `@storybook/vue3` exported a Vue application instance called `app`. In 7.0, this has been replaced by a `setup` function that can be used to initialize the application in your `.storybook/preview.js`:

Before:

```js
import { app } from '@storybook/vue3';
import Button from './Button.vue';

app.component('GlobalButton', Button);
```

After:

```js
import { setup } from '@storybook/vue3';
import Button from './Button.vue';

setup((app) => {
  app.component('GlobalButton', Button);
});
```

### Addon authors

#### register.js removed

In SB 6.x and earlier, addons exported a `register.js` entry point by convention, and users would import this in `.storybook/manager.js`. This was [deprecated in SB 6.5](#deprecated-registerjs)

In 7.0, most of Storybook's addons now export a `manager.js` entry point, which is automatically registered in Storybook's manager when the addon is listed in `.storybook/main.js`'s `addons` field.

If your `.manager.js` config references `register.js` of any of the following addons, you can remove it: `a11y`, `actions`, `backgrounds`, `controls`, `interactions`, `jest`, `links`, `measure`, `outline`, `toolbars`, `viewport`.

#### No more default export from `@storybook/addons`

The default export from `@storybook/addons` has been removed. Please use the named exports instead:

```js
import { addons } from '@storybook/addons';
```

The named export has been available since 6.0 or earlier, so your updated code will be backwards-compatible with older versions of Storybook.

#### No more configuration for manager

The Storybook manager is no longer built with Webpack. Now it's built with esbuild.
Therefore, it's no longer possible to configure the manager. Esbuild comes preconfigured to handle importing CSS, and images.

If you're currently loading files other than CSS or images into the manager, you'll need to make changes so the files get converted to JS before publishing your addon.

This means the preset value `managerWebpack` is no longer respected, and should be removed from presets and `main.js` files.

Addons that run in the manager can depend on `react` and `@storybook/*` packages directly. They do not need to be peerDependencies.
But very importantly, the build system ensures there will only be 1 version of these packages at runtime. The version will come from the `@storybook/ui` package, and not from the addon.
For this reason it's recommended to have these dependencies as `devDependencies` in your addon's `package.json`.

The full list of packages that Storybook's manager bundler makes available for addons is here: https://github.com/storybookjs/storybook/blob/next/code/lib/ui/src/globals/types.ts

Addons in the manager will no longer be bundled together anymore, which means that if 1 fails, it doesn't break the whole manager.
Each addon is imported into the manager as an ESM module that's bundled separately.

#### Icons API changed

For addon authors who use the `Icons` component, its API has been updated in Storybook 7.

```diff
export interface IconsProps extends ComponentProps<typeof Svg> {
-  icon?: IconKey;
-  symbol?: IconKey;
+  icon: IconType;
+  useSymbol?: boolean;
}
```

Full change here: https://github.com/storybookjs/storybook/pull/18809

#### Removed global client APIs

The `addParameters` and `addDecorator` APIs to add global decorators and parameters, exported by the various frameworks (e.g. `@storybook/react`) and `@storybook/client` were deprecated in 6.0 and have been removed in 7.0.

Instead, use `export const parameters = {};` and `export const decorators = [];` in your `.storybook/preview.js`. Addon authors similarly should use such an export in a preview entry file (see [Preview entries](https://github.com/storybookjs/storybook/blob/next/docs/addons/writing-presets.md#preview-entries)).

#### Angular: Drop support for Angular < 14

Starting in 7.0, we drop support for Angular < 14

#### Angular: Drop support for calling Storybook directly

In Storybook 6.4 we have deprecated calling Storybook directly (`npm run storybook`)  for Angular. In Storybook 7.0, we've removed it entirely. Instead you have to set up the Storybook builder in your `angular.json` and execute `ng run <your-project>:storybook` to start Storybook. Please visit https://github.com/storybookjs/storybook/tree/next/code/frameworks/angular to set up Storybook for Angular correctly.

#### Angular: Removed legacy renderer

The `parameters.angularLegacyRendering` option is removed. You cannot use the old legacy renderer anymore.

### Docs Changes

The information hierarchy of docs in Storybook has changed in 7.0. The main difference is that each docs is listed in the sidebar as a separate entry, rather than attached to individual stories.

These changes are encapsulated in the following:

#### Standalone docs files

In Storybook 6.x, to create a standalone docs MDX file, you'd have to create a `.stories.mdx` file, and describe its location with the `Meta` doc block:

```mdx
import { Meta } from '@storybook/addon-docs';

<Meta title="Introduction" />
```

In 7.0, things are a little simpler -- you should call the file `.mdx` (drop the `.stories`). This will mean behind the scenes there is no story attached to this entry. You may also drop the `title` and use autotitle (and leave the `Meta` component out entirely).

Additionally, you can attach a standalone docs entry to a component, using the new `of={}` syntax on the `Meta` component:

```mdx
import { Meta } from '@storybook/blocks';
import * as ComponentStories from './some-component.stories';

<Meta of={ComponentStories} />
```

You can create as many docs entries as you like for a given component. Note that if you attach a docs entry to a component it will replace the automatically generated entry from `DocsPage` (See below).

By default docs entries are listed first for the component. You can sort them using story sorting.

#### Referencing stories in docs files

To reference a story in a MDX file, you should reference it with `of`:

```mdx
import { Meta, Story } from '@storybook/blocks';
import * as ComponentStories from './some-component.stories';

<Meta of={ComponentStories} />

<Story of={ComponentStories.standard} />
```

You can also reference a story from a different component:

```mdx
import { Meta, Story } from '@storybook/blocks';
import * as ComponentStories from './some-component.stories';
import * as SecondComponentStories from './second-component.stories';

<Meta of={ComponentStories} />

<Story of={SecondComponentStories.standard} meta={SecondComponentStories} />
```

#### Description block, `parameters.notes` and `parameters.info`

In 6.5 the Description doc block accepted a range of different props, `markdown`, `type` and `children` as a way to customize the content.
The props have been simplified and the block now only accepts an `of` prop, which can be a reference to either a CSF file, a default export (meta) or a story export, depending on which description you want to be shown. See TDB DOCS LINK for a deeper explanation of the new prop.

`parameters.notes` and `parameters.info` have been deprecated as a way to specify descriptions. Instead use JSDoc comments above the default export or story export, or use `parameters.docs.description.story | component` directly. See TDB DOCS LINK for a deeper explanation on how to write descriptions.

#### Autodocs

In 7.0, rather than rendering each story in "docs view mode", Autodocs (formerly known as "Docs Page") operates by adding additional sidebar entries for each component. By default it uses the same template as was used in 6.x, and the entries are entitled `Docs`.

You can configure Autodocs in `main.js`:

```js
module.exports = {
  docs: {
    autodocs: true, // see below for alternatives
    defaultName: 'Docs', // set to change the name of generated docs entries
  },
};
```

If you are migrating from 6.x your `docs.autodocs` option will have been set to `true`, which has the effect of enabling docs page for _every_ CSF file. However, as of 7.0, the new default is `'tag'`, which requires opting into Autodocs per-CSF file, with the `autodocs` **tag** on your component export:

```ts
export default {
  component: MyComponent
  // Tags are a new feature coming in 7.1, that we are using to drive this behaviour.
  tags: ['autodocs']
}
```

You can also set `autodocs: false` to opt-out of Autodocs entirely.

You can change the default template in the same way as in 6.x, using the `docs.page` parameter.

#### Configuring the Docs Container

As in 6.x, you can override the docs container to configure docs further. This is the container that each docs entry is rendered inside:

```js
// in preview.js

export const parameters = {
  docs: {
    container: // your container
  }
}
```

You likely want to use the `DocsContainer` component exported by `@storybook/blocks` and consider the following examples:

**Overriding theme**:

To override the theme, you can continue to use the `docs.theme` parameter.

**Overriding MDX components**

If you want to override the MDX components supplied to your docs page, use the `MDXProvider` from `@mdx-js/react`:

```js
import { MDXProvider } from '@mdx-js/react';
import { DocsContainer } from '@storybook/blocks';
import * as DesignSystem from 'your-design-system';

export const MyDocsContainer = (props) => (
  <MDXProvider
    components={{
      h1: DesignSystem.H1,
      h2: DesignSystem.H2,
    }}
  >
    <DocsContainer {...props} />
  </MDXProvider>
);
```

**_NOTE_**: due to breaking changes in MDX2, such override will _only_ apply to elements you create via the MDX syntax, not pure HTML -- ie. `## content` not `<h2>content</h2>`.

#### External Docs

Storybook 7.0 can be used in the above way in externally created projects (i.e. custom docs sites). Your `.mdx` files defined as above should be portable to other contexts. You simply need to render them in an `ExternalDocs` component:

```js
// In your project somewhere:
import { ExternalDocs } from '@storybook/blocks';

// Import all the preview entries from addons that need to operate in your external docs,
// at a minimum likely your project's and your renderer's.
import * as reactAnnotations from '@storybook/react/preview';
import * as previewAnnotations from '../.storybook/preview';

export default function App({ Component, pageProps }) {
  return (
    <ExternalDocs projectAnnotationsList={[reactAnnotations, previewAnnotations]}>
      <Component {...pageProps} />
    </ExternalDocs>
  );
}
```

#### MDX2 upgrade

Storybook 7 Docs uses MDXv2 instead of MDXv1. This means an improved syntax, support for inline JS expression, and improved performance among [other benefits](https://mdxjs.com/blog/v2/).

If you use `.stories.mdx` files in your project, you may need to edit them since MDX2 contains [breaking changes](https://mdxjs.com/migrating/v2/#update-mdx-files).

We will update this section with specific pointers based on user feedback during the prerelease period and probably add an codemod to help streamline the upgrade before final 7.0 release.

As part of the upgrade we deleted the codemod `mdx-to-csf` and will be replacing it with a more sophisticated version prior to release.

#### Default docs styles will leak into non-story user components

Storybook's default styles in docs are now globally applied to any element instead of using classes. This means that any component that you add directly in a docs file will also get the default styles.

To mitigate this you need to wrap any content you don't want styled with the `Unstyled` block like this:

```mdx
import { Unstyled } from '@storybook/blocks';
import { MyComponent } from './MyComponent';

# This is a header

<Unstyled>
  <MyComponent />
</Unstyled>
```

Components that are part of your stories or in a canvas will not need this mitigation, as the `Story` and `Canvas` blocks already have this built-in.

#### Explicit `<code>` elements are no longer syntax highlighted

Due to how MDX2 works differently from MDX1, manually defined `<code>` elements are no longer transformed to the `Code` component, so it will not be syntax highlighted. This is not the case for markdown \`\`\` code-fences, that will still end up as `Code` with syntax highlighting.

Luckily [MDX2 supports markdown (like code-fences) inside elements better now](https://mdxjs.com/blog/v2/#improvements-to-the-mdx-format), so most cases where you needed a `<code>` element before, you can use code-fences instead:

<!-- prettier-ignore-start -->
````md
<code>This will now be an unstyled line of code</code>

```js
const a = 'This is still a styled code block.';
```

<div style={{ background: 'red', padding: '10px' }}>
  ```js
  const a = 'MDX2 supports markdown in elements better now, so this is possible.';
  ```
</div>
````
<!-- prettier-ignore-end -->

#### Dropped source loader / storiesOf static snippets

In SB 6.x, Storybook Docs used a Webpack loader called `source-loader` to help display static code snippets. This was configurable using the `options.sourceLoaderOptions` field.

In SB 7.0, we've moved to a faster, simpler alternative called `csf-plugin` that **only supports CSF**. It is configurable using the `options.csfPluginOptions` field.

If you're using `storiesOf` and want to restore the previous behavior, you can add `source-loader` by hand to your Webpack config using the following snippet in `main.js`:

```js
module.exports = {
  webpackFinal: (config) => {
    config.modules.rules.push({
      test: /\.stories\.[tj]sx?$/,
      use: [
        {
          loader: require.resolve('@storybook/source-loader'),
          options: {} /* your sourceLoaderOptions here */,
        },
      ],
      enforce: 'pre',
    });
    return config;
  },
};
```

#### Removed docs.getContainer and getPage parameters

It is no longer possible to set `parameters.docs.getContainer()` and `getPage()`. Instead use `parameters.docs.container` or `parameters.docs.page` directly.

#### Addon-docs: Removed deprecated blocks.js entry

Removed `@storybook/addon-docs/blocks` entry. Import directly from `@storybook/blocks` instead. This was [deprecated in SB 6.3](#deprecated-scoped-blocks-imports).

#### Dropped addon-docs manual babel configuration

Addon-docs previously accepted `configureJsx` and `mdxBabelOptions` options, which allowed full customization of the babel options used to process markdown and mdx files. This has been simplified in 7.0, with a new option, `jsxOptions`, which can be used to customize the behavior of `@babel/preset-react`.

#### Dropped addon-docs manual configuration

Storybook Docs 5.x shipped with instructions for how to manually configure Webpack and Storybook without the use of Storybook's "presets" feature. Over time, these docs went out of sync. Now in Storybook 7 we have removed support for manual configuration entirely.

#### Autoplay in docs

Running play functions in docs is generally tricky, as they can steal focus and cause the window to scroll. Consequently, we've disabled play functions in docs by default.

If your story depends on a play function to render correctly, _and_ you are confident the function autoplaying won't mess up your docs, you can set `parameters.docs.autoplay = true` to have it auto play.

#### Removed STORYBOOK_REACT_CLASSES global

This was a legacy global variable from the early days of react docgen. If you were using this variable, you can instead use docgen information which is added directly to components using `.__docgenInfo`.

### 7.0 Deprecations and default changes

#### storyStoreV7 enabled by default

SB6.4 introduced [Story Store V7](#story-store-v7), an optimization which allows code splitting for faster build and load times. This was an experimental, opt-in change and you can read more about it in [the migration notes below](#story-store-v7). TLDR: you can't use the legacy `storiesOf` API or dynamic titles in CSF.

Now in 7.0, Story Store V7 is the default. You can opt-out of it by setting the feature flag in `.storybook/main.js`:

```js
module.exports = {
  features: {
    storyStoreV7: false,
  },
};
```

During the 7.0 dev cycle we will be preparing recommendations and utilities to make it easier for `storiesOf` users to upgrade.

#### `Story` type deprecated

In 6.x you were able to do this:

```ts
import type { Story } from '@storybook/react';

export const MyStory: Story = () => <div />;
```

But this will produce a deprecation warning in 7.0 because `Story` has been deprecated.
To fix the deprecation warning, use the `StoryFn` type:

```ts
import type { StoryFn } from '@storybook/react';

export const MyStory: StoryFn = () => <div />;
```

This change is part of our move to CSF3, which uses objects instead of functions to represent stories.
You can read more about the CSF3 format here: https://storybook.js.org/blog/component-story-format-3-0/

#### `ComponentStory`, `ComponentStoryObj`, `ComponentStoryFn` and `ComponentMeta` types are deprecated

The type of StoryObj and StoryFn have been changed in 7.0 so that both the "component" as "the props of the component" will be accepted as the generic parameter.

```ts
import type { Story } from '@storybook/react';
import { Button, ButtonProps } from './Button';

// This works in 7.0, making the ComponentX types redundant.
const meta: Meta<typeof Button> = { component: Button };

export const CSF3Story: StoryObj<typeof Button> = { args: { label: 'Label' } };

export const CSF2Story: StoryFn<typeof Button> = (args) => <Button {...args} />;
CSF2Story.args = { label: 'Label' };

// Passing props directly still works as well.
const meta: Meta<ButtonProps> = { component: Button };

export const CSF3Story: StoryObj<ButtonProps> = { args: { label: 'Label' } };

export const CSF2Story: StoryFn<ButtonProps> = (args) => <Button {...args} />;
CSF2Story.args = { label: 'Label' };
```

#### Renamed `renderToDOM` to `renderToCanvas`

The "rendering" function that renderers (ex-frameworks) must export (`renderToDOM`) has been renamed to `renderToCanvas` to acknowledge that some consumers of frameworks/the preview do not work with DOM elements.

#### Renamed `XFramework` to `XRenderer`

In 6.x you could import XFramework types:

```ts
import type { ReactFramework } from '@storybook/react';
import type { VueFramework } from '@storybook/vue';
import type { SvelteFramework } from '@storybook/svelte';

// etc.
```

Those are deprecated in 7.0 as they are renamed to:

```ts
import type { ReactRenderer } from '@storybook/react';
import type { VueRenderer } from '@storybook/vue';
import type { SvelteRenderer } from '@storybook/svelte';

// etc.
```

#### Renamed `DecoratorFn` to `Decorator`

In 6.x you could import the type `DecoratorFn`:

```ts
import type { DecoratorFn } from '@storybook/react';
```

This type is deprecated in 7.0, instead you can use the type `Decorator`, which is now available for all renderers:

```ts
import type { Decorator } from '@storybook/react';
// or
import type { Decorator } from '@storybook/vue';
// or
import type { Decorator } from '@storybook/svelte';
// etc.
```

The type `Decorator` accepts a generic parameter `TArgs`. This can be used like this:

```tsx
import type { Decorator } from '@storybook/react';
import { LocaleProvider } from './locale';

const withLocale: Decorator<{ locale: 'en' | 'es' }> = (Story, { args }) => (
  <LocaleProvider lang={args.locale}>
    <Story />
  </LocaleProvider>
);
```

If you want to use `Decorator` in a backwards compatible way to `DecoratorFn`, you can use:

```tsx
import type { Args, Decorator } from '@storybook/react';

// Decorator<Args> behaves the same as DecoratorFn (without generic)
const withLocale: Decorator<Args> = (Story, { args }) => // args has type { [name: string]: any }
```

#### CLI option `--use-npm` deprecated

With increased support for more package managers (pnpm), we have introduced the `--package-manager` CLI option. Please use `--package-manager=npm` to force NPM to be used to install dependencies when running Storybook CLI commands. Other valid options are `pnpm`, `yarn1`, and `yarn2` (`yarn2` is for versions 2 and higher).

#### 'config' preset entry replaced with 'previewAnnotations'

The preset field `'config'` has been replaced with `'previewAnnotations'`. `'config'` is now deprecated and will be removed in Storybook 8.0.

Additionally, the internal field `'previewEntries'` has been removed. If you need a preview entry, just use a `'previewAnnotations'` file and don't export anything.

## From version 6.4.x to 6.5.0

### Vue 3 upgrade

Storybook 6.5 supports Vue 3 out of the box when you install it fresh. However, if you're upgrading your project from a previous version, you'll need to [follow the steps for opting-in to webpack 5](#webpack-5).

### React18 new root API

React 18 introduces a [new root API](https://reactjs.org/blog/2022/03/08/react-18-upgrade-guide.html#updates-to-client-rendering-apis). Starting in 6.5, Storybook for React will auto-detect your react version and use the new root API automatically if you're on React18.

If you wish to opt out of the new root API, set the `reactOptions.legacyRootApi` flag in your `.storybook/main.js` config:

```js
module.exports = {
  reactOptions: { legacyRootApi: true },
};
```

### Renamed isToolshown to showToolbar

Storybook's [manager API](docs/addons/addons-api.md) has deprecated the `isToolshown` option (to show/hide the toolbar) and renamed it to `showToolbar` for consistency with other similar UI options.

Example:

```js
// .storybook/manager.js
import { addons } from '@storybook/addons';

addons.setConfig({
  showToolbar: false,
});
```

### Dropped support for addon-actions addDecorators

Prior to SB6.5, `addon-actions` provided an option called `addDecorators`. In SB6.5, decorators are applied always. This is technically a breaking change, so if this affects you please file an issue in Github and we can consider reverting this in a patch release.

### Vite builder renamed

SB6.5 renames Storybook's [Vite builder](https://github.com/storybookjs/builder-vite) from `storybook-builder-vite` to `@storybook/builder-vite`. This move is part of a larger effort to improve Vite support in Storybook.

Storybook's `automigrate` command can migrate for you. To manually migrate:

1. Remove `storybook-builder-vite` from your `package.json` dependencies
2. Install `@storybook/builder-vite`
3. Update your `core.builder` setting in `.storybook/main.js` to `@storybook/builder-vite`.

### Docs framework refactor for React

SB6.5 moves framework specializations (e.g. ArgType inference, dynamic snippet rendering) out of `@storybook/addon-docs` and into the specific framework packages to which they apply (e.g. `@storybook/react`).

This change should not require any specific migrations on your part if you are using the docs addon as described in the documentation. However, if you are using `react-docgen` or `react-docgen-typescript` information in some custom way outside of `addon-docs`, you should be aware of this change.

In SB6.4, `@storybook/react` added `react-docgen` to its babel settings and `react-docgen-typescript` to its Webpack settings. In SB6.5, this only happens if you are using `addon-docs` or `addon-controls`, either directly or indirectly through `addon-essentials`. If you're not using either of those addons, but require that information for some other addon, please configure that manually in your `.storybook/main.js` configuration. You can see the docs configuration here: https://github.com/storybookjs/storybook/blob/next/code/presets/react-webpack/src/framework-preset-react-docs.ts

### Opt-in MDX2 support

SB6.5 adds experimental opt-in support for MDXv2. To install:

```sh
yarn add @storybook/mdx2-csf -D
```

Then add the `previewMdx2` feature flag to your `.storybook/main.js` config:

```js
module.exports = {
  features: {
    previewMdx2: true,
  },
};
```

### CSF3 auto-title improvements

SB 6.4 introduced experimental "auto-title", in which a story's location in the sidebar (aka `title`) can be automatically inferred from its location on disk. For example, the file `atoms/Button.stories.js` might result in the title `Atoms/Button`.

We've made two improvements to Auto-title based on user feedback:

- Auto-title preserves filename case
- Auto-title removes redundant filenames from the path

#### Auto-title filename case

SB 6.4's implementation of auto-title ran `startCase` on each path component. For example, the file `atoms/MyButton` would be transformed to `Atoms/My Button`.

We've changed this in SB 6.5 to preserve the filename case, so that instead it the same file would result in the title `atoms/MyButton`. The rationale is that this gives more control to users about what their auto-title will be.

This might be considered a breaking change. However, we feel justified to release this in 6.5 because:

1. We consider it a bug in the initial auto-title implementation
2. CSF3 and the auto-title feature are experimental, and we reserve the right to make breaking changes outside of semver (tho we try to avoid it)

If you want to restore the old titles in the UI, you can customize your sidebar with the following code snippet in `.storybook/manager.js`:

```js
import { addons } from '@storybook/addons';
import startCase from 'lodash/startCase';

addons.setConfig({
  sidebar: {
    renderLabel: ({ name, type }) => (type === 'story' ? name : startCase(name)),
  },
});
```

#### Auto-title redundant filename

The heuristic failed in the common scenario in which each component gets its own directory, e.g. `atoms/Button/Button.stories.js`, which would result in the redundant title `Atoms/Button/Button`. Alternatively, `atoms/Button/index.stories.js` would result in `Atoms/Button/Index`.

To address this problem, 6.5 introduces a new heuristic to removes the filename if it matches the directory name or `index`. So `atoms/Button/Button.stories.js` and `atoms/Button/index.stories.js` would both result in the title `Atoms/Button` (or `atoms/Button` if `autoTitleFilenameCase` is set, see above).

Since CSF3 is experimental, we are introducing this technically breaking change in a minor release. If you desire the old structure, you can manually specify the title in file. For example:

```js
// atoms/Button/Button.stories.js
export default { title: 'Atoms/Button/Button' };
```

#### Auto-title always prefixes

When the user provides a `prefix` in their `main.js` `stories` field, it now prefixes all titles to matching stories, whereas in 6.4 and earlier it only prefixed auto-titles.

Consider the following example:

```js
// main.js
module.exports = {
  stories: [{ directory: '../src', titlePrefix: 'Custom' }]
}

// ../src/NoTitle.stories.js
export default { component: Foo };

// ../src/Title.stories.js
export default { component: Bar, title: 'Bar' }
```

In 6.4, the final titles would be:

- `NoTitle.stories.js` => `Custom/NoTitle`
- `Title.stories.js` => `Bar`

In 6.5, the final titles would be:

- `NoTitle.stories.js` => `Custom/NoTitle`
- `Title.stories.js` => `Custom/Bar`

<!-- markdown-link-check-disable -->

### 6.5 Deprecations

#### Deprecated register.js

In ancient versions of Storybook, addons were registered by referring to `addon-name/register.js`. This is going away in SB7.0. Instead you should just add `addon-name` to the `addons` array in `.storybook/main.js`.

Before:

```js
module.exports = { addons: ['my-addon/register.js'] };
```

After:

```js
module.exports = { addons: ['my-addon'] };
```

## From version 6.3.x to 6.4.0

### Automigrate

Automigrate is a new 6.4 feature that provides zero-config upgrades to your dependencies, configurations, and story files.

Each automigration analyzes your project, and if it's is applicable, propose a change alongside relevant documentation. If you accept the changes, the automigration will update your files accordingly.

For example, if you're in a webpack5 project but still use Storybook's default webpack4 builder, the automigration can detect this and propose an upgrade. If you opt-in, it will install the webpack5 builder and update your `main.js` configuration automatically.

You can run the existing suite of automigrations to see which ones apply to your project. This won't update any files unless you accept the changes:

```

npx sb@next automigrate

```

The automigration suite also runs when you create a new project (`sb init`) or when you update Storybook (`sb upgrade`).

### CRA5 upgrade

Storybook 6.3 supports CRA5 out of the box when you install it fresh. However, if you're upgrading your project from a previous version, you'll need to upgrade the configuration. You can do this automatically by running:

```

npx sb@next automigrate

```

Or you can do the following steps manually to force Storybook to use Webpack 5 for building your project:

```shell
yarn add @storybook/builder-webpack5 @storybook/manager-webpack5 --dev
# Or
npm install @storybook/builder-webpack5 @storybook/manager-webpack5 --save-dev
```

Then edit your `.storybook/main.js` config:

```js
module.exports = {
  core: {
    builder: 'webpack5',
  },
};
```

### CSF3 enabled

SB6.3 introduced a feature flag, `features.previewCsfV3`, to opt-in to experimental [CSF3 syntax support](https://storybook.js.org/blog/component-story-format-3-0/). In SB6.4, CSF3 is supported regardless of `previewCsfV3`'s value. This should be a fully backwards-compatible change. The `previewCsfV3` flag has been deprecated and will be removed in SB7.0.

#### Optional titles

In SB6.3 and earlier, component titles were required in CSF default exports. Starting in 6.4, they are optional.
If you don't specify a component file, it will be inferred from the file's location on disk.

Consider a project configuration `/path/to/project/.storybook/main.js` containing:

```js
module.exports = { stories: ['../src/**/*.stories.*'] };
```

And the file `/path/to/project/src/components/Button.stories.tsx` containing the default export:

```js
import { Button } from './Button';
export default { component: Button };
// named exports...
```

The inferred title of this file will be `components/Button` based on the stories glob in the configuration file.
We will provide more documentation soon on how to configure this.

#### String literal titles

Starting in 6.4 CSF component [titles are optional](#optional-titles). However, if you do specify titles, title handing is becoming more strict in V7 and is limited to string literals.

Earlier versions of Storybook supported story titles that are dynamic Javascript expressions

```js
// ✅ string literals 6.3 OK / 7.0 OK
export default {
  title: 'Components/Atoms/Button',
};

// ✅ undefined 6.3 OK / 7.0 OK
export default {
  component: Button,
};

// ❌ expressions: 6.3 OK / 7.0 KO
export default {
  title: foo('bar'),
};

// ❌ template literals 6.3 OK / 7.0 KO
export default {
  title: `${bar}`,
};
```

#### StoryObj type

The TypeScript type for CSF3 story objects is `StoryObj`, and this will become the default in Storybook 7.0. In 6.x, the `StoryFn` type is the default, and `Story` is aliased to `StoryFn`.

If you are migrating to experimental CSF3, the following is compatible with 6.4 and requires the least amount of change to your code today:

```ts
// CSF2 function stories, current API, will break in 7.0
import type { Story } from '@storybook/<framework>';

// CSF3 object stories, will persist in 7.0
import type { StoryObj } from '@storybook/<framework>';
```

The following is compatible with 6.4 and also forward-compatible with anticipated 7.0 changes:

```ts
// CSF2 function stories, forward-compatible mode
import type { StoryFn } from '@storybook/<framework>';

// CSF3 object stories, using future 7.0 types
import type { Story } from '@storybook/<framework>/types-7-0';
```

### Story Store v7

SB6.4 introduces an opt-in feature flag, `features.storyStoreV7`, which loads stories in an "on demand" way (that is when rendered), rather than up front when the Storybook is booted. This way of operating will become the default in 7.0 and will likely be switched to opt-out in that version.

The key benefit of the on demand store is that stories are code-split automatically (in `builder-webpack4` and `builder-webpack5`), which allows for much smaller bundle sizes, faster rendering, and improved general performance via various opt-in Webpack features.

The on-demand store relies on the "story index" data structure which is generated in the server (node) via static code analysis. As such, it has the following limitations:

- Does not work with `storiesOf()`
- Does not work if you use dynamic story names or component titles.

However, the `autoTitle` feature is supported.

#### Behavioral differences

The key behavioral differences of the v7 store are:

- `SET_STORIES` is not emitted on boot up. Instead the manager loads the story index independently.
- A new event `STORY_PREPARED` is emitted when a story is rendered for the first time, which contains metadata about the story, such as `parameters`.
- All "entire" store APIs such as `extract()` need to be proceeded by an async call to `loadAllCSFFiles()` which fetches all CSF files and processes them.

#### Main.js framework field

In earlier versions of Storybook, each framework package (e.g. `@storybook/react`) provided its own `start-storybook` and `build-storybook` binaries, which automatically filled in various settings.

In 7.0, we're moving towards a model where the user specifies their framework in `main.js`.

```js
module.exports = {
  // ... your existing config
  framework: '@storybook/react', // OR whatever framework you're using
};
```

Each framework must export a `renderToDOM` function and `parameters.framework`. We'll be adding more documentation for framework authors in a future release.

#### Using the v7 store

To activate the v7 mode set the feature flag in your `.storybook/main.js` config:

```js
module.exports = {
  // ... your existing config
  framework: '@storybook/react', // OR whatever framework you're using
  features: {
    storyStoreV7: true,
  },
};
```

NOTE: `features.storyStoreV7` implies `features.buildStoriesJson` and has the same limitations.

#### v7-style story sort

If you've written a custom `storySort` function, you'll need to rewrite it for V7.

SB6.x supports a global story function specified in `.storybook/preview.js`. It accepts two arrays which each contain:

- The story ID
- A story object that contains the name, title, etc.
- The component's parameters
- The project-level parameters

SB 7.0 streamlines the story function. It now accepts a `StoryIndexEntry` which is
an object that contains only the story's `id`, `title`, `name`, and `importPath`.

Consider the following example, before and after:

```js
// v6-style sort
function storySort(a, b) {
  return a[1].kind === b[1].kind
    ? 0
    : a[1].id.localeCompare(b[1].id, undefined, { numeric: true });
},
```

And the after version using `title` instead of `kind` and not receiving the full parameters:

```js
// v7-style sort
function storySort(a, b) {
  return a.title === b.title
    ? 0
    : a.id.localeCompare(b.id, undefined, { numeric: true });
},
```

#### v7 Store API changes for addon authors

The Story Store in v7 mode is async, so synchronous story loading APIs no longer work. In particular:

- `store.fromId()` has been replaced by `store.loadStory()`, which is async (i.e. returns a `Promise` you will need to await).
- `store.raw()/store.extract()` and friends that list all stories require a prior call to `store.cacheAllCSFFiles()` (which is async). This will load all stories, and isn't generally a good idea in an addon, as it will force the whole store to load.

#### Storyshots compatibility in the v7 store

Storyshots is not currently compatible with the v7 store. However, you can use the following workaround to opt-out of the v7 store when running storyshots; in your `main.js`:

```js
module.exports = {
  features: {
    storyStoreV7: !global.navigator?.userAgent?.match?.('jsdom'),
  },
};
```

There are some caveats with the above approach:

- The code path in the v6 store is different to the v7 store and your mileage may vary in identical behavior. Buyer beware.
- The story sort API [changed between the stores](#v7-style-story-sort). If you are using a custom story sort function, you will need to ensure it works in both contexts (perhaps using the check `global.navigator.userAgent.match('jsdom')`).

### Emotion11 quasi-compatibility

Now that the web is moving to Emotion 11 for styling, popular libraries like MUI5 and ChakraUI are breaking with Storybook 6.3 which only supports emotion@10.

Unfortunately we're unable to upgrade Storybook to Emotion 11 without a semver major release, and we're not ready for that. So, as a workaround, we've created a feature flag which opts-out of the previous behavior of pinning the Emotion version to v10. To enable this workaround, add the following to your `.storybook/main.js` config:

```js
module.exports = {
  features: {
    emotionAlias: false,
  },
};
```

Setting this should unlock theming for emotion11-based libraries in Storybook 6.4.

### Babel mode v7

SB6.4 introduces an opt-in feature flag, `features.babelModeV7`, that reworks the way Babel is configured in Storybook to make it more consistent with the Babel is configured in your app. This breaking change will become the default in SB 7.0, but we encourage you to migrate today.

> NOTE: CRA apps using `@storybook/preset-create-react-app` use CRA's handling, so the new flag has no effect on CRA apps.

In SB6.x and earlier, Storybook provided its own default configuration and inconsistently handled configurations from the user's babelrc file. This resulted in a final configuration that differs from your application's configuration AND is difficult to debug.

In `babelModeV7`, Storybook no longer provides its own default configuration and is primarily configured via babelrc file, with small, incremental updates from Storybook addons.

In 6.x, Storybook supported a `.storybook/babelrc` configuration option. This is no longer supported and it's up to you to reconcile this with your project babelrc.

To activate the v7 mode set the feature flag in your `.storybook/main.js` config:

```js
module.exports = {
  // ... your existing config
  features: {
    babelModeV7: true,
  },
};
```

In the new mode, Storybook expects you to provide a configuration file. If you want a configuration file that's equivalent to the 6.x default, you can run the following command in your project directory:

```sh
npx sb@next babelrc
```

This will create a `.babelrc.json` file. This file includes a bunch of babel plugins, so you may need to add new package devDependencies accordingly.

### Loader behavior with args changes

In 6.4 the behavior of loaders when arg changes occurred was tweaked so loaders do not re-run. Instead the previous value of the loader is passed to the story, irrespective of the new args.

### 6.4 Angular changes

#### SB Angular builder

Since SB6.3, Storybook for Angular supports a builder configuration in your project's `angular.json`. This provides an Angular-style configuration for running and building your Storybook. An example builder configuration is now part of the [get started documentation page](https://storybook.js.org/docs/angular/get-started/install).

If you want to know all the available options, please checks the builders' validation schemas :

- `start-storybook`: [schema](https://github.com/storybookjs/storybook/blob/next/code/frameworks/angular/src/builders/start-storybook/schema.json)
- `build-storybook`: [schema](https://github.com/storybookjs/storybook/blob/next/code/frameworks/angular/src/builders/build-storybook/schema.json)

#### Angular13

Angular 13 introduces breaking changes that require updating your Storybook configuration if you are migrating from a previous version of Angular.

Most notably, the documented way of including global styles is no longer supported by Angular13. Previously you could write the following in your `.storybook/preview.js` config:

```
import '!style-loader!css-loader!sass-loader!./styles.scss';
```

If you use Angular 13 and above, you should use the builder configuration instead:

```json
   "my-default-project": {
      "architect": {
        "build": {
          "builder": "@angular-devkit/build-angular:browser",
          "options": {
            "styles": ["src/styles.css", "src/styles.scss"],
          }
        }
      },
   },
```

If you need storybook-specific styles separate from your app, you can configure the styles in the [SB Angular builder](#sb-angular-builder), which completely overrides your project's styles:

```json
      "storybook": {
        "builder": "@storybook/angular:start-storybook",
        "options": {
          "browserTarget": "my-default-project:build",
          "styles": [".storybook/custom-styles.scss"],
        },
      }
```

Then, once you've set this up, you should run Storybook through the builder:

```sh
ng run my-default-project:storybook
ng run my-default-project:build-storybook
```

#### Angular component parameter removed

In SB6.3 and earlier, the `default.component` metadata was implemented as a parameter, meaning that stories could set `parameters.component` to override the default export. This was an internal implementation that was never documented, but it was mistakenly used in some Angular examples.

If you have Angular stories of the form:

```js
export const MyStory = () => ({ ... })
SomeStory.parameters = { component: MyComponent };
```

You should rewrite them as:

```js
export const MyStory = () => ({ component: MyComponent, ... })
```

[More discussion here.](https://github.com/storybookjs/storybook/pull/16010#issuecomment-917378595)

### 6.4 deprecations

#### Deprecated --static-dir CLI flag

In 6.4 we've replaced the `--static-dir` CLI flag with the `staticDirs` field in `.storybook/main.js`. Note that the CLI directories are relative to the current working directory, whereas the `staticDirs` are relative to the location of `main.js`.

Before:

```sh
start-storybook --static-dir ./public,./static,./foo/assets:/assets
```

After:

```js
// .storybook/main.js
module.exports = {
  staticDirs: ['../public', '../static', { from: '../foo/assets', to: '/assets' }],
};
```

The `--static-dir` flag has been deprecated and will be removed in Storybook 7.0.

## From version 6.2.x to 6.3.0

### Webpack 5

Storybook 6.3 brings opt-in support for building both your project and the manager UI with webpack 5. To do so, there are two ways:

1 - Upgrade command

If you're upgrading your Storybook version, run this command, which will both upgrade your dependencies but also detect whether you should migrate to webpack5 builders and apply the changes automatically:

```shell
npx sb upgrade
```

2 - Automigrate command

If you don't want to change your Storybook version but want Storybook to detect whether you should migrate to webpack5 builders and apply the changes automatically:

```shell
npx sb automigrate
```

3 - Manually

If either methods did not work or you just want to proceed manually, do the following steps:

Install the dependencies:

```shell
yarn add @storybook/builder-webpack5 @storybook/manager-webpack5 --dev
# Or
npm install @storybook/builder-webpack5 @storybook/manager-webpack5 --save-dev
```

Then edit your `.storybook/main.js` config:

```js
module.exports = {
  core: {
    builder: 'webpack5',
  },
};
```

> NOTE: If you're using `@storybook/preset-create-react-app` make sure to update it to version 4.0.0 as well.

#### Fixing hoisting issues

##### Webpack 5 manager build

Storybook 6.2 introduced **experimental** webpack5 support for building user components. Storybook 6.3 also supports building the manager UI in webpack 5 to avoid strange hoisting issues.

If you're upgrading from 6.2 and already using the experimental webpack5 feature, this might be a breaking change (hence the 'experimental' label) and you should try adding the manager builder:

```shell
yarn add @storybook/manager-webpack5 --dev
# Or
npm install @storybook/manager-webpack5 --save-dev
```

##### Wrong webpack version

Because Storybook uses `webpack@4` as the default, it's possible for the wrong version of webpack to get hoisted by your package manager. If you receive an error that looks like you might be using the wrong version of webpack, install `webpack@5` explicitly as a dev dependency to force it to be hoisted:

```shell
yarn add webpack@5 --dev
# Or
npm install webpack@5 --save-dev
```

Alternatively or additionally you might need to add a resolution to your package.json to ensure that a consistent webpack version is provided across all of storybook packages. Replacing the {app} with the app (react, vue, etc.) that you're using:

```js
// package.json
...
resolutions: {
  "@storybook/{app}/webpack": "^5"
}
...
```

### Angular 12 upgrade

Storybook 6.3 supports Angular 12 out of the box when you install it fresh. However, if you're upgrading your project from a previous version, you'll need to [follow the steps for opting-in to webpack 5](#webpack-5).

### Lit support

Storybook 6.3 introduces Lit 2 support in a non-breaking way to ease migration from `lit-html`/`lit-element` to `lit`.

To do so, it relies on helpers added in the latest minor versions of `lit-html`/`lit-element`. So when upgrading to Storybook 6.3, please ensure your project is using `lit-html` 1.4.x or `lit-element` 2.5.x.

According to the package manager you are using, it can be handled automatically when updating Storybook or can require to manually update the versions and regenerate the lockfile.

### No longer inferring default values of args

Previously, unset `args` were set to the `argType.defaultValue` if set or inferred from the component's prop types (etc.). In 6.3 we no longer infer default values and instead set arg values to `undefined` when unset, allowing the framework to supply the default value.

If you were using `argType.defaultValue` to fix issues with the above inference, it should no longer be necessary, you can remove that code.

If you were using `argType.defaultValue` or relying on inference to set a default value for an arg, you should now set a value for the arg at the component level:

```js
export default {
  component: MyComponent,
  args: {
    argName: 'default-value',
  },
};
```

To manually configure the value that is shown in the ArgsTable doc block, you can configure the `table.defaultValue` setting:

```js
export default {
  component: MyComponent,
  argTypes: {
    argName: {
      table: { defaultValue: { summary: 'SomeType<T>' } },
    },
  },
};
```

### 6.3 deprecations

#### Deprecated addon-knobs

We are replacing `@storybook/addon-knobs` with `@storybook/addon-controls`.

- [Rationale & discussion](https://github.com/storybookjs/storybook/discussions/15060)
- [Migration notes](https://github.com/storybookjs/storybook/blob/next/addons/controls/README.md#how-do-i-migrate-from-addon-knobs)

#### Deprecated scoped blocks imports

In 6.3, we changed doc block imports from `@storybook/addon-docs/blocks` to `@storybook/addon-docs`. This makes it possible for bundlers to automatically choose the ESM or CJS version of the library depending on the context.

To update your code, you should be able to global replace `@storybook/addon-docs/blocks` with `@storybook/addon-docs`. Example:

```js
// before
import { Meta, Story } from '@storybook/addon-docs/blocks';

// after
import { Meta, Story } from '@storybook/addon-docs';
```

#### Deprecated layout URL params

Several URL params to control the manager layout have been deprecated and will be removed in 7.0:

- `addons=0`: use `panel=false` instead
- `panelRight=1`: use `panel=right` instead
- `stories=0`: use `nav=false` instead

Additionally, support for legacy URLs using `selectedKind` and `selectedStory` will be removed in 7.0. Use `path` instead.

## From version 6.1.x to 6.2.0

### MDX pattern tweaked

In 6.2 files ending in `stories.mdx` or `story.mdx` are now processed with Storybook's MDX compiler. Previously it only applied to files ending in `.stories.mdx` or `.story.mdx`. See more here: [#13996](https://github.com/storybookjs/storybook/pull/13996).

### 6.2 Angular overhaul

#### New Angular storyshots format

We've updated the Angular storyshots format in 6.2, which is technically a breaking change. Apologies to semver purists: if you're using storyshots, you'll need to [update your snapshots](https://jestjs.io/docs/en/snapshot-testing#updating-snapshots).

The new format hides the implementation details of `@storybook/angular` so that we can evolve its renderer without breaking your snapshots in the future.

#### Deprecated Angular story component

Storybook 6.2 for Angular uses `parameters.component` as the preferred way to specify your stories' components. The previous method, in which the component was a return value of the story, has been deprecated.

Consider the existing story from 6.1 or earlier:

```ts
export default { title: 'Button' };
export const Basic = () => ({
  component: Button,
  props: { label: 'Label' },
});
```

From 6.2 this should be rewritten as:

```ts
export default { title: 'Button', component: Button };
export const Basic = () => ({
  props: { label: 'Label' },
});
```

The new convention is consistent with how other frameworks and addons work in Storybook. The old way will be supported until 7.0. For a full discussion see <https://github.com/storybookjs/storybook/issues/8673>.

#### New Angular renderer

We've rewritten the Angular renderer in Storybook 6.2. It's meant to be entirely backwards compatible, but if you need to use the legacy renderer it's still available via a [parameter](https://storybook.js.org/docs/angular/writing-stories/parameters). To opt out of the new renderer, add the following to `.storybook/preview.ts`:

```ts
export const parameters = {
  angularLegacyRendering: true,
};
```

Please also file an issue if you need to opt out. We plan to remove the legacy renderer in 7.0.

#### Components without selectors

When the new Angular renderer is used, all Angular Story components must either have a selector, or be added to the `entryComponents` array of the story's `moduleMetadata`. If the component has any `Input`s or `Output`s to be controlled with `args`, a selector should be added.

### Packages now available as ESModules

Many Storybook packages are now available as ESModules in addition to CommonJS. If your jest tests stop working, this is likely why. One common culprit is doc blocks, which [is fixed in 6.3](#deprecated-scoped-blocks-imports). In 6.2, you can configure jest to transform the packages like so ([more info](https://jestjs.io/docs/configuration#transformignorepatterns-arraystring)):

```json
// In your jest config
transformIgnorePatterns: ['/node_modules/(?!@storybook)']
```

### 6.2 Deprecations

#### Deprecated implicit PostCSS loader

Previously, `@storybook/core` would automatically add the `postcss-loader` to your preview. This caused issues for consumers when PostCSS upgraded to v8 and tools, like Autoprefixer and Tailwind, starting requiring the new version. Implicitly adding `postcss-loader` will be removed in Storybook 7.0.

Instead of continuing to include PostCSS inside the core library, it has been moved to [`@storybook/addon-postcss`](https://github.com/storybookjs/addon-postcss). This addon provides more fine-grained customization and will be upgraded more flexibly to track PostCSS upgrades.

If you require PostCSS support, please install `@storybook/addon-postcss` in your project, add it to your list of addons inside `.storybook/main.js`, and configure a `postcss.config.js` file.

Further information is available at <https://github.com/storybookjs/storybook/issues/12668> and <https://github.com/storybookjs/storybook/pull/13669>.

If you're not using Postcss and you don't want to see the warning, you can disable it by adding the following to your `.storybook/main.js`:

```js
module.exports = {
  features: {
    postcss: false,
  },
};
```

#### Deprecated default PostCSS plugins

When relying on the [implicit PostCSS loader](#deprecated-implicit-postcss-loader), it would also add [autoprefixer v9](https://www.npmjs.com/package/autoprefixer/v/9.8.6) and [postcss-flexbugs-fixes v4](https://www.npmjs.com/package/postcss-flexbugs-fixes/v/4.2.1) plugins to the `postcss-loader` configuration when you didn't have a PostCSS config file (such as `postcss.config.js`) within your project.

They will no longer be applied when switching to `@storybook/addon-postcss` and the implicit PostCSS features will be removed in Storybook 7.0.

If you depend upon these plugins being applied, install them and create a `postcss.config.js` file within your project that contains:

```js
module.exports = {
  plugins: [
    require('postcss-flexbugs-fixes'),
    require('autoprefixer')({
      flexbox: 'no-2009',
    }),
  ],
};
```

#### Deprecated showRoots config option

Config options for the sidebar are now under the `sidebar` namespace. The `showRoots` option should be set as follows:

```js
addons.setConfig({
  sidebar: {
    showRoots: false,
  },
  // showRoots: false   <- this is deprecated
});
```

The top-level `showRoots` option will be removed in Storybook 7.0.

#### Deprecated control.options

Possible `options` for a radio/check/select controls has been moved up to the argType level, and no longer accepts an object. Instead, you should specify `options` as an array. You can use `control.labels` to customize labels. Additionally, you can use a `mapping` to deal with complex values.

```js
argTypes: {
  answer:
    options: ['yes', 'no'],
    mapping: {
      yes: <Check />,
      no: <Cross />,
    },
    control: {
      type: 'radio',
      labels: {
        yes: 'да',
        no: 'нет',
      }
    }
  }
}
```

Keys in `control.labels` as well as in `mapping` should match the values in `options`. Neither object has to be exhaustive, in case of a missing property, the option value will be used directly.

If you are currently using an object as value for `control.options`, be aware that the key and value are reversed in `control.labels`.

#### Deprecated storybook components html entry point

Storybook HTML components are now exported directly from '@storybook/components' for better ESM and Typescript compatibility. The old entry point will be removed in SB 7.0.

```js
// before
import { components } from '@storybook/components/html';

// after
import { components } from '@storybook/components';
```

## From version 6.0.x to 6.1.0

### Addon-backgrounds preset

In 6.1 we introduced an unintentional breaking change to `addon-backgrounds`.

The addon uses decorators which are set up automatically by a preset. The required preset is ignored if you register the addon in `main.js` with the `/register` entry point. This used to be valid in `v6.0.x` and earlier:

```js
module.exports = {
  stories: ['../**/*.stories.js'],
  addons: ['@storybook/addon-backgrounds/register'],
};
```

To fix it, just replace `@storybook/addon-backgrounds/register` with `@storybook/addon-backgrounds`:

```js
module.exports = {
  stories: ['../**/*.stories.js'],
  addons: ['@storybook/addon-backgrounds'],
};
```

### Single story hoisting

Stories which have **no siblings** (i.e. the component has only one story) and which name **exactly matches** the component name will now be hoisted up to replace their parent component in the sidebar. This means you can have a hierarchy like this:

```
DESIGN SYSTEM   [root]
- Atoms         [group]
  - Button      [component]
    - Button    [story]
  - Checkbox    [component]
    - Checkbox  [story]
```

This will then be visually presented in the sidebar like this:

```
DESIGN SYSTEM   [root]
- Atoms         [group]
  - Button      [story]
  - Checkbox    [story]
```

See [Naming components and hierarchy](https://storybook.js.org/docs/react/writing-stories/naming-components-and-hierarchy#single-story-hoisting) for details.

### React peer dependencies

Starting in 6.1, `react` and `react-dom` are required peer dependencies of `@storybook/react`, meaning that if your React project does not have dependencies on them, you need to add them as `devDependencies`. If you don't you'll see errors like this:

```
Error: Cannot find module 'react-dom/package.json'
```

They were also peer dependencies in earlier versions, but due to the package structure they would be installed by Storybook if they were not required by the user's project. For more discussion: <https://github.com/storybookjs/storybook/issues/13269>

### 6.1 deprecations

#### Deprecated DLL flags

Earlier versions of Storybook used Webpack DLLs as a performance crutch. In 6.1, we've removed Storybook's built-in DLLs and have deprecated the command-line parameters `--no-dll` and `--ui-dll`. They will be removed in 7.0.

#### Deprecated storyFn

Each item in the story store contains a field called `storyFn`, which is a fully decorated story that's applied to the denormalized story parameters. Starting in 6.0 we've stopped using this API internally, and have replaced it with a new field called `unboundStoryFn` which, unlike `storyFn`, must passed a story context, typically produced by `applyLoaders`;

Before:

```js
const { storyFn } = store.fromId('some--id');
console.log(storyFn());
```

After:

```js
const { unboundStoryFn, applyLoaders } = store.fromId('some--id');
const context = await applyLoaders();
console.log(unboundStoryFn(context));
```

If you're not using loaders, `storyFn` will work as before. If you are, you'll need to use the new approach.

> NOTE: If you're using `@storybook/addon-docs`, this deprecation warning is triggered by the Docs tab in 6.1. It's safe to ignore and we will be providing a proper fix in a future release. You can track the issue at <https://github.com/storybookjs/storybook/issues/13074>.

#### Deprecated onBeforeRender

The `@storybook/addon-docs` previously accepted a `jsx` option called `onBeforeRender`, which was unfortunately named as it was called after the render.

We've renamed it `transformSource` and also allowed it to receive the `StoryContext` in case source rendering requires additional information.

#### Deprecated grid parameter

Previously when using `@storybook/addon-backgrounds` if you wanted to customize the grid, you would define a parameter like this:

```js
export const Basic = () => <Button />
Basic.parameters: {
  grid: {
    cellSize: 10
  }
},
```

As grid is not an addon, but rather backgrounds is, the grid configuration was moved to be inside `backgrounds` parameter instead. Also, there are new properties that can be used to further customize the grid. Here's an example with the default values:

```js
export const Basic = () => <Button />
Basic.parameters: {
  backgrounds: {
    grid: {
      disable: false,
      cellSize: 20,
      opacity: 0.5,
      cellAmount: 5,
      offsetX: 16, // default is 0 if story has 'fullscreen' layout, 16 if layout is 'padded'
      offsetY: 16, // default is 0 if story has 'fullscreen' layout, 16 if layout is 'padded'
    }
  }
},
```

#### Deprecated package-composition disabled parameter

Like [Deprecated disabled parameter](#deprecated-disabled-parameter). The `disabled` parameter has been deprecated, please use `disable` instead.

For more information, see the [the related documentation](https://storybook.js.org/docs/react/workflows/package-composition#configuring).

## From version 5.3.x to 6.0.x

### Hoisted CSF annotations

Storybook 6 introduces hoisted CSF annotations and deprecates the `StoryFn.story` object-style annotation.

In 5.x CSF, you would annotate a story like this:

```js
export const Basic = () => <Button />
Basic.story = {
  name: 'foo',
  parameters: { ... },
  decorators: [ ... ],
};
```

In 6.0 CSF this becomes:

```js
export const Basic = () => <Button />
Basic.storyName = 'foo';
Basic.parameters = { ... };
Basic.decorators = [ ... ];
```

1. The new syntax is slightly more compact/ergonomic compared the old one
2. Similar to React's `displayName`, `propTypes`, `defaultProps` annotations
3. We're introducing a new feature, [Storybook Args](https://docs.google.com/document/d/1Mhp1UFRCKCsN8pjlfPdz8ZdisgjNXeMXpXvGoALjxYM/edit?usp=sharing), where the new syntax will be significantly more ergonomic

To help you upgrade your stories, we've created a codemod:

```
npx @storybook/cli@next migrate csf-hoist-story-annotations --glob="**/*.stories.js"
```

For more information, [see the documentation](https://github.com/storybookjs/storybook/blob/next/lib/codemod/README.md#csf-hoist-story-annotations).

### Zero config typescript

Storybook has built-in Typescript support in 6.0. That means you should remove your complex Typescript configurations from your `.storybook` config. We've tried to pick sensible defaults that work out of the box, especially for nice prop table generation in `@storybook/addon-docs`.

To migrate from an old setup, we recommend deleting any typescript-specific webpack/babel configurations in your project. You should also remove `@storybook/preset-typescript`, which is superceded by the built-in configuration.

If you want to override the defaults, see the [typescript configuration docs](https://storybook.js.org/docs/react/configure/typescript).

### Correct globs in main.js

In 5.3 we introduced the `main.js` file with a `stories` property. This property was documented as a "glob" pattern. This was our intention, however the implementation allowed for non valid globs to be specified and work. In fact, we promoted invalid globs in our documentation and CLI templates.

We've corrected this, the CLI templates have been changed to use valid globs.

We've also changed the code that resolves these globs, so that invalid globs will log a warning. They will break in the future, so if you see this warning, please ensure you're specifying a valid glob.

Example of an **invalid** glob:

```
stories: ['./**/*.stories.(ts|js)']
```

Example of a **valid** glob:

```
stories: ['./**/*.stories.@(ts|js)']
```

### CRA preset removed

The built-in create-react-app preset, which was [previously deprecated](#create-react-app-preset), has been fully removed.

If you're using CRA and migrating from an earlier Storybook version, please install [`@storybook/preset-create-react-app`](https://github.com/storybookjs/presets/tree/master/packages/preset-create-react-app) if you haven't already.

### Core-JS dependency errors

Some users have experienced `core-js` dependency errors when upgrading to 6.0, such as:

```
Module not found: Error: Can't resolve 'core-js/modules/web.dom-collections.iterator'
```

We think this comes from having multiple versions of `core-js` installed, but haven't isolated a good solution (see [#11255](https://github.com/storybookjs/storybook/issues/11255) for discussion).

For now, the workaround is to install `core-js` directly in your project as a dev dependency:

```sh
npm install core-js@^3.0.1 --save-dev
```

### Args passed as first argument to story

Starting in 6.0, the first argument to a story function is an [Args object](https://storybook.js.org/docs/react/api/csf#args-story-inputs). In 5.3 and earlier, the first argument was a [StoryContext](https://github.com/storybookjs/storybook/blob/next/lib/addons/src/types.ts#L49-L61), and that context is now passed as the second argument by default.

This breaking change only affects you if your stories actually use the context, which is not common. If you have any stories that use the context, you can either (1) update your stories, or (2) set a flag to opt-out of new behavior.

Consider the following story that uses the context:

```js
export const Dummy = ({ parameters }) => <div>{JSON.stringify(parameters)}</div>;
```

Here's an updated story for 6.0 that ignores the args object:

```js
export const Dummy = (_args, { parameters }) => <div>{JSON.stringify(parameters)}</div>;
```

Alternatively, if you want to opt out of the new behavior, you can add the following to your `.storybook/preview.js` config:

```js
export const parameters = {
  passArgsFirst: false,
};
```

### 6.0 Docs breaking changes

#### Remove framework-specific docs presets

In SB 5.2, each framework had its own preset, e.g. `@storybook/addon-docs/react/preset`. In 5.3 we [unified this into a single preset](#unified-docs-preset): `@storybook/addon-docs/preset`. In 6.0 we've removed the deprecated preset.

#### Preview/Props renamed

In 6.0 we renamed `Preview` to `Canvas`, `Props` to `ArgsTable`. The change should be otherwise backwards-compatible.

#### Docs theme separated

In 6.0, you should theme Storybook Docs with the `docs.theme` parameter.

In 5.x, the Storybook UI and Storybook Docs were themed using the same theme object. However, in 5.3 we introduced a new API, `addons.setConfig`, which improved UI theming but broke Docs theming. Rather than trying to keep the two unified, we introduced a separate theming mechanism for docs, `docs.theme`. [Read about Docs theming here](https://github.com/storybookjs/storybook/blob/next/addons/docs/docs/theming.md#storybook-theming).

#### DocsPage slots removed

In SB5.2, we introduced the concept of [DocsPage slots](https://github.com/storybookjs/storybook/blob/0de8575eab73bfd5c5c7ba5fe33e53a49b92db3a/addons/docs/docs/docspage.md#docspage-slots) for customizing the DocsPage.

In 5.3, we introduced `docs.x` story parameters like `docs.prepareForInline` which get filled in by frameworks and can also be overwritten by users, which is a more natural/convenient way to make global customizations.

We also introduced [Custom DocsPage](https://github.com/storybookjs/storybook/blob/next/addons/docs/docs/docspage.md#replacing-docspage), which makes it possible to add/remove/update DocBlocks on the page.

These mechanisms are superior to slots, so we've removed slots in 6.0. For each slot, we provide a migration path here:

| Slot        | Slot function     | Replacement                                  |
| ----------- | ----------------- | -------------------------------------------- |
| Title       | `titleSlot`       | Custom DocsPage                              |
| Subtitle    | `subtitleSlot`    | Custom DocsPage                              |
| Description | `descriptionSlot` | `docs.extractComponentDescription` parameter |
| Primary     | `primarySlot`     | Custom DocsPage                              |
| Props       | `propsSlot`       | `docs.extractProps` parameter                |
| Stories     | `storiesSlot`     | Custom DocsPage                              |

#### React prop tables with Typescript

Props handling in React has changed in 6.0 and should be much less error-prone. This is not a breaking change per se, but documenting the change here since this is an area that has a lot of issues and we've gone back and forth on it.

Starting in 6.0, we have [zero-config typescript support](#zero-config-typescript). The out-of-box experience should be much better now, since the default configuration is designed to work well with `addon-docs`.

There are also two typescript handling options that can be set in `.storybook/main.js`. `react-docgen-typescript` (default) and `react-docgen`. This is [discussed in detail in the docs](https://github.com/storybookjs/storybook/blob/next/addons/docs/react/README.md#typescript-props-with-react-docgen).

#### ConfigureJSX true by default in React

In SB 6.0, the Storybook Docs preset option `configureJSX` is now set to `true` for all React projects. It was previously `false` by default for React only in 5.x). This `configureJSX` option adds `@babel/plugin-transform-react-jsx`, to process the output of the MDX compiler, which should be a safe change for all projects.

If you need to restore the old JSX handling behavior, you can configure `.storybook/main.js`:

```js
module.exports = {
  addons: [
    {
      name: '@storybook/addon-docs',
      options: { configureJSX: false },
    },
  ],
};
```

#### User babelrc disabled by default in MDX

In SB 6.0, the Storybook Docs no longer applies the user's babelrc by default when processing MDX files. It caused lots of hard-to-diagnose bugs.

To restore the old behavior, or pass any MDX-specific babel options, you can configure `.storybook/main.js`:

```js
module.exports = {
  addons: [
    {
      name: '@storybook/addon-docs',
      options: { mdxBabelOptions: { babelrc: true, configFile: true } },
    },
  ],
};
```

#### Docs description parameter

In 6.0, you can customize a component description using the `docs.description.component` parameter, and a story description using `docs.description.story` parameter.

Example:

```js
import { Button } from './Button';

export default {
  title: 'Button'
  parameters: { docs: { description: { component: 'some component **markdown**' }}}
}

export const Basic = () => <Button />
Basic.parameters = { docs: { description: { story: 'some story **markdown**' }}}
```

In 5.3 you customized a story description with the `docs.storyDescription` parameter. This has been deprecated, and support will be removed in 7.0.

#### 6.0 Inline stories

The following frameworks now render stories inline on the Docs tab by default, rather than in an iframe: `react`, `vue`, `web-components`, `html`.

To disable inline rendering, set the `docs.stories.inline` parameter to `false`.

### New addon presets

In Storybook 5.3 we introduced a declarative [main.js configuration](#to-mainjs-configuration), which is now the recommended way to configure Storybook. Part of the change is a simplified syntax for registering addons, which in 6.0 automatically registers many addons _using a preset_, which is a slightly different behavior than in earlier versions.

This breaking change currently applies to: `addon-a11y`, `addon-actions`, `addon-knobs`, `addon-links`, `addon-queryparams`.

Consider the following `main.js` config for `addon-knobs`:

```js
module.exports = {
  stories: ['../**/*.stories.js'],
  addons: ['@storybook/addon-knobs'],
};
```

In earlier versions of Storybook, this would automatically call `@storybook/addon-knobs/register`, which adds the knobs panel to the Storybook UI. As a user you would also add a decorator:

```js
import { withKnobs } from '../index';

addDecorator(withKnobs);
```

Now in 6.0, `addon-knobs` comes with a preset, `@storybook/addon-knobs/preset`, that does this automatically for you. This change simplifies configuration, since now you don't need to add that decorator.

If you wish to disable this new behavior, you can modify your `main.js` to force it to use the `register` logic rather than the `preset`:

```js
module.exports = {
  stories: ['../**/*.stories.js'],
  addons: ['@storybook/addon-knobs/register'],
};
```

If you wish to selectively disable `knobs` checks for a subset of stories, you can control this with story parameters:

```js
export const MyNonCheckedStory = () => <SomeComponent />;
MyNonCheckedStory.story = {
  parameters: {
    knobs: { disable: true },
  },
};
```

### Removed babel-preset-vue from Vue preset

`babel-preset-vue` is not included by default anymore when using Storybook with Vue.
This preset is outdated and [caused problems](https://github.com/storybookjs/storybook/issues/4475) with more modern setups.

If you have an older Vue setup that relied on this preset, make sure it is included in your babel config
(install `babel-preset-vue` and add it to the presets).

```json
{
  "presets": ["babel-preset-vue"]
}
```

However, please take a moment to review why this preset is necessary in your setup.
One usecase used to be to enable JSX in your stories. For this case, we recommend to use `@vue/babel-preset-jsx` instead.

### Removed Deprecated APIs

In 6.0 we removed a number of APIs that were previously deprecated.

See the migration guides for further details:

- [Addon a11y uses parameters, decorator renamed](#addon-a11y-uses-parameters-decorator-renamed)
- [Addon backgrounds uses parameters](#addon-backgrounds-uses-parameters)
- [Source-loader](#source-loader)
- [Unified docs preset](#unified-docs-preset)
- [Addon centered decorator deprecated](#addon-centered-decorator-deprecated)

### New setStories event

The `setStories`/`SET_STORIES` event has changed and now denormalizes global and kind-level parameters. The new format of the event data is:

```js
{
  globalParameters: { p: 'q' },
  kindParameters: { kind: { p: 'q' } },
  stories: /* as before but with only story-level parameters */
}
```

If you want the full denormalized parameters for a story, you can do something like:

```js
import { combineParameters } from '@storybook/api';

const story = data.stories[storyId];
const parameters = combineParameters(
  data.globalParameters,
  data.kindParameters[story.kind],
  story.parameters
);
```

### Removed renderCurrentStory event

The story store no longer emits `renderCurrentStory`/`RENDER_CURRENT_STORY` to tell the renderer to render the story. Instead it emits a new declarative `CURRENT_STORY_WAS_SET` (in response to the existing `SET_CURRENT_STORY`) which is used to decide to render.

### Removed hierarchy separators

We've removed the ability to specify the hierarchy separators (how you control the grouping of story kinds in the sidebar). From Storybook 6.0 we have a single separator `/`, which cannot be configured.

If you are currently using custom separators, we encourage you to migrate to using `/` as the sole separator. If you are using `|` or `.` as a separator currently, we provide a codemod, [`upgrade-hierarchy-separators`](https://github.com/storybookjs/storybook/blob/next/lib/codemod/README.md#upgrade-hierarchy-separators), that can be used to rename your components. **Note: the codemod will not work for `.mdx` components, you will need to make the changes by hand.**

```
npx sb@next migrate upgrade-hierarchy-separators --glob="*/**/*.stories.@(tsx|jsx|ts|js)"
```

We also now default to showing "roots", which are non-expandable groupings in the sidebar for the top-level groups. If you'd like to disable this, set the `showRoots` option in `.storybook/manager.js`:

```js
import { addons } from '@storybook/addons';

addons.setConfig({
  showRoots: false,
});
```

### No longer pass denormalized parameters to storySort

The `storySort` function (set via the `parameters.options.storySort` parameter) previously compared two entries `[storyId, storeItem]`, where `storeItem` included the full "denormalized" set of parameters of the story (i.e. the global, kind and story parameters that applied to that story).

For performance reasons, we now store the parameters uncombined, and so pass the format: `[storyId, storeItem, kindParameters, globalParameters]`.

### Client API changes

#### Removed Legacy Story APIs

In 6.0 we removed a set of APIs from the underlying `StoryStore` (which wasn't publicly accessible):

- `getStories`, `getStoryFileName`, `getStoryAndParameters`, `getStory`, `getStoryWithContext`, `hasStoryKind`, `hasStory`, `dumpStoryBook`, `size`, `clean`

Although these were private APIs, if you were using them, you could probably use the newer APIs (which are still private): `getStoriesForKind`, `getRawStory`, `removeStoryKind`, `remove`.

#### Can no longer add decorators/parameters after stories

You can no longer add decorators and parameters globally after you added your first story, and you can no longer add decorators and parameters to a kind after you've added your first story to it.

It's unclear and confusing what would happened if you did. If you want to disable a decorator for certain stories, use a parameter to do so:

```js
export StoryOne = ...;
StoryOne.story = { parameters: { addon: { disable: true } } };
```

If you want to use a parameter for a subset of stories in a kind, simply use a variable to do so:

```js
const commonParameters = { x: { y: 'z' } };
export StoryOne = ...;
StoryOne.story = { parameters: { ...commonParameters, other: 'things' } };
```

> NOTE: also the use of `addParameters` and `addDecorator` at arbitrary points is also deprecated, see [the deprecation warning](#deprecated-addparameters-and-adddecorator).

#### Changed Parameter Handling

There have been a few rationalizations of parameter handling in 6.0 to make things more predictable and fit better with the intention of parameters:

_All parameters are now merged recursively to arbitrary depth._

In 5.3 we sometimes merged parameters all the way down and sometimes did not depending on where you added them. It was confusing. If you were relying on this behaviour, let us know.

_Array parameters are no longer "merged"._

If you override an array parameter, the override will be the end product. If you want the old behaviour (appending a new value to an array parameter), export the original and use array spread. This will give you maximum flexibility:

```js
import { allBackgrounds } from './util/allBackgrounds';

export StoryOne = ...;
StoryOne.story = { parameters: { backgrounds: [...allBackgrounds, '#zyx' ] } };
```

_You cannot set parameters from decorators_

Parameters are intended to be statically set at story load time. So setting them via a decorator doesn't quite make sense. If you were using this to control the rendering of a story, chances are using the new `args` feature is a more idiomatic way to do this.

_You can only set storySort globally_

If you want to change the ordering of stories, use `export const parameters = { options: { storySort: ... } }` in `preview.js`.

### Simplified Render Context

The `RenderContext` that is passed to framework rendering layers in order to render a story has been simplified, dropping a few members that were not used by frameworks to render stories. In particular, the following have been removed:

- `selectedKind`/`selectedStory` -- replaced by `kind`/`name`
- `configApi`
- `storyStore`
- `channel`
- `clientApi`

### Story Store immutable outside of configuration

You can no longer change the contents of the StoryStore outside of a `configure()` call. This is to ensure that any changes are properly published to the manager. If you want to add stories "out of band" you can call `store.startConfiguring()` and `store.finishConfiguring()` to ensure that your changes are published.

### Improved story source handling

The story source code handling has been improved in both `addon-storysource` and `addon-docs`.

In 5.x some users used an undocumented _internal_ API, `mdxSource` to customize source snippetization in `addon-docs`. This has been removed in 6.0.

The preferred way to customize source snippets for stories is now:

```js
export const Example = () => <Button />;
Example.story = {
  parameters: {
    storySource: {
      source: 'custom source',
    },
  },
};
```

The MDX analog:

```jsx
<Story name="Example" parameters={{ storySource: { source: 'custom source' } }}>
  <Button />
</Story>
```

### 6.0 Addon API changes

#### Consistent local addon paths in main.js

If you use `.storybook/main.js` config and have locally-defined addons in your project, you need to update your file paths.

In 5.3, `addons` paths were relative to the project root, which was inconsistent with `stories` paths, which were relative to the `.storybook` folder. In 6.0, addon paths are now relative to the config folder.

So, for example, if you had:

```js
module.exports = { addons: ['./.storybook/my-local-addon/register'] };
```

You'd need to update this to:

```js
module.exports = { addons: ['./my-local-addon/register'] };
```

#### Deprecated setAddon

We've deprecated the `setAddon` method of the `storiesOf` API and plan to remove it in 7.0.

Since early versions, Storybook shipped with a `setAddon` API, which allows you to extend `storiesOf` with arbitrary code. We've removed this from all core addons long ago and recommend writing stories in [Component Story Format](https://medium.com/storybookjs/component-story-format-66f4c32366df) rather than using the internal Storybook API.

#### Deprecated disabled parameter

Starting in 6.0.17, we've renamed the `disabled` parameter to `disable` to resolve an inconsistency where `disabled` had been used to hide the addon panel, whereas `disable` had been used to disable an addon's execution. Since `disable` was much more widespread in the code, we standardized on that.

So, for example:

```
Story.parameters = { actions: { disabled: true } }
```

Should be rewritten as:

```
Story.parameters = { actions: { disable: true } }
```

#### Actions addon uses parameters

Leveraging the new preset `@storybook/addon-actions` uses parameters to pass action options. If you previously had:

```js
import { withActions } from `@storybook/addon-actions`;

export StoryOne = ...;
StoryOne.story = {
  decorators: [withActions('mouseover', 'click .btn')],
}

```

You should replace it with:

```js
export StoryOne = ...;
StoryOne.story = {
  parameters: { actions: ['mouseover', 'click .btn'] },
}
```

#### Removed action decorator APIs

In 6.0 we removed the actions addon decorate API. Actions handles can be configured globally, for a collection of stories or per story via parameters. The ability to manipulate the data arguments of an event is only relevant in a few frameworks and is not a common enough usecase to be worth the complexity of supporting.

#### Removed withA11y decorator

In 6.0 we removed the `withA11y` decorator. The code that runs accessibility checks is now directly injected in the preview.

To configure a11y now, you have to specify configuration using story parameters, e.g. in `.storybook/preview.js`:

```js
export const parameters = {
  a11y: {
    element: '#storybook-root',
    config: {},
    options: {},
    manual: true,
  },
};
```

#### Essentials addon disables differently

In 6.0, `addon-essentials` doesn't configure addons if the user has already configured them in `main.js`. In 5.3 it previously checked to see whether the package had been installed in `package.json` to disable configuration. The new setup is preferably because now users' can install essential packages and import from them without disabling their configuration.

#### Backgrounds addon has a new api

Starting in 6.0, the backgrounds addon now receives an object instead of an array as parameter, with a property to define the default background.

Consider the following example of its usage in `Button.stories.js`:

```jsx
// Button.stories.js
export default {
  title: 'Button',
  parameters: {
    backgrounds: [
      { name: 'twitter', value: '#00aced', default: true },
      { name: 'facebook', value: '#3b5998' },
    ],
  },
};
```

Here's an updated version of the example, using the new api:

```jsx
// Button.stories.js
export default {
  title: 'Button',
  parameters: {
    backgrounds: {
      default: 'twitter',
      values: [
        { name: 'twitter', value: '#00aced' },
        { name: 'facebook', value: '#3b5998' },
      ],
    },
  },
};
```

In addition, backgrounds now ships with the following defaults:

- no selected background (transparent)
- light/dark options

### 6.0 Deprecations

We've deprecated the following in 6.0: `addon-info`, `addon-notes`, `addon-contexts`, `addon-centered`, `polymer`.

#### Deprecated addon-info, addon-notes

The info/notes addons have been replaced by [addon-docs](https://github.com/storybookjs/storybook/tree/next/addons/docs). We've documented a migration in the [docs recipes](https://github.com/storybookjs/storybook/blob/next/addons/docs/docs/recipes.md#migrating-from-notesinfo-addons).

Both addons are still widely used, and their source code is still available in the [deprecated-addons repo](https://github.com/storybookjs/deprecated-addons). We're looking for maintainers for both addons. If you're interested, please get in touch on [our Discord](https://discord.gg/storybook).

#### Deprecated addon-contexts

The contexts addon has been replaced by [addon-toolbars](https://github.com/storybookjs/storybook/blob/next/addons/toolbars), which is simpler, more ergonomic, and compatible with all Storybook frameworks.

The addon's source code is still available in the [deprecated-addons repo](https://github.com/storybookjs/deprecated-addons). If you're interested in maintaining it, please get in touch on [our Discord](https://discord.gg/storybook).

#### Removed addon-centered

In 6.0 we removed the centered addon. Centering is now core feature of storybook, so we no longer need an addon.

Remove the addon-centered decorator and instead add a `layout` parameter:

```js
export const MyStory = () => <div>my story</div>;
MyStory.story = {
  parameters: { layout: 'centered' },
};
```

Other possible values are: `padded` (default) and `fullscreen`.

#### Deprecated polymer

We've deprecated `@storybook/polymer` and are focusing on `@storybook/web-components`. If you use Polymer and are interested in maintaining it, please get in touch on [our Discord](https://discord.gg/storybook).

#### Deprecated immutable options parameters

The UI options `sidebarAnimations`, `enableShortcuts`, `theme`, `showRoots` should not be changed on a per-story basis, and as such there is no reason to set them via parameters.

You should use `addon.setConfig` to set them:

```js
// in .storybook/manager.js
import { addons } from '@storybook/addons';

addons.setConfig({
  showRoots: false,
});
```

#### Deprecated addParameters and addDecorator

The `addParameters` and `addDecorator` APIs to add global decorators and parameters, exported by the various frameworks (e.g. `@storybook/react`) and `@storybook/client` are now deprecated.

Instead, use `export const parameters = {};` and `export const decorators = [];` in your `.storybook/preview.js`. Addon authors similarly should use such an export in a preview entry file (see [Preview entries](https://github.com/storybookjs/storybook/blob/next/docs/addons/writing-presets.md#preview-entries)).

#### Deprecated clearDecorators

Similarly, `clearDecorators`, exported by the various frameworks (e.g. `@storybook/react`) is deprecated.

#### Deprecated configure

The `configure` API to load stories from `preview.js`, exported by the various frameworks (e.g. `@storybook/react`) is now deprecated.

To load stories, use the `stories` field in `main.js`. You can pass a glob or array of globs to load stories like so:

```js
// in .storybook/main.js
module.exports = {
  stories: ['../src/**/*.stories.js'],
};
```

You can also pass an array of single file names if you want to be careful about loading files:

```js
// in .storybook/main.js
module.exports = {
  stories: [
    '../src/components/Button.stories.js',
    '../src/components/Table.stories.js',
    '../src/components/Page.stories.js',
  ],
};
```

#### Deprecated support for duplicate kinds

In 6.0 we deprecated the ability to split a kind's (component's) stories into multiple files because it was causing issues in hot module reloading (HMR). It will likely be removed completely in 7.0.

If you had N stories that contained `export default { title: 'foo/bar' }` (or the MDX equivalent `<Meta title="foo/bar">`), Storybook will now raise the warning `Duplicate title '${kindName}' used in multiple files`.

To split a component's stories into multiple files, e.g. for the `foo/bar` example above:

- Create a single file with the `export default { title: 'foo/bar' }` export, which is the primary file
- Comment out or delete the default export from the other files
- Re-export the stories from the other files in the primary file

So the primary example might look like:

```js
export default { title: 'foo/bar' };
export * from './Bar1.stories'
export * from './Bar2.stories'
export * from './Bar3.stories'

export const SomeStory = () => ...;
```

## From version 5.2.x to 5.3.x

### To main.js configuration

In storybook 5.3 3 new files for configuration were introduced, that replaced some previous files.

These files are now soft-deprecated, (_they still work, but over time we will promote users to migrate_):

- `presets.js` has been renamed to `main.js`. `main.js` is the main point of configuration for storybook.
- `config.js` has been renamed to `preview.js`. `preview.js` configures the "preview" iframe that renders your components.
- `addons.js` has been renamed to `manager.js`. `manager.js` configures Storybook's "manager" UI that wraps the preview, and also configures addons panel.

#### Using main.js

`main.js` is now the main point of configuration for Storybook. This is what a basic `main.js` looks like:

```js
module.exports = {
  stories: ['../**/*.stories.js'],
  addons: ['@storybook/addon-knobs'],
};
```

You remove all "register" import from `addons.js` and place them inside the array. You can also safely remove the `/register` suffix from these entries, for a cleaner, more readable configuration. If this means `addons.js` is now empty for you, it's safe to remove.

Next you remove the code that imports/requires all your stories from `config.js`, and change it to a glob-pattern and place that glob in the `stories` array. If this means `config.js` is empty, it's safe to remove.

If you had a `presets.js` file before you can add the array of presets to the main.js file and remove `presets.js` like so:

```js
module.exports = {
  stories: ['../**/*.stories.js'],
  addons: [
    '@storybook/preset-create-react-app',
    {
      name: '@storybook/addon-docs',
      options: { configureJSX: true },
    },
  ],
};
```

By default, adding a package to the `addons` array will first try to load its `preset` entry, then its `register` entry, and finally, it will just assume the package itself is a preset.

If you want to load a specific package entry, for example you want to use `@storybook/addon-docs/register`, you can also include that in the addons array and Storybook will do the right thing.

#### Using preview.js

If after migrating the imports/requires of your stories to `main.js` you're left with some code in `config.js` it's likely the usage of `addParameters` & `addDecorator`.

This is fine, rename `config.js` to `preview.js`.

This file can also be used to inject global stylesheets, fonts etc, into the preview bundle.

#### Using manager.js

If you are setting storybook options in `config.js`, especially `theme`, you should migrate it to `manager.js`:

```js
import { addons } from '@storybook/addons';
import { create } from '@storybook/theming/create';

const theme = create({
  base: 'light',
  brandTitle: 'My custom title',
});

addons.setConfig({
  panelPosition: 'bottom',
  theme,
});
```

This makes storybook load and use the theme in the manager directly.
This allows for richer theming in the future, and has a much better performance!

> If you're using addon-docs, you should probably not do this. Docs uses the theme as well, but this change makes the theme inaccessible to addon-docs. We'll address this in 6.0.0.

### Create React App preset

You can now move to the new preset for [Create React App](https://create-react-app.dev/). The in-built preset for Create React App will be disabled in Storybook 6.0.

Simply install [`@storybook/preset-create-react-app`](https://github.com/storybookjs/presets/tree/master/packages/preset-create-react-app) and it will be used automatically.

### Description doc block

In 5.3 we've changed `addon-docs`'s `Description` doc block's default behavior. Technically this is a breaking change, but MDX was not officially released in 5.2 and we reserved the right to make small breaking changes. The behavior of `DocsPage`, which was officially released, remains unchanged.

The old behavior of `<Description of={Component} />` was to concatenate the info parameter or notes parameter, if available, with the docgen information loaded from source comments. If you depend on the old behavior, it's still available with `<Description of={Component} type='legacy-5.2' />`. This description type will be removed in Storybook 6.0.

The new default behavior is to use the framework-specific description extractor, which for React/Vue is still docgen, but may come from other places (e.g. a JSON file) for other frameworks.

The description doc block on DocsPage has also been updated. To see how to configure it in 5.3, please see [the updated recipe](https://github.com/storybookjs/storybook/blob/next/addons/docs/docs/recipes.md#migrating-from-notesinfo-addons)

### React Native Async Storage

Starting from version React Native 0.59, Async Storage is deprecated in React Native itself. The new @react-native-async-storage/async-storage module requires native installation, and we don't want to have it as a dependency for React Native Storybook.

To avoid that now you have to manually pass asyncStorage to React Native Storybook with asyncStorage prop. To notify users we are displaying a warning about it.

Solution:

- Use `require('@react-native-async-storage/async-storage').default` for React Native v0.59 and above.
- Use `require('react-native').AsyncStorage` for React Native v0.58 or below.
- Use `null` to disable Async Storage completely.

```javascript
getStorybookUI({
  ...
  asyncStorage: require('@react-native-async-storage/async-storage').default || require('react-native').AsyncStorage || null
});
```

The benefit of using Async Storage is so that when users refresh the app, Storybook can open their last visited story.

### Deprecate displayName parameter

In 5.2, the story parameter `displayName` was introduced as a publicly visible (but internal) API. Storybook's Component Story Format (CSF) loader used it to modify a story's display name independent of the story's `name`/`id` (which were coupled).

In 5.3, the CSF loader decouples the story's `name`/`id`, which means that `displayName` is no longer necessary. Unfortunately, this is a breaking change for any code that uses the story `name` field. Storyshots relies on story `name`, and the appropriate migration is to simply update your snapshots. Apologies for the inconvenience!

### Unified docs preset

Addon-docs configuration gets simpler in 5.3. In 5.2, each framework had its own preset, e.g. `@storybook/addon-docs/react/preset`. Starting in 5.3, everybody should use `@storybook/addon-docs/preset`.

### Simplified hierarchy separators

We've deprecated the ability to specify the hierarchy separators (how you control the grouping of story kinds in the sidebar). From Storybook 6.0 we will have a single separator `/`, which cannot be configured.

If you are currently using custom separators, we encourage you to migrate to using `/` as the sole separator. If you are using `|` or `.` as a separator currently, we provide a codemod, [`upgrade-hierarchy-separators`](https://github.com/storybookjs/storybook/blob/next/lib/codemod/README.md#upgrade-hierarchy-separators), that can be used to rename all your components.

```
yarn sb migrate upgrade-hierarchy-separators --glob="*.stories.js"
```

If you were using `|` and wish to keep the "root" behavior, use the `showRoots: true` option to re-enable roots:

```js
addParameters({
  options: {
    showRoots: true,
  },
});
```

NOTE: it is no longer possible to have some stories with roots and others without. If you want to keep the old behavior, simply add a root called "Others" to all your previously unrooted stories.

### Addon StoryShots Puppeteer uses external puppeteer

To give you more control on the Chrome version used when running StoryShots Puppeteer, `puppeteer` is no more included in the addon dependencies. So you can now pick the version of `puppeteer` you want and set it in your project.

If you want the latest version available just run:

```sh
yarn add puppeteer --dev
OR
npm install puppeteer --save-dev
```

## From version 5.1.x to 5.2.x

### Source-loader

Addon-storysource contains a loader, `@storybook/addon-storysource/loader`, which has been deprecated in 5.2. If you use it, you'll see the warning:

```
@storybook/addon-storysource/loader is deprecated, please use @storybook/source-loader instead.
```

To upgrade to `@storybook/source-loader`, run `npm install -D @storybook/source-loader` (or use `yarn`), and replace every instance of `@storybook/addon-storysource/loader` with `@storybook/source-loader`.

### Default viewports

The default viewports have been reduced to a smaller set, we think is enough for most use cases.
You can get the old default back by adding the following to your `config.js`:

```js
import { INITIAL_VIEWPORTS } from '@storybook/addon-viewport';

addParameters({
  viewport: {
    viewports: INITIAL_VIEWPORTS,
  },
});
```

### Grid toolbar-feature

The grid feature in the toolbar has been relocated to [addon-background](https://github.com/storybookjs/storybook/tree/next/addons/backgrounds), follow the setup instructions on that addon to get the feature again.

### Docs mode docgen

This isn't a breaking change per se, because `addon-docs` is a new feature. However it's intended to replace `addon-info`, so if you're migrating from `addon-info` there are a few things you should know:

1. Support for only one prop table
2. Prop table docgen info should be stored on the component and not in the global variable `STORYBOOK_REACT_CLASSES` as before.

### storySort option

In 5.0.x the global option `sortStoriesByKind` option was [inadvertently removed](#sortstoriesbykind). In 5.2 we've introduced a new option, `storySort`, to replace it. `storySort` takes a comparator function, so it is strictly more powerful than `sortStoriesByKind`.

For example, here's how to sort by story ID using `storySort`:

```js
addParameters({
  options: {
    storySort: (a, b) =>
      a[1].kind === b[1].kind ? 0 : a[1].id.localeCompare(b[1].id, undefined, { numeric: true }),
  },
});
```

## From version 5.1.x to 5.1.10

### babel.config.js support

SB 5.1.0 added [support for project root `babel.config.js` files](https://github.com/storybookjs/storybook/pull/6634), which was an [unintentional breaking change](https://github.com/storybookjs/storybook/issues/7058#issuecomment-515398228). 5.1.10 fixes this, but if you relied on project root `babel.config.js` support, this bugfix is a breaking change. The workaround is to copy the file into your `.storybook` config directory. We may add back project-level support in 6.0.

## From version 5.0.x to 5.1.x

### React native server

Storybook 5.1 contains a major overhaul of `@storybook/react-native` as compared to 4.1 (we didn't ship a version of RN in 5.0 due to timing constraints). Storybook for RN consists of an an UI for browsing stories on-device or in a simulator, and an optional webserver which can also be used to browse stories and web addons.

5.1 refactors both pieces:

- `@storybook/react-native` no longer depends on the Storybook UI and only contains on-device functionality
- `@storybook/react-native-server` is a new package for those who wish to run a web server alongside their device UI

In addition, both packages share more code with the rest of Storybook, which will reduce bugs and increase compatibility (e.g. with the latest versions of babel, etc.).

As a user with an existing 4.1.x RN setup, no migration should be necessary to your RN app. Upgrading the library should be enough.

If you wish to run the optional web server, you will need to do the following migration:

- Add `babel-loader` as a dev dependency
- Add `@storybook/react-native-server` as a dev dependency
- Change your "storybook" `package.json` script from `storybook start [-p ...]` to `start-storybook [-p ...]`

And with that you should be good to go!

### Angular 7

Storybook 5.1 relies on `core-js@^3.0.0` and therefore causes a conflict with Angular 7 that relies on `core-js@^2.0.0`. In order to get Storybook running on Angular 7 you can either update to Angular 8 (which dropped `core-js` as a dependency) or follow these steps:

- Remove `node_modules/@storybook`
- `npm i core-js@^3.0.0` / `yarn add core-js@^3.0.0`
- Add the following paths to your `tsconfig.json`

```json
{
  "compilerOptions": {
    "paths": {
      "core-js/es7/reflect": ["node_modules/core-js/proposals/reflect-metadata"],
      "core-js/es6/*": ["node_modules/core-js/es"]
    }
  }
}
```

You should now be able to run Storybook and Angular 7 without any errors.

Reference issue: [https://github.com/angular/angular-cli/issues/13954](https://github.com/angular/angular-cli/issues/13954)

### CoreJS 3

Following the rest of the JS ecosystem, Storybook 5.1 upgrades [CoreJS](https://github.com/zloirock/core-js) 2 to 3, which is a breaking change.

This upgrade is problematic because many apps/libraries still rely on CoreJS 2, and many users get corejs-related errors due to bad resolution. To address this, we're using [corejs-upgrade-webpack-plugin](https://github.com/ndelangen/corejs-upgrade-webpack-plugin), which attempts to automatically upgrade code to CoreJS 3.

After a few iterations, this approach seems to be working. However, there are a few exceptions:

- If your app uses `babel-polyfill`, try to remove it

We'll update this section as we find more problem cases. If you have a `core-js` problem, please file an issue (preferably with a repro), and we'll do our best to get you sorted.

**Update**: [corejs-upgrade-webpack-plugin](https://github.com/ndelangen/corejs-upgrade-webpack-plugin) has been removed again after running into further issues as described in [https://github.com/storybookjs/storybook/issues/7445](https://github.com/storybookjs/storybook/issues/7445).

## From version 5.0.1 to 5.0.2

### Deprecate webpack extend mode

Exporting an object from your custom webpack config puts storybook in "extend mode".

There was a bad bug in `v5.0.0` involving webpack "extend mode" that caused webpack issues for users migrating from `4.x`. We've fixed this problem in `v5.0.2` but it means that extend-mode has a different behavior if you're migrating from `5.0.0` or `5.0.1`. In short, `4.x` extended a base config with the custom config, whereas `5.0.0-1` extended the base with a richer config object that could conflict with the custom config in different ways from `4.x`.

We've also deprecated "extend mode" because it doesn't add a lot of value over "full control mode", but adds more code paths, documentation, user confusion etc. Starting in SB6.0 we will only support "full control mode" customization.

To migrate from extend-mode to full-control mode, if your extend-mode webpack config looks like this:

```js
module.exports = {
  module: {
    rules: [
      /* ... */
    ],
  },
};
```

In full control mode, you need modify the default config to have the rules of your liking:

```js
module.exports = ({ config }) => ({
  ...config,
  module: {
    ...config.module,
    rules: [
      /* your own rules "..." here and/or some subset of config.module.rules */
    ],
  },
});
```

Please refer to the [current custom webpack documentation](https://storybook.js.org/docs/react/configure/webpack) for more information on custom webpack config and to [Issue #6081](https://github.com/storybookjs/storybook/issues/6081) for more information about the change.

## From version 4.1.x to 5.0.x

Storybook 5.0 includes sweeping UI changes as well as changes to the addon API and custom webpack configuration. We've tried to keep backwards compatibility in most cases, but there are some notable exceptions documented below.

### sortStoriesByKind

In Storybook 5.0 we changed a lot of UI related code, and 1 oversight caused the `sortStoriesByKind` options to stop working.
We're working on providing a better way of sorting stories for now the feature has been removed. Stories appear in the order they are loaded.

If you're using webpack's `require.context` to load stories, you can sort the execution of requires:

```js
var context = require.context('../stories', true, /\.stories\.js$/);
var modules = context.keys();

// sort them
var sortedModules = modules.slice().sort((a, b) => {
  // sort the stories based on filename/path
  return a < b ? -1 : a > b ? 1 : 0;
});

// execute them
sortedModules.forEach((key) => {
  context(key);
});
```

### Webpack config simplification

The API for custom webpack configuration has been simplified in 5.0, but it's a breaking change. Storybook's "full control mode" for webpack allows you to override the webpack config with a function that returns a configuration object.

In Storybook 5 there is a single signature for full-control mode that takes a parameters object with the fields `config` and `mode`:

```js
module.exports = ({ config, mode }) => { config.module.rules.push(...); return config; }
```

In contrast, the 4.x configuration function accepted either two or three arguments (`(baseConfig, mode)`, or `(baseConfig, mode, defaultConfig)`). The `config` object in the 5.x signature is equivalent to 4.x's `defaultConfig`.

Please see the [current custom webpack documentation](https://storybook.js.org/docs/react/configure/webpack) for more information on custom webpack config.

### Theming overhaul

Theming has been rewritten in v5. If you used theming in v4, please consult the [theming docs](https://storybook.js.org/docs/react/configure/theming) to learn about the new API.

### Story hierarchy defaults

Storybook's UI contains a hierarchical tree of stories that can be configured by `hierarchySeparator` and `hierarchyRootSeparator` [options](https://github.com/storybookjs/deprecated-addons/blob/master/MIGRATION.md#options-addon-deprecated).

In Storybook 4.x the values defaulted to `null` for both of these options, so that there would be no hierarchy by default.

In 5.0, we now provide recommended defaults:

```js
{
  hierarchyRootSeparator: '|',
  hierarchySeparator: /\/|\./,
}
```

This means if you use the characters { `|`, `/`, `.` } in your story kinds it will trigger the story hierarchy to appear. For example `storiesOf('UI|Widgets/Basics/Button')` will create a story root called `UI` containing a `Widgets/Basics` group, containing a `Button` component.

If you wish to opt-out of this new behavior and restore the flat UI, set them back to `null` in your storybook config, or remove { `|`, `/`, `.` } from your story kinds:

```js
addParameters({
  options: {
    hierarchyRootSeparator: null,
    hierarchySeparator: null,
  },
});
```

### Options addon deprecated

In 4.x we added story parameters. In 5.x we've deprecated the options addon in favor of [global parameters](https://storybook.js.org/docs/react/configure/features-and-behavior), and we've also renamed some of the options in the process (though we're maintaining backwards compatibility until 6.0).

Here's an old configuration:

```js
addDecorator(
  withOptions({
    name: 'Storybook',
    url: 'https://storybook.js.org',
    goFullScreen: false,
    addonPanelInRight: true,
  })
);
```

And here's its new counterpart:

```js
import { create } from '@storybook/theming/create';
addParameters({
  options: {
    theme: create({
      base: 'light',
      brandTitle: 'Storybook',
      brandUrl: 'https://storybook.js.org',
      // To control appearance:
      // brandImage: 'http://url.of/some.svg',
    }),
    isFullscreen: false,
    panelPosition: 'right',
    isToolshown: true,
  },
});
```

Here is the mapping from old options to new:

| Old               | New              |
| ----------------- | ---------------- |
| name              | theme.brandTitle |
| url               | theme.brandUrl   |
| goFullScreen      | isFullscreen     |
| showStoriesPanel  | showNav          |
| showAddonPanel    | showPanel        |
| addonPanelInRight | panelPosition    |
| showSearchBox     |                  |
|                   | isToolshown      |

Storybook v5 removes the search dialog box in favor of a quick search in the navigation view, so `showSearchBox` has been removed.

Storybook v5 introduce a new tool bar above the story view and you can show\hide it with the new `isToolshown` option.

### Individual story decorators

The behavior of adding decorators to a kind has changed in SB5 ([#5781](https://github.com/storybookjs/storybook/issues/5781)).

In SB4 it was possible to add decorators to only a subset of the stories of a kind.

```js
storiesOf('Stories', module)
  .add('noncentered', () => 'Hello')
  .addDecorator(centered)
  .add('centered', () => 'Hello');
```

The semantics has changed in SB5 so that calling `addDecorator` on a kind adds a decorator to all its stories, no matter the order. So in the previous example, both stories would be centered.

To allow for a subset of the stories in a kind to be decorated, we've added the ability to add decorators to individual stories using parameters:

```js
storiesOf('Stories', module)
  .add('noncentered', () => 'Hello')
  .add('centered', () => 'Hello', { decorators: [centered] });
```

### Addon backgrounds uses parameters

Similarly, `@storybook/addon-backgrounds` uses parameters to pass background options. If you previously had:

```js
import { withBackgrounds } from `@storybook/addon-backgrounds`;

storiesOf('Stories', module)
  .addDecorator(withBackgrounds(options));
```

You should replace it with:

```js
storiesOf('Stories', module).addParameters({ backgrounds: options });
```

You can pass `backgrounds` parameters at the global level (via `addParameters` imported from `@storybook/react` et al.), and the story level (via the third argument to `.add()`).

### Addon cssresources name attribute renamed

In the options object for `@storybook/addon-cssresources`, the `name` attribute for each resource has been renamed to `id`. If you previously had:

```js
import { withCssResources } from '@storybook/addon-cssresources';
import { addDecorator } from '@storybook/react';

addDecorator(
  withCssResources({
    cssresources: [
      {
        name: `bluetheme`, // Previous
        code: `<style>body { background-color: lightblue; }</style>`,
        picked: false,
      },
    ],
  })
);
```

You should replace it with:

```js
import { withCssResources } from '@storybook/addon-cssresources';
import { addDecorator } from '@storybook/react';

addDecorator(
  withCssResources({
    cssresources: [
      {
        id: `bluetheme`, // Renamed
        code: `<style>body { background-color: lightblue; }</style>`,
        picked: false,
      },
    ],
  })
);
```

### Addon viewport uses parameters

Similarly, `@storybook/addon-viewport` uses parameters to pass viewport options. If you previously had:

```js
import { configureViewport } from `@storybook/addon-viewport`;

configureViewport(options);
```

You should replace it with:

```js
import { addParameters } from '@storybook/react'; // or others

addParameters({ viewport: options });
```

The `withViewport` decorator is also no longer supported and should be replaced with a parameter based API as above. Also the `onViewportChange` callback is no longer supported.

See the [viewport addon README](https://github.com/storybookjs/storybook/blob/master/addons/viewport/README.md) for more information.

### Addon a11y uses parameters, decorator renamed

Similarly, `@storybook/addon-a11y` uses parameters to pass a11y options. If you previously had:

```js
import { configureA11y } from `@storybook/addon-a11y`;

configureA11y(options);
```

You should replace it with:

```js
import { addParameters } from '@storybook/react'; // or others

addParameters({ a11y: options });
```

You can also pass `a11y` parameters at the component level (via `storiesOf(...).addParameters`), and the story level (via the third argument to `.add()`).

Furthermore, the decorator `checkA11y` has been deprecated and renamed to `withA11y` to make it consistent with other Storybook decorators.

See the [a11y addon README](https://github.com/storybookjs/storybook/blob/master/addons/a11y/README.md) for more information.

### Addon centered decorator deprecated

If you previously had:

```js
import centered from '@storybook/addon-centered';
```

You should replace it with the React or Vue version as appropriate

```js
import centered from '@storybook/addon-centered/react';
```

or

```js
import centered from '@storybook/addon-centered/vue';
```

### New keyboard shortcuts defaults

Storybook's keyboard shortcuts are updated in 5.0, but they are configurable via the menu so if you want to set them back you can:

| Shortcut               | Old         | New   |
| ---------------------- | ----------- | ----- |
| Toggle sidebar         | cmd-shift-X | S     |
| Toggle addons panel    | cmd-shift-Z | A     |
| Toggle addons position | cmd-shift-G | D     |
| Toggle fullscreen      | cmd-shift-F | F     |
| Next story             | cmd-shift-→ | alt-→ |
| Prev story             | cmd-shift-← | alt-← |
| Next component         |             | alt-↓ |
| Prev component         |             | alt-↑ |
| Search                 |             | /     |

### New URL structure

We've update Storybook's URL structure in 5.0. The old structure used URL parameters to save the UI state, resulting in long ugly URLs. v5 respects the old URL parameters, but largely does away with them.

The old structure encoded `selectedKind` and `selectedStory` among other parameters. Storybook v5 respects these parameters but will issue a deprecation message in the browser console warning of potential future removal.

The new URL structure looks like:

```
https://url-of-storybook?path=/story/<storyId>
```

The structure of `storyId` is a slugified `<selectedKind>--<selectedStory>` (slugified = lowercase, hyphen-separated). Each `storyId` must be unique. We plan to build more features into Storybook in upcoming versions based on this new structure.

### Rename of the `--secure` cli parameter to `--https`

Storybook for React Native's start commands & the Web versions' start command were a bit different, for no reason.
We've changed the start command for Reactnative to match the other.

This means that when you previously used the `--secure` flag like so:

```sh
start-storybook --secure
# or
start-storybook --s
```

You have to replace it with:

```sh
start-storybook --https
```

### Vue integration

The Vue integration was updated, so that every story returned from a story or decorator function is now being normalized with `Vue.extend` **and** is being wrapped by a functional component. Returning a string from a story or decorator function is still supported and is treated as a component with the returned string as the template.

Currently there is no recommended way of accessing the component options of a story inside a decorator.

## From version 4.0.x to 4.1.x

There are are a few migrations you should be aware of in 4.1, including one unintentionally breaking change for advanced addon usage.

### Private addon config

If your Storybook contains custom addons defined that are defined in your app (as opposed to installed from packages) and those addons rely on reconfiguring webpack/babel, Storybook 4.1 may break for you. There's a workaround [described in the issue](https://github.com/storybookjs/storybook/issues/4995), and we're working on official support in the next release.

### React 15.x

Storybook 4.1 supports React 15.x (which had been [lost in the 4.0 release](#react-163)). So if you've been blocked on upgrading, we've got you covered. You should be able to upgrade according to the 4.0 migration notes below, or following the [4.0 upgrade guide](https://medium.com/storybookjs/migrating-to-storybook-4-c65b19a03d2c).

## From version 3.4.x to 4.0.x

With 4.0 as our first major release in over a year, we've collected a lot of cleanup tasks. Most of the deprecations have been marked for months, so we hope that there will be no significant impact on your project. We've also created a [step-by-step guide to help you upgrade](https://medium.com/storybookjs/migrating-to-storybook-4-c65b19a03d2c).

### React 16.3+

Storybook uses [Emotion](https://emotion.sh/) for styling which currently requires React 16.3 and above.

If you're using Storybook for anything other than React, you probably don't need to worry about this.

However, if you're developing React components, this means you need to upgrade to 16.3 or higher to use Storybook 4.0.

> **NOTE:** This is a temporary requirement, and we plan to restore 15.x compatibility in a near-term 4.x release.

Also, here's the error you'll get if you're running an older version of React:

```

core.browser.esm.js:15 Uncaught TypeError: Object(...) is not a function
at Module../node_modules/@emotion/core/dist/core.browser.esm.js (core.browser.esm.js:15)
at **webpack_require** (bootstrap:724)
at fn (bootstrap:101)
at Module../node_modules/@emotion/styled-base/dist/styled-base.browser.esm.js (styled-base.browser.esm.js:1)
at **webpack_require** (bootstrap:724)
at fn (bootstrap:101)
at Module../node_modules/@emotion/styled/dist/styled.esm.js (styled.esm.js:1)
at **webpack_require** (bootstrap:724)
at fn (bootstrap:101)
at Object../node_modules/@storybook/components/dist/navigation/MenuLink.js (MenuLink.js:12)

```

### Generic addons

4.x introduces generic addon decorators that are not tied to specific view layers [#3555](https://github.com/storybookjs/storybook/pull/3555). So for example:

```js
import { number } from '@storybook/addon-knobs/react';
```

Becomes:

```js
import { number } from '@storybook/addon-knobs';
```

### Knobs select ordering

4.0 also reversed the order of addon-knob's `select` knob keys/values, which had been called `selectV2` prior to this breaking change. See the knobs [package README](https://github.com/storybookjs/storybook/blob/master/addons/knobs/README.md#select) for usage.

### Knobs URL parameters

Addon-knobs no longer updates the URL parameters interactively as you edit a knob. This is a UI change but it shouldn't break any code because old URLs are still supported.

In 3.x, editing knobs updated the URL parameters interactively. The implementation had performance and architectural problems. So in 4.0, we changed this to a "copy" button in the addon which generates a URL with the updated knob values and copies it to the clipboard.

### Keyboard shortcuts moved

- Addon Panel to `Z`
- Stories Panel to `X`
- Show Search to `O`
- Addon Panel right side to `G`

### Removed addWithInfo

`Addon-info`'s `addWithInfo` has been marked deprecated since 3.2. In 4.0 we've removed it completely. See the package [README](https://github.com/storybookjs/storybook/blob/master/addons/info/README.md) for the proper usage.

### Removed RN packager

Since storybook version v4.0 packager is removed from storybook. The suggested storybook usage is to include it inside your app.
If you want to keep the old behaviour, you have to start the packager yourself with a different project root.
`npm run storybook start -p 7007 | react-native start --projectRoot storybook`

Removed cli options: `--packager-port --root --projectRoots -r, --reset-cache --skip-packager --haul --platform --metro-config`

### Removed RN addons

The `@storybook/react-native` had built-in addons (`addon-actions` and `addon-links`) that have been marked as deprecated since 3.x. They have been fully removed in 4.x. If your project still uses the built-ins, you'll need to add explicit dependencies on `@storybook/addon-actions` and/or `@storybook/addon-links` and import directly from those packages.

### Storyshots Changes

1. `imageSnapshot` test function was extracted from `addon-storyshots`
   and moved to a new package - `addon-storyshots-puppeteer` that now will
   be dependant on puppeteer. [README](https://github.com/storybookjs/storybook/tree/master/addons/storyshots/storyshots-puppeteer)
2. `getSnapshotFileName` export was replaced with the `Stories2SnapsConverter`
   class that now can be overridden for a custom implementation of the
   snapshot-name generation. [README](https://github.com/storybookjs/storybook/tree/master/addons/storyshots/storyshots-core#stories2snapsconverter)
3. Storybook that was configured with Webpack's `require.context()` feature
   will need to add a babel plugin to polyfill this functionality.
   A possible plugin might be [babel-plugin-require-context-hook](https://github.com/smrq/babel-plugin-require-context-hook).
   [README](https://github.com/storybookjs/storybook/tree/master/addons/storyshots/storyshots-core#configure-jest-to-work-with-webpacks-requirecontext)

### Webpack 4

Storybook now uses webpack 4. If you have a [custom webpack config](https://storybook.js.org/docs/react/configure/webpack), make sure that all the loaders and plugins you use support webpack 4.

### Babel 7

Storybook now uses Babel 7. There's a couple of cases when it can break with your app:

- If you aren't using Babel yourself, and don't have .babelrc, install following dependencies:

  ```
  npm i -D @babel/core babel-loader@next
  ```

- If you're using Babel 6, make sure that you have direct dependencies on `babel-core@6` and `babel-loader@7` and that you have a `.babelrc` in your project directory.

### Create-react-app

If you are using `create-react-app` (aka CRA), you may need to do some manual steps to upgrade, depending on the setup.

- `create-react-app@1` may require manual migrations.
  - If you're adding storybook for the first time: `sb init` should add the correct dependencies.
  - If you're upgrading an existing project, your `package.json` probably already uses Babel 6, making it incompatible with `@storybook/react@4` which uses Babel 7. There are two ways to make it compatible, each of which is spelled out in detail in the next section:
    - Upgrade to Babel 7 if you are not dependent on Babel 6-specific features.
    - Migrate Babel 6 if you're heavily dependent on some Babel 6-specific features).
- `create-react-app@2` should be compatible as is, since it uses babel 7.

#### Upgrade CRA1 to babel 7

```
yarn remove babel-core babel-runtime
yarn add @babel/core babel-loader --dev
```

#### Migrate CRA1 while keeping babel 6

```
yarn add babel-loader@7
```

Also, make sure you have a `.babelrc` in your project directory. You probably already do if you are using Babel 6 features (otherwise you should consider upgrading to Babel 7 instead). If you don't have one, here's one that works:

```json
{
  "presets": ["env", "react"]
}
```

### start-storybook opens browser

If you're using `start-storybook` on CI, you may need to opt out of this using the new `--ci` flag.

### CLI Rename

We've deprecated the `getstorybook` CLI in 4.0. The new way to install storybook is `sb init`. We recommend using `npx` for convenience and to make sure you're always using the latest version of the CLI:

```
npx -p @storybook/cli sb init
```

### Addon story parameters

Storybook 4 introduces story parameters, a more convenient way to configure how addons are configured.

```js
storiesOf('My component', module)
  .add('story1', withNotes('some notes')(() => <Component ... />))
  .add('story2', withNotes('other notes')(() => <Component ... />));
```

Becomes:

```js
// config.js
addDecorator(withNotes);

// Component.stories.js
storiesOf('My component', module)
  .add('story1', () => <Component ... />, { notes: 'some notes' })
  .add('story2', () => <Component ... />, { notes: 'other notes' });
```

This example applies notes globally to all stories. You can apply it locally with `storiesOf(...).addDecorator(withNotes)`.

The story parameters correspond directly to the old withX arguments, so it's less demanding to migrate your code. See the parameters documentation for the packages that have been upgraded:

- [Notes](https://github.com/storybookjs/storybook/blob/master/addons/notes/README.md)
- [Jest](https://github.com/storybookjs/storybook/blob/master/addons/jest/README.md)
- [Knobs](https://github.com/storybookjs/storybook/blob/master/addons/knobs/README.md)
- [Viewport](https://github.com/storybookjs/storybook/blob/master/addons/viewport/README.md)
- [Backgrounds](https://github.com/storybookjs/storybook/blob/master/addons/backgrounds/README.md)
- [Options](https://github.com/storybookjs/storybook/blob/master/addons/options/README.md)

## From version 3.3.x to 3.4.x

There are no expected breaking changes in the 3.4.x release, but 3.4 contains a major refactor to make it easier to support new frameworks, and we will document any breaking changes here if they arise.

## From version 3.2.x to 3.3.x

It wasn't expected that there would be any breaking changes in this release, but unfortunately it turned out that there are some. We're revisiting our [release strategy](https://github.com/storybookjs/storybook/blob/master/RELEASES.md) to follow semver more strictly.
Also read on if you're using `addon-knobs`: we advise an update to your code for efficiency's sake.

### `babel-core` is now a peer dependency #2494

This affects you if you don't use babel in your project. You may need to add `babel-core` as dev dependency:

```sh
yarn add babel-core --dev
```

This was done to support different major versions of babel.

### Base webpack config now contains vital plugins #1775

This affects you if you use custom webpack config in [Full Control Mode](https://storybook.js.org/docs/react/configure/webpack#full-control-mode) while not preserving the plugins from `storybookBaseConfig`. Before `3.3`, preserving them was a recommendation, but now it [became](https://github.com/storybookjs/storybook/pull/2578) a requirement.

### Refactored Knobs

Knobs users: there was a bug in 3.2.x where using the knobs addon imported all framework runtimes (e.g. React and Vue). To fix the problem, we [refactored knobs](https://github.com/storybookjs/storybook/pull/1832). Switching to the new style is only takes one line of code.

In the case of React or React-Native, import knobs like this:

```js
import { withKnobs, text, boolean, number } from '@storybook/addon-knobs/react';
```

In the case of Vue: `import { ... } from '@storybook/addon-knobs/vue';`

In the case of Angular: `import { ... } from '@storybook/addon-knobs/angular';`

## From version 3.1.x to 3.2.x

**NOTE:** technically this is a breaking change, but only if you use TypeScript. Sorry people!

### Moved TypeScript addons definitions

TypeScript users: we've moved the rest of our addons type definitions into [DefinitelyTyped](http://definitelytyped.org/). Starting in 3.2.0 make sure to use the right addons types:

```sh
yarn add @types/storybook__addon-notes @types/storybook__addon-options @types/storybook__addon-knobs @types/storybook__addon-links --dev
```

See also [TypeScript definitions in 3.1.x](#moved-typescript-definitions).

### Updated Addons API

We're in the process of upgrading our addons APIs. As a first step, we've upgraded the Info and Notes addons. The old API will still work with your existing projects but will be deprecated soon and removed in Storybook 4.0.

Here's an example of using Notes and Info in 3.2 with the new API.

```js
storiesOf('composition', module).add(
  'new addons api',
  withInfo('see Notes panel for composition info')(
    withNotes({ text: 'Composition: Info(Notes())' })((context) => (
      <MyComponent name={context.story} />
    ))
  )
);
```

It's not beautiful, but we'll be adding a more convenient/idiomatic way of using these [withX primitives](https://gist.github.com/shilman/792dc25550daa9c2bf37238f4ef7a398) in Storybook 3.3.

## From version 3.0.x to 3.1.x

**NOTE:** technically this is a breaking change and should be a 4.0.0 release according to semver. However, we're still figuring things out and didn't think this change necessitated a major release. Please bear with us!

### Moved TypeScript definitions

TypeScript users: we are in the process of moving our typescript definitions into [DefinitelyTyped](http://definitelytyped.org/). If you're using TypeScript, starting in 3.1.0 you need to make sure your type definitions are installed:

```sh
yarn add @types/node @types/react @types/storybook__react --dev
```

### Deprecated head.html

We have deprecated the use of `head.html` for including scripts/styles/etc. into stories, though it will still work with a warning.

Now we use:

- `preview-head.html` for including extra content into the preview pane.
- `manager-head.html` for including extra content into the manager window.

[Read our docs](https://storybook.js.org/docs/react/configure/story-rendering#adding-to-head) for more details.

## From version 2.x.x to 3.x.x

This major release is mainly an internal restructuring.
Upgrading requires work on behalf of users, this was unavoidable.
We're sorry if this inconveniences you, we have tried via this document and provided tools to make the process as easy as possible.

### Webpack upgrade

Storybook will now use webpack 2 (and only webpack 2).
If you are using a custom `webpack.config.js` you need to change this to be compatible.
You can find the guide to upgrading your webpack config [on webpack.js.org](https://webpack.js.org/guides/migrating/).

### Packages renaming

All our packages have been renamed and published to npm as version 3.0.0 under the `@storybook` namespace.

To update your app to use the new package names, you can use the cli:

```bash
npx -p @storybook/cli sb init
```

**Details**

If the above doesn't work, or you want to make the changes manually, the details are below:

> We have adopted the same versioning strategy that has been adopted by babel, jest and apollo.
> It's a strategy best suited for ecosystem type tools, which consist of many separately installable features / packages.
> We think this describes storybook pretty well.

The new package names are:

| old                                          | new                              |
| -------------------------------------------- | -------------------------------- |
| `getstorybook`                               | `@storybook/cli`                 |
| `@kadira/getstorybook`                       | `@storybook/cli`                 |
|                                              |                                  |
| `@kadira/storybook`                          | `@storybook/react`               |
| `@kadira/react-storybook`                    | `@storybook/react`               |
| `@kadira/react-native-storybook`             | `@storybook/react-native`        |
|                                              |                                  |
| `storyshots`                                 | `@storybook/addon-storyshots`    |
| `@kadira/storyshots`                         | `@storybook/addon-storyshots`    |
|                                              |                                  |
| `@kadira/storybook-ui`                       | `@storybook/ui`                  |
| `@kadira/storybook-addons`                   | `@storybook/addons`              |
| `@kadira/storybook-channels`                 | `@storybook/channels`            |
| `@kadira/storybook-channel-postmsg`          | `@storybook/channel-postmessage` |
| `@kadira/storybook-channel-websocket`        | `@storybook/channel-websocket`   |
|                                              |                                  |
| `@kadira/storybook-addon-actions`            | `@storybook/addon-actions`       |
| `@kadira/storybook-addon-links`              | `@storybook/addon-links`         |
| `@kadira/storybook-addon-info`               | `@storybook/addon-info`          |
| `@kadira/storybook-addon-knobs`              | `@storybook/addon-knobs`         |
| `@kadira/storybook-addon-notes`              | `@storybook/addon-notes`         |
| `@kadira/storybook-addon-options`            | `@storybook/addon-options`       |
| `@kadira/storybook-addon-graphql`            | `@storybook/addon-graphql`       |
| `@kadira/react-storybook-decorator-centered` | `@storybook/addon-centered`      |

If your codebase is small, it's probably doable to replace them by hand (in your codebase and in `package.json`).

But if you have a lot of occurrences in your codebase, you can use a [codemod we created](./lib/codemod) for you.

> A codemod makes automatic changed to your app's code.

You have to change your `package.json`, prune old and install new dependencies by hand.

`npm prune` will remove all dependencies from `node_modules` which are no longer referenced in `package.json`.

### Deprecated embedded addons

We used to ship 2 addons with every single installation of storybook: `actions` and `links`. But in practice not everyone is using them, so we decided to deprecate this and in the future, they will be completely removed. If you use `@storybook/react/addons` you will get a deprecation warning.

If you **are** using these addons, it takes two steps to migrate:

- add the addons you use to your `package.json`.
- update your code:
  change `addons.js` like so:

  ```js
  import '@storybook/addon-actions/register';
  import '@storybook/addon-links/register';
  ```

  change `x.story.js` like so:

  ```js
  import React from 'react';
  import { storiesOf } from '@storybook/react';
  import { action } from '@storybook/addon-actions';
  import { linkTo } from '@storybook/addon-links';
  ```

  <!-- markdown-link-check-enable --><|MERGE_RESOLUTION|>--- conflicted
+++ resolved
@@ -27,9 +27,10 @@
     - [Webpack4 support discontinued](#webpack4-support-discontinued)
     - [Postcss removed](#postcss-removed)
     - [Removed DLL flags](#removed-dll-flags)
-<<<<<<< HEAD
   - [Framework-specific](#framework-specific)
-    - [Angular: dropped support for Angular 12 and below](#angular-dropped-support-for-angular-12-and-below)
+    - [Angular: Drop support for Angular \< 14](#angular-drop-support-for-angular--14)
+    - [Angular: Drop support for calling Storybook directly](#angular-drop-support-for-calling-storybook-directly)
+    - [Angular: Removed legacy renderer](#angular-removed-legacy-renderer)
     - [SvelteKit: needs the `@storybook/sveltekit` framework](#sveltekit-needs-the-storybooksveltekit-framework)
     - [Vue3: replaced app export with setup](#vue3-replaced-app-export-with-setup)
   - [Addon authors](#addon-authors)
@@ -38,11 +39,6 @@
     - [No more configuration for manager](#no-more-configuration-for-manager)
     - [Icons API changed](#icons-api-changed)
     - [Removed global client APIs](#removed-global-client-apis)
-=======
-    - [Angular: Drop support for Angular \< 14](#angular-drop-support-for-angular--14)
-    - [Angular: Drop support for calling Storybook directly](#angular-drop-support-for-calling-storybook-directly)
-    - [Angular: Removed legacy renderer](#angular-removed-legacy-renderer)
->>>>>>> 28e34ace
   - [Docs Changes](#docs-changes)
     - [Standalone docs files](#standalone-docs-files)
     - [Referencing stories in docs files](#referencing-stories-in-docs-files)
@@ -637,12 +633,17 @@
 
 ### Framework-specific
 
-#### Angular: dropped support for Angular 12 and below
-
-Official [Angular 12 LTS support ends Nov 2022](https://angular.io/guide/releases#actively-supported-versions). With that, Storybook also drops its support
-for Angular 12 and below.
-
-In order to use Storybook 7.0, you need to upgrade to at least Angular 13.
+#### Angular: Drop support for Angular < 14
+
+Starting in 7.0, we drop support for Angular < 14
+
+#### Angular: Drop support for calling Storybook directly
+
+In Storybook 6.4 we have deprecated calling Storybook directly (`npm run storybook`) for Angular. In Storybook 7.0, we've removed it entirely. Instead you have to set up the Storybook builder in your `angular.json` and execute `ng run <your-project>:storybook` to start Storybook. Please visit https://github.com/storybookjs/storybook/tree/next/code/frameworks/angular to set up Storybook for Angular correctly.
+
+#### Angular: Removed legacy renderer
+
+The `parameters.angularLegacyRendering` option is removed. You cannot use the old legacy renderer anymore.
 
 #### SvelteKit: needs the `@storybook/sveltekit` framework
 
@@ -739,18 +740,6 @@
 The `addParameters` and `addDecorator` APIs to add global decorators and parameters, exported by the various frameworks (e.g. `@storybook/react`) and `@storybook/client` were deprecated in 6.0 and have been removed in 7.0.
 
 Instead, use `export const parameters = {};` and `export const decorators = [];` in your `.storybook/preview.js`. Addon authors similarly should use such an export in a preview entry file (see [Preview entries](https://github.com/storybookjs/storybook/blob/next/docs/addons/writing-presets.md#preview-entries)).
-
-#### Angular: Drop support for Angular < 14
-
-Starting in 7.0, we drop support for Angular < 14
-
-#### Angular: Drop support for calling Storybook directly
-
-In Storybook 6.4 we have deprecated calling Storybook directly (`npm run storybook`)  for Angular. In Storybook 7.0, we've removed it entirely. Instead you have to set up the Storybook builder in your `angular.json` and execute `ng run <your-project>:storybook` to start Storybook. Please visit https://github.com/storybookjs/storybook/tree/next/code/frameworks/angular to set up Storybook for Angular correctly.
-
-#### Angular: Removed legacy renderer
-
-The `parameters.angularLegacyRendering` option is removed. You cannot use the old legacy renderer anymore.
 
 ### Docs Changes
 
