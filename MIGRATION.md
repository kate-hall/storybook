<h1>Migration</h1>

- [From version 7.x to 8.0.0](#from-version-7x-to-800)
  - [Removed deprecated shim packages](#removed-deprecated-shim-packages)
  - [Framework-specific Vite plugins have to be explicitly added](#framework-specific-vite-plugins-have-to-be-explicitly-added)
  - [Implicit actions can not be used during rendering (for example in the play function)](#implicit-actions-can-not-be-used-during-rendering-for-example-in-the-play-function)
  - [MDX related changes](#mdx-related-changes)
    - [MDX is upgraded to v3](#mdx-is-upgraded-to-v3)
    - [Dropping support for \*.stories.mdx (CSF in MDX) format and MDX1 support](#dropping-support-for-storiesmdx-csf-in-mdx-format-and-mdx1-support)
    - [Dropping support for id, name and story in Story block](#dropping-support-for-id-name-and-story-in-story-block)
  - [Core changes](#core-changes)
<<<<<<< HEAD
    - [`framework.options.builder.useSWC` for Webpack5-based projects removed](#frameworkoptionsbuilderuseswc-for-webpack5-based-projects-removed)
    - [Removed `@babel/core` and `babel-loader` from `@storybook/builder-webpack5`](#removed-babelcore-and-babel-loader-from-storybookbuilder-webpack5)
    - [`framework.options.fastRefresh` for Webpack5-based projects removed](#frameworkoptionsfastrefresh-for-webpack5-based-projects-removed)
    - [`typescript.skipBabel` removed](#typescriptskipbabel-removed)
=======
    - [Dropping support for Yarn 1](#dropping-support-for-yarn-1)
>>>>>>> efe0ebd5
    - [Dropping support for Node.js 16](#dropping-support-for-nodejs-16)
    - [Autotitle breaking fixes](#autotitle-breaking-fixes)
    - [React v18 in the manager UI (including addons)](#react-v18-in-the-manager-ui-including-addons)
    - [Storyshots has been removed](#storyshots-has-been-removed)
    - [UI layout state has changed shape](#ui-layout-state-has-changed-shape)
    - [New UI and props for Button and IconButton components](#new-ui-and-props-for-button-and-iconbutton-components)
    - [Icons is deprecated](#icons-is-deprecated)
    - [Removed postinstall](#removed-postinstall)
    - [Removed stories.json](#removed-storiesjson)
    - [Removed `sb babelrc` command](#removed-sb-babelrc-command)
  - [Framework-specific changes](#framework-specific-changes)
    - [React](#react)
      - [`react-docgen` component analysis by default](#react-docgen-component-analysis-by-default)
    - [Next.js](#nextjs)
      - [Require Next.js 13.5 and up](#require-nextjs-135-and-up)
      - [Automatic SWC mode detection](#automatic-swc-mode-detection)
    - [Angular](#angular)
      - [Require Angular 15 and up](#require-angular-15-and-up)
    - [Svelte](#svelte)
      - [Require Svelte 4 and up](#require-svelte-4-and-up)
    - [Preact](#preact)
      - [Require Preact 10 and up](#require-preact-10-and-up)
      - [No longer adds default Babel plugins](#no-longer-adds-default-babel-plugins)
    - [Web Components](#web-components)
      - [Dropping default babel plugins in Webpack5-based projects](#dropping-default-babel-plugins-in-webpack5-based-projects)
  - [Deprecations which are now removed](#deprecations-which-are-now-removed)
    - [--use-npm flag in storybook CLI](#--use-npm-flag-in-storybook-cli)
    - [`setGlobalConfig` from `@storybook/react`](#setglobalconfig-from-storybookreact)
    - [StorybookViteConfig type from @storybook/builder-vite](#storybookviteconfig-type-from-storybookbuilder-vite)
    - [props from WithTooltipComponent from @storybook/components](#props-from-withtooltipcomponent-from-storybookcomponents)
    - [LinkTo direct import from addon-links](#linkto-direct-import-from-addon-links)
    - [DecoratorFn, Story, ComponentStory, ComponentStoryObj, ComponentStoryFn and ComponentMeta TypeScript types](#decoratorfn-story-componentstory-componentstoryobj-componentstoryfn-and-componentmeta-typescript-types)
    - ["Framework" TypeScript types](#framework-typescript-types)
    - [`navigateToSettingsPage` method from Storybook's manager-api](#navigatetosettingspage-method-from-storybooks-manager-api)
    - [storyIndexers](#storyindexers)
    - [Deprecated docs parameters](#deprecated-docs-parameters)
    - [Description Doc block properties](#description-doc-block-properties)
    - [Manager API expandAll and collapseAll methods](#manager-api-expandall-and-collapseall-methods)
- [From version 7.5.0 to 7.6.0](#from-version-750-to-760)
    - [CommonJS with Vite is deprecated](#commonjs-with-vite-is-deprecated)
    - [Using implicit actions during rendering is deprecated](#using-implicit-actions-during-rendering-is-deprecated)
    - [typescript.skipBabel deprecated](#typescriptskipbabel-deprecated)
    - [Primary doc block accepts of prop](#primary-doc-block-accepts-of-prop)
    - [Addons no longer need a peer dependency on React](#addons-no-longer-need-a-peer-dependency-on-react)
- [From version 7.4.0 to 7.5.0](#from-version-740-to-750)
    - [`storyStoreV6` and `storiesOf` is deprecated](#storystorev6-and-storiesof-is-deprecated)
    - [`storyIndexers` is replaced with `experimental_indexers`](#storyindexers-is-replaced-with-experimental_indexers)
- [From version 7.0.0 to 7.2.0](#from-version-700-to-720)
    - [Addon API is more type-strict](#addon-api-is-more-type-strict)
- [From version 6.5.x to 7.0.0](#from-version-65x-to-700)
  - [7.0 breaking changes](#70-breaking-changes)
    - [Dropped support for Node 15 and below](#dropped-support-for-node-15-and-below)
    - [Default export in Preview.js](#default-export-in-previewjs)
    - [ESM format in Main.js](#esm-format-in-mainjs)
    - [Modern browser support](#modern-browser-support)
    - [React peer dependencies required](#react-peer-dependencies-required)
    - [start-storybook / build-storybook binaries removed](#start-storybook--build-storybook-binaries-removed)
    - [New Framework API](#new-framework-api)
      - [Available framework packages](#available-framework-packages)
      - [Framework field mandatory](#framework-field-mandatory)
      - [frameworkOptions renamed](#frameworkoptions-renamed)
      - [builderOptions renamed](#builderoptions-renamed)
    - [TypeScript: StorybookConfig type moved](#typescript-storybookconfig-type-moved)
    - [Titles are statically computed](#titles-are-statically-computed)
    - [Framework standalone build moved](#framework-standalone-build-moved)
    - [Change of root html IDs](#change-of-root-html-ids)
    - [Stories glob matches MDX files](#stories-glob-matches-mdx-files)
    - [Add strict mode](#add-strict-mode)
    - [Importing plain markdown files with `transcludeMarkdown` has changed](#importing-plain-markdown-files-with-transcludemarkdown-has-changed)
    - [Stories field in .storybook/main.js is mandatory](#stories-field-in-storybookmainjs-is-mandatory)
    - [Stricter global types](#stricter-global-types)
    - [Deploying build artifacts](#deploying-build-artifacts)
      - [Dropped support for file URLs](#dropped-support-for-file-urls)
      - [Serving with nginx](#serving-with-nginx)
      - [Ignore story files from node\_modules](#ignore-story-files-from-node_modules)
  - [7.0 Core changes](#70-core-changes)
    - [7.0 feature flags removed](#70-feature-flags-removed)
    - [Story context is prepared before for supporting fine grained updates](#story-context-is-prepared-before-for-supporting-fine-grained-updates)
    - [Changed decorator order between preview.js and addons/frameworks](#changed-decorator-order-between-previewjs-and-addonsframeworks)
    - [Dark mode detection](#dark-mode-detection)
  - [7.0 core addons changes](#70-core-addons-changes)
    - [Removed auto injection of @storybook/addon-actions decorator](#removed-auto-injection-of-storybookaddon-actions-decorator)
    - [Addon-backgrounds: Removed deprecated grid parameter](#addon-backgrounds-removed-deprecated-grid-parameter)
    - [Addon-a11y: Removed deprecated withA11y decorator](#addon-a11y-removed-deprecated-witha11y-decorator)
    - [Addon-interactions: Interactions debugger is now default](#addon-interactions-interactions-debugger-is-now-default)
  - [7.0 Vite changes](#70-vite-changes)
    - [Vite builder uses Vite config automatically](#vite-builder-uses-vite-config-automatically)
    - [Vite cache moved to node\_modules/.cache/.vite-storybook](#vite-cache-moved-to-node_modulescachevite-storybook)
  - [7.0 Webpack changes](#70-webpack-changes)
    - [Webpack4 support discontinued](#webpack4-support-discontinued)
    - [Babel mode v7 exclusively](#babel-mode-v7-exclusively)
    - [Postcss removed](#postcss-removed)
    - [Removed DLL flags](#removed-dll-flags)
  - [7.0 Framework-specific changes](#70-framework-specific-changes)
    - [Angular: Removed deprecated `component` and `propsMeta` field](#angular-removed-deprecated-component-and-propsmeta-field)
    - [Angular: Drop support for Angular \< 14](#angular-drop-support-for-angular--14)
    - [Angular: Drop support for calling Storybook directly](#angular-drop-support-for-calling-storybook-directly)
    - [Angular: Application providers and ModuleWithProviders](#angular-application-providers-and-modulewithproviders)
    - [Angular: Removed legacy renderer](#angular-removed-legacy-renderer)
    - [Next.js: use the `@storybook/nextjs` framework](#nextjs-use-the-storybooknextjs-framework)
    - [SvelteKit: needs the `@storybook/sveltekit` framework](#sveltekit-needs-the-storybooksveltekit-framework)
    - [Vue3: replaced app export with setup](#vue3-replaced-app-export-with-setup)
    - [Web-components: dropped lit-html v1 support](#web-components-dropped-lit-html-v1-support)
    - [Create React App: dropped CRA4 support](#create-react-app-dropped-cra4-support)
    - [HTML: No longer auto-dedents source code](#html-no-longer-auto-dedents-source-code)
  - [7.0 Addon authors changes](#70-addon-authors-changes)
    - [New Addons API](#new-addons-api)
      - [Specific instructions for addon creators](#specific-instructions-for-addon-creators)
      - [Specific instructions for addon users](#specific-instructions-for-addon-users)
    - [register.js removed](#registerjs-removed)
    - [No more default export from `@storybook/addons`](#no-more-default-export-from-storybookaddons)
    - [No more configuration for manager](#no-more-configuration-for-manager)
    - [Icons API changed](#icons-api-changed)
    - [Removed global client APIs](#removed-global-client-apis)
    - [framework parameter renamed to renderer](#framework-parameter-renamed-to-renderer)
  - [7.0 Docs changes](#70-docs-changes)
    - [Autodocs changes](#autodocs-changes)
    - [MDX docs files](#mdx-docs-files)
    - [Unattached docs files](#unattached-docs-files)
    - [Doc Blocks](#doc-blocks)
      - [Meta block](#meta-block)
      - [Description block, `parameters.notes` and `parameters.info`](#description-block-parametersnotes-and-parametersinfo)
      - [Story block](#story-block)
      - [Source block](#source-block)
      - [Canvas block](#canvas-block)
      - [ArgsTable block](#argstable-block)
    - [Configuring Autodocs](#configuring-autodocs)
    - [MDX2 upgrade](#mdx2-upgrade)
    - [Legacy MDX1 support](#legacy-mdx1-support)
    - [Default docs styles will leak into non-story user components](#default-docs-styles-will-leak-into-non-story-user-components)
    - [Explicit `<code>` elements are no longer syntax highlighted](#explicit-code-elements-are-no-longer-syntax-highlighted)
    - [Dropped source loader / storiesOf static snippets](#dropped-source-loader--storiesof-static-snippets)
    - [Removed docs.getContainer and getPage parameters](#removed-docsgetcontainer-and-getpage-parameters)
    - [Addon-docs: Removed deprecated blocks.js entry](#addon-docs-removed-deprecated-blocksjs-entry)
    - [Dropped addon-docs manual babel configuration](#dropped-addon-docs-manual-babel-configuration)
    - [Dropped addon-docs manual configuration](#dropped-addon-docs-manual-configuration)
    - [Autoplay in docs](#autoplay-in-docs)
    - [Removed STORYBOOK\_REACT\_CLASSES global](#removed-storybook_react_classes-global)
  - [7.0 Deprecations and default changes](#70-deprecations-and-default-changes)
    - [storyStoreV7 enabled by default](#storystorev7-enabled-by-default)
    - [`Story` type deprecated](#story-type-deprecated)
    - [`ComponentStory`, `ComponentStoryObj`, `ComponentStoryFn` and `ComponentMeta` types are deprecated](#componentstory-componentstoryobj-componentstoryfn-and-componentmeta-types-are-deprecated)
    - [Renamed `renderToDOM` to `renderToCanvas`](#renamed-rendertodom-to-rendertocanvas)
    - [Renamed `XFramework` to `XRenderer`](#renamed-xframework-to-xrenderer)
    - [Renamed `DecoratorFn` to `Decorator`](#renamed-decoratorfn-to-decorator)
    - [CLI option `--use-npm` deprecated](#cli-option---use-npm-deprecated)
    - ['config' preset entry replaced with 'previewAnnotations'](#config-preset-entry-replaced-with-previewannotations)
- [From version 6.4.x to 6.5.0](#from-version-64x-to-650)
  - [Vue 3 upgrade](#vue-3-upgrade)
  - [React18 new root API](#react18-new-root-api)
  - [Renamed isToolshown to showToolbar](#renamed-istoolshown-to-showtoolbar)
  - [Dropped support for addon-actions addDecorators](#dropped-support-for-addon-actions-adddecorators)
  - [Vite builder renamed](#vite-builder-renamed)
  - [Docs framework refactor for React](#docs-framework-refactor-for-react)
  - [Opt-in MDX2 support](#opt-in-mdx2-support)
  - [CSF3 auto-title improvements](#csf3-auto-title-improvements)
    - [Auto-title filename case](#auto-title-filename-case)
    - [Auto-title redundant filename](#auto-title-redundant-filename)
    - [Auto-title always prefixes](#auto-title-always-prefixes)
  - [6.5 Deprecations](#65-deprecations)
    - [Deprecated register.js](#deprecated-registerjs)
- [From version 6.3.x to 6.4.0](#from-version-63x-to-640)
  - [Automigrate](#automigrate)
  - [CRA5 upgrade](#cra5-upgrade)
  - [CSF3 enabled](#csf3-enabled)
    - [Optional titles](#optional-titles)
    - [String literal titles](#string-literal-titles)
    - [StoryObj type](#storyobj-type)
  - [Story Store v7](#story-store-v7)
    - [Behavioral differences](#behavioral-differences)
    - [Main.js framework field](#mainjs-framework-field)
    - [Using the v7 store](#using-the-v7-store)
    - [v7-style story sort](#v7-style-story-sort)
    - [v7 default sort behavior](#v7-default-sort-behavior)
    - [v7 Store API changes for addon authors](#v7-store-api-changes-for-addon-authors)
    - [Storyshots compatibility in the v7 store](#storyshots-compatibility-in-the-v7-store)
  - [Emotion11 quasi-compatibility](#emotion11-quasi-compatibility)
  - [Babel mode v7](#babel-mode-v7)
  - [Loader behavior with args changes](#loader-behavior-with-args-changes)
  - [6.4 Angular changes](#64-angular-changes)
    - [SB Angular builder](#sb-angular-builder)
    - [Angular13](#angular13)
    - [Angular component parameter removed](#angular-component-parameter-removed)
  - [6.4 deprecations](#64-deprecations)
    - [Deprecated --static-dir CLI flag](#deprecated---static-dir-cli-flag)
- [From version 6.2.x to 6.3.0](#from-version-62x-to-630)
  - [Webpack 5](#webpack-5)
    - [Fixing hoisting issues](#fixing-hoisting-issues)
      - [Webpack 5 manager build](#webpack-5-manager-build)
      - [Wrong webpack version](#wrong-webpack-version)
  - [Angular 12 upgrade](#angular-12-upgrade)
  - [Lit support](#lit-support)
  - [No longer inferring default values of args](#no-longer-inferring-default-values-of-args)
  - [6.3 deprecations](#63-deprecations)
    - [Deprecated addon-knobs](#deprecated-addon-knobs)
    - [Deprecated scoped blocks imports](#deprecated-scoped-blocks-imports)
    - [Deprecated layout URL params](#deprecated-layout-url-params)
- [From version 6.1.x to 6.2.0](#from-version-61x-to-620)
  - [MDX pattern tweaked](#mdx-pattern-tweaked)
  - [6.2 Angular overhaul](#62-angular-overhaul)
    - [New Angular storyshots format](#new-angular-storyshots-format)
    - [Deprecated Angular story component](#deprecated-angular-story-component)
    - [New Angular renderer](#new-angular-renderer)
    - [Components without selectors](#components-without-selectors)
  - [Packages now available as ESModules](#packages-now-available-as-esmodules)
  - [6.2 Deprecations](#62-deprecations)
    - [Deprecated implicit PostCSS loader](#deprecated-implicit-postcss-loader)
    - [Deprecated default PostCSS plugins](#deprecated-default-postcss-plugins)
    - [Deprecated showRoots config option](#deprecated-showroots-config-option)
    - [Deprecated control.options](#deprecated-controloptions)
    - [Deprecated storybook components html entry point](#deprecated-storybook-components-html-entry-point)
- [From version 6.0.x to 6.1.0](#from-version-60x-to-610)
  - [Addon-backgrounds preset](#addon-backgrounds-preset)
  - [Single story hoisting](#single-story-hoisting)
  - [React peer dependencies](#react-peer-dependencies)
  - [6.1 deprecations](#61-deprecations)
    - [Deprecated DLL flags](#deprecated-dll-flags)
    - [Deprecated storyFn](#deprecated-storyfn)
    - [Deprecated onBeforeRender](#deprecated-onbeforerender)
    - [Deprecated grid parameter](#deprecated-grid-parameter)
    - [Deprecated package-composition disabled parameter](#deprecated-package-composition-disabled-parameter)
- [From version 5.3.x to 6.0.x](#from-version-53x-to-60x)
  - [Hoisted CSF annotations](#hoisted-csf-annotations)
  - [Zero config typescript](#zero-config-typescript)
  - [Correct globs in main.js](#correct-globs-in-mainjs)
  - [CRA preset removed](#cra-preset-removed)
  - [Core-JS dependency errors](#core-js-dependency-errors)
  - [Args passed as first argument to story](#args-passed-as-first-argument-to-story)
  - [6.0 Docs breaking changes](#60-docs-breaking-changes)
    - [Remove framework-specific docs presets](#remove-framework-specific-docs-presets)
    - [Preview/Props renamed](#previewprops-renamed)
    - [Docs theme separated](#docs-theme-separated)
    - [DocsPage slots removed](#docspage-slots-removed)
    - [React prop tables with Typescript](#react-prop-tables-with-typescript)
    - [ConfigureJSX true by default in React](#configurejsx-true-by-default-in-react)
    - [User babelrc disabled by default in MDX](#user-babelrc-disabled-by-default-in-mdx)
    - [Docs description parameter](#docs-description-parameter)
    - [6.0 Inline stories](#60-inline-stories)
  - [New addon presets](#new-addon-presets)
  - [Removed babel-preset-vue from Vue preset](#removed-babel-preset-vue-from-vue-preset)
  - [Removed Deprecated APIs](#removed-deprecated-apis)
  - [New setStories event](#new-setstories-event)
  - [Removed renderCurrentStory event](#removed-rendercurrentstory-event)
  - [Removed hierarchy separators](#removed-hierarchy-separators)
  - [No longer pass denormalized parameters to storySort](#no-longer-pass-denormalized-parameters-to-storysort)
  - [Client API changes](#client-api-changes)
    - [Removed Legacy Story APIs](#removed-legacy-story-apis)
    - [Can no longer add decorators/parameters after stories](#can-no-longer-add-decoratorsparameters-after-stories)
    - [Changed Parameter Handling](#changed-parameter-handling)
  - [Simplified Render Context](#simplified-render-context)
  - [Story Store immutable outside of configuration](#story-store-immutable-outside-of-configuration)
  - [Improved story source handling](#improved-story-source-handling)
  - [6.0 Addon API changes](#60-addon-api-changes)
    - [Consistent local addon paths in main.js](#consistent-local-addon-paths-in-mainjs)
    - [Deprecated setAddon](#deprecated-setaddon)
    - [Deprecated disabled parameter](#deprecated-disabled-parameter)
    - [Actions addon uses parameters](#actions-addon-uses-parameters)
    - [Removed action decorator APIs](#removed-action-decorator-apis)
    - [Removed withA11y decorator](#removed-witha11y-decorator)
    - [Essentials addon disables differently](#essentials-addon-disables-differently)
    - [Backgrounds addon has a new api](#backgrounds-addon-has-a-new-api)
  - [6.0 Deprecations](#60-deprecations)
    - [Deprecated addon-info, addon-notes](#deprecated-addon-info-addon-notes)
    - [Deprecated addon-contexts](#deprecated-addon-contexts)
    - [Removed addon-centered](#removed-addon-centered)
    - [Deprecated polymer](#deprecated-polymer)
    - [Deprecated immutable options parameters](#deprecated-immutable-options-parameters)
    - [Deprecated addParameters and addDecorator](#deprecated-addparameters-and-adddecorator)
    - [Deprecated clearDecorators](#deprecated-cleardecorators)
    - [Deprecated configure](#deprecated-configure)
    - [Deprecated support for duplicate kinds](#deprecated-support-for-duplicate-kinds)
- [From version 5.2.x to 5.3.x](#from-version-52x-to-53x)
  - [To main.js configuration](#to-mainjs-configuration)
    - [Using main.js](#using-mainjs)
    - [Using preview.js](#using-previewjs)
    - [Using manager.js](#using-managerjs)
  - [Create React App preset](#create-react-app-preset)
  - [Description doc block](#description-doc-block)
  - [React Native Async Storage](#react-native-async-storage)
  - [Deprecate displayName parameter](#deprecate-displayname-parameter)
  - [Unified docs preset](#unified-docs-preset)
  - [Simplified hierarchy separators](#simplified-hierarchy-separators)
  - [Addon StoryShots Puppeteer uses external puppeteer](#addon-storyshots-puppeteer-uses-external-puppeteer)
- [From version 5.1.x to 5.2.x](#from-version-51x-to-52x)
  - [Source-loader](#source-loader)
  - [Default viewports](#default-viewports)
  - [Grid toolbar-feature](#grid-toolbar-feature)
  - [Docs mode docgen](#docs-mode-docgen)
  - [storySort option](#storysort-option)
- [From version 5.1.x to 5.1.10](#from-version-51x-to-5110)
  - [babel.config.js support](#babelconfigjs-support)
- [From version 5.0.x to 5.1.x](#from-version-50x-to-51x)
  - [React native server](#react-native-server)
  - [Angular 7](#angular-7)
  - [CoreJS 3](#corejs-3)
- [From version 5.0.1 to 5.0.2](#from-version-501-to-502)
  - [Deprecate webpack extend mode](#deprecate-webpack-extend-mode)
- [From version 4.1.x to 5.0.x](#from-version-41x-to-50x)
  - [sortStoriesByKind](#sortstoriesbykind)
  - [Webpack config simplification](#webpack-config-simplification)
  - [Theming overhaul](#theming-overhaul)
  - [Story hierarchy defaults](#story-hierarchy-defaults)
  - [Options addon deprecated](#options-addon-deprecated)
  - [Individual story decorators](#individual-story-decorators)
  - [Addon backgrounds uses parameters](#addon-backgrounds-uses-parameters)
  - [Addon cssresources name attribute renamed](#addon-cssresources-name-attribute-renamed)
  - [Addon viewport uses parameters](#addon-viewport-uses-parameters)
  - [Addon a11y uses parameters, decorator renamed](#addon-a11y-uses-parameters-decorator-renamed)
  - [Addon centered decorator deprecated](#addon-centered-decorator-deprecated)
  - [New keyboard shortcuts defaults](#new-keyboard-shortcuts-defaults)
  - [New URL structure](#new-url-structure)
  - [Rename of the `--secure` cli parameter to `--https`](#rename-of-the---secure-cli-parameter-to---https)
  - [Vue integration](#vue-integration)
- [From version 4.0.x to 4.1.x](#from-version-40x-to-41x)
  - [Private addon config](#private-addon-config)
  - [React 15.x](#react-15x)
- [From version 3.4.x to 4.0.x](#from-version-34x-to-40x)
  - [React 16.3+](#react-163)
  - [Generic addons](#generic-addons)
  - [Knobs select ordering](#knobs-select-ordering)
  - [Knobs URL parameters](#knobs-url-parameters)
  - [Keyboard shortcuts moved](#keyboard-shortcuts-moved)
  - [Removed addWithInfo](#removed-addwithinfo)
  - [Removed RN packager](#removed-rn-packager)
  - [Removed RN addons](#removed-rn-addons)
  - [Storyshots Changes](#storyshots-changes)
  - [Webpack 4](#webpack-4)
  - [Babel 7](#babel-7)
  - [Create-react-app](#create-react-app)
    - [Upgrade CRA1 to babel 7](#upgrade-cra1-to-babel-7)
    - [Migrate CRA1 while keeping babel 6](#migrate-cra1-while-keeping-babel-6)
  - [start-storybook opens browser](#start-storybook-opens-browser)
  - [CLI Rename](#cli-rename)
  - [Addon story parameters](#addon-story-parameters)
- [From version 3.3.x to 3.4.x](#from-version-33x-to-34x)
- [From version 3.2.x to 3.3.x](#from-version-32x-to-33x)
  - [`babel-core` is now a peer dependency #2494](#babel-core-is-now-a-peer-dependency-2494)
  - [Base webpack config now contains vital plugins #1775](#base-webpack-config-now-contains-vital-plugins-1775)
  - [Refactored Knobs](#refactored-knobs)
- [From version 3.1.x to 3.2.x](#from-version-31x-to-32x)
  - [Moved TypeScript addons definitions](#moved-typescript-addons-definitions)
  - [Updated Addons API](#updated-addons-api)
- [From version 3.0.x to 3.1.x](#from-version-30x-to-31x)
  - [Moved TypeScript definitions](#moved-typescript-definitions)
  - [Deprecated head.html](#deprecated-headhtml)
- [From version 2.x.x to 3.x.x](#from-version-2xx-to-3xx)
  - [Webpack upgrade](#webpack-upgrade)
  - [Packages renaming](#packages-renaming)
  - [Deprecated embedded addons](#deprecated-embedded-addons)


## From version 7.x to 8.0.0

### Removed deprecated shim packages

In Storybook 7, these packages existed for backwards compatibility, but were marked as deprecated:

- `@storybook/addons` - this package has been split into 2 packages: `@storybook/preview-api` and `@storybook/manager-api`, see more here: [New Addons API](#new-addons-api).
- `@storybook/channel-postmessage` - this package has been merged into `@storybook/channel`.
- `@storybook/channel-websocket` - this package has been merged into `@storybook/channel`.
- `@storybook/client-api` - this package has been merged into `@storybook/preview-api`.
- `@storybook/core-client` - this package has been merged into `@storybook/preview-api`.
- `@storybook/preview-web` - this package has been merged into `@storybook/preview-api`.
- `@storybook/store` - this package has been merged into `@storybook/preview-api`.
- `@storybook/api` - this package has been replaced with `@storybook/manager-api`.

This section explains the rationale, and the required changed you might have to make: [New Addons API](#new-addons-api)

### Framework-specific Vite plugins have to be explicitly added

In Storybook 7, we would automatically add frameworks-specific Vite plugins, e.g. `@vitejs/plugin-react` if not installed.
In Storybook 8 those plugins have to be added explicitly in the user's `vite.config.ts`:

```ts
import { defineConfig } from 'vite';
import react from '@vitejs/plugin-react';

// https://vitejs.dev/config/
export default defineConfig({
  plugins: [react()],
});
```

### Implicit actions can not be used during rendering (for example in the play function)

In Storybook 7, we inferred if the component accepts any action props,
by checking if it starts with `onX` (for example `onClick`), or as configured by `actions.argTypesRegex`.
If that was the case, we would fill in jest spies for those args automatically.

```ts
export default {
  component: Button,
};

export const ButtonClick = {
  play: async ({ args, canvasElement }) => {
    await userEvent.click(within(canvasElement).getByRole('button'));
    // args.onClick is a jest spy in 7.0
    await expect(args.onClick).toHaveBeenCalled();
  },
};
```

In Storybook 8 this feature is removed, and spies have to added explicitly:

```ts
import { fn } from '@storybook/test';

export default {
  component: Button,
  args: {
    onClick: fn(),
  },
};

export const ButtonClick = {
  play: async ({ args, canvasElement }) => {
    await userEvent.click(within(canvasElement).getByRole('button'));
    await expect(args.onClick).toHaveBeenCalled();
  },
};
```

For more context, see this RFC:
https://github.com/storybookjs/storybook/discussions/23649

To summarize:

- This makes CSF files less magical and more portable, so that CSF files will render the same in a test environment where docgen is not available.
- This allows users and (test) integrators to run or build storybook without docgen, boosting the user performance and allows tools to give quicker feedback.
- This will make sure that we can one day lazy load docgen, without changing how stories are rendered.

### MDX related changes

#### MDX is upgraded to v3

Storybook now uses MDX3 under the hood. This change contains many improvements and a few small breaking changes that probably won't affect you. However we recommend checking the [migration notes from MDX here](https://mdxjs.com/blog/v3/).

#### Dropping support for *.stories.mdx (CSF in MDX) format and MDX1 support

In Storybook 7, we deprecated the ability of using MDX both for documentation and for defining stories in the same .stories.mdx file. It is now removed, and Storybook won't support .stories.mdx files anymore. We provide migration scripts to help you onto the new format.

If you were using the [legacy MDX1 format](#legacy-mdx1-support), you will have to remove the `legacyMdx1` main.js feature flag and the `@storybook/mdx1-csf` package.

Alongside with this change, the `jsxOptions` configuration was removed as it is not used anymore.

[More info here](https://storybook.js.org/docs/migration-guide#storiesmdx-to-mdxcsf).

#### Dropping support for id, name and story in Story block

Referencing stories by `id`, `name` or `story` in the Story block is not possible anymore. [More info here](#story-block).

### Core changes

<<<<<<< HEAD
#### `framework.options.builder.useSWC` for Webpack5-based projects removed

In Storybook 8.0, we have removed the `framework.options.builder.useSWC` option. The `@storybook/builder-webpack5` package is now compiler-agnostic and does not depend on Babel or SWC.

If you want to use SWC, you can add the necessary addon:

```sh
npx storybook@latest add @storybook/addon-webpack-compiler-swc
```

The goal is to make @storybook/builder-webpack5 lighter and more flexible. We are not locked into a specific compiler or compiler version anymore. This allows us to support Babel 7/8, SWC, and other compilers simultaneously.

#### Removed `@babel/core` and `babel-loader` from `@storybook/builder-webpack5`

In Storybook 8.0, we have removed the `@storybook/builder-webpack5` package's dependency on Babel. This means that Babel is not preconfigured in `@storybook/builder-webpack5`. If you want to use Babel, you can add the necessary addon:

```sh
npx storybook@latest add @storybook/addon-webpack-compiler-swc
```

We are doing this to make Storybook more flexible and to allow users to use a variety of compilers like SWC, Babel or even pure TypeScript.

#### `framework.options.fastRefresh` for Webpack5-based projects removed

In Storybook 8.0, we have removed the `framework.options.fastRefresh` option.

The fast-refresh implementation currently relies on the `react-refresh/babel` package. While this has served us well, integrating this dependency could pose challenges. Specifically, it would necessitate locking users into a specific Babel version. This could become a bottleneck, especially when Babel 8 is released. There is uncertainty about whether react-refresh/babel will seamlessly support Babel 8, potentially hindering users from updating smoothly.

Furthermore, the existing implementation does not account for cases where fast-refresh might already be configured in a user's Babel configuration. Rather than filtering out existing configurations, our current approach could lead to duplications, resulting in a less-than-optimal development experience.

We believe in empowering our users, and setting up fast-refresh manually is a straightforward process. By adding the following configuration, users can easily configure fast-refresh according to their specific needs if it is not already configured or if Storybook does not automatically pick up your fast-refresh configuration: 

`package.json`:

```diff
{
  "devDependencies": {
+   "@pmmmwh/react-refresh-webpack-plugin": "^0.5.11",
+   "react-refresh": "^0.14.0",
  }
}
```

`babel.config.js` (optionally, add it to `.storybook/main.js`):

```diff
+const isProdBuild = process.env.NODE_ENV === 'production';

module.exports = (api) => {
  return {
    plugins: [
+     !isProdBuild && 'react-refresh/babel',
    ].filter(Boolean),
  };
};
```

`.storybook/main.js`:

```diff
+import ReactRefreshWebpackPlugin from "@pmmmwh/react-refresh-webpack-plugin";
+const isProdBuild = process.env.NODE_ENV === 'production';
const config = {
  webpackFinal: (config) => {
+   config.plugins = [
+     !isProdBuild && new ReactRefreshWebpackPlugin({
+       overlay: {
+         sockIntegration: 'whm',
+       },
+     }),
+     ...config.plugins,
+   ].filter(Boolean);
    return config;
  },
};

export default config;
```

This approach aligns with our philosophy of transparency and puts users in control of their Webpack and Babel configurations.

We are committed to minimizing magic behind the scenes. By removing `framework.options.fastRefresh`, we are moving closer to a Storybook that doesn't impose unnecessary configurations on users. Instead, we encourage users to leverage their existing Webpack and Babel setups, fostering a more transparent and customizable development environment.

You don't have to add fast refresh to `@storybook/nextjs` since it is already configured there as a default to match the same experience as `next dev`.

#### `typescript.skipBabel` removed

We have removed the `typescript.skipBabel` option in Storybook 8.0. Please use `typescript.skipCompiler` instead.
=======
#### Dropping support for Yarn 1

Storybook will stop providing fixes aimed at Yarn 1 projects. This does not necessarily mean that Storybook will stop working for Yarn 1 projects, just that the team won't provide more fixes aimed at it. For context, it's been 6 years since the release of Yarn 1, and Yarn is currently in version 4, which was [released in October 2023](https://yarnpkg.com/blog/release/4.0).
>>>>>>> efe0ebd5

#### Dropping support for Node.js 16

In Storybook 8, we have dropped Node.js 16 support since it reached end-of-life on 2023-09-11. Storybook 8 supports Node.js 18 and above.

#### Autotitle breaking fixes

In Storybook 7, the file name `path/to/foo.bar.stories.js` would result in the [autotitle](https://storybook.js.org/docs/react/configure/overview#configure-story-loading) `path/to/foo`. In 8.0, this has been changed to generate `path/to/foo.bar`. We consider this a bugfix but it is also a breaking change if you depended on the old behavior. To get the old titles, you can manually specify the desired title in the default export of your story file. For example:

```js
export default {
  title: 'path/to/foo',
}
```

Alternatively, if you need to achieve a different behavior for a large number of files, you can provide a [custom indexer](https://storybook.js.org/docs/7.0/vue/configure/sidebar-and-urls#processing-custom-titles) to generate the titles dynamically.

#### React v18 in the manager UI (including addons)

Storybook 7 used React 16 in the manager. In Storybook 8 this is upgraded to react v18.
Addons that inject UI into panels, tools, etc. are possibly affected by this.

Addon authors are advised to upgrade to react v18.

#### Storyshots has been removed

Storyshots was an addon for Storybook which allowed users to turn their stories into automated snapshot tests.

Every story would automatically be taken into account and create a snapshot file.

Snapshot testing has since fallen out of favor and is no longer recommended.

In addition to its limited use, and high chance of false positives, Storyshots ran code developed to run in the browser in NodeJS via JSDOM.
JSDOM has limitations and is not a perfect emulation of the browser environment; therefore, Storyshots was always a pain to set up and maintain.

The Storybook team has built the test-runner as a direct replacement, which utilizes Playwright to connect to an actual browser where Storybook runs the code.

In addition, CSF has expanded to allow for play functions to be defined on stories, which allows for more complex testing scenarios, fully integrated within Storybook itself (and supported by the test-runner, and not Storyshots).

Finally, storyStoreV7: true (the default and only option in Storybook 8), was not supported by Storyshots.

By removing Storyshots, the Storybook team was unblocked from moving (eventually) to an ESM-only Storybook, which is a big step towards a more modern Storybook.

Please check the [migration guide](https://storybook.js.org/docs/writing-tests/storyshots-migration-guide) that we prepared.

#### UI layout state has changed shape

In Storybook 7 it was possible to use `addons.setConfig({...});` to configure Storybook UI features and behavior as documented [here (v7)](https://storybook.js.org/docs/7.3/react/configure/features-and-behavior), [(latest)](https://storybook.js.org/docs/react/configure/features-and-behavior). The state and API for the UI layout has changed:

- `showNav: boolean` is now `navSize: number`, where the number represents the size of the sidebar in pixels.
- `showPanel: boolean` is now split into `bottomPanelHeight: number` and `rightPanelWidth: number`, where the numbers represents the size of the panel in pixels.
- `isFullscreen: boolean` is no longer supported, but can be achieved by setting a combination of the above.

#### New UI and props for Button and IconButton components

We used to have a lot of different buttons in `@storybook/components` that were not used anywhere. In Storybook 8.0 we are deprecating `Form.Button` and added a new `Button` component that can be used in all places. The `IconButton` component has also been updated to use the new `Button` component under the hood. Going forward addon creators and Storybook maintainers should use the new `Button` component instead of `Form.Button`.

For the `Button` component, the following props are now deprecated:

- `isLink` - Please use the `asChild` prop instead like this: `<Button asChild><a href="">Link</a></Button>`
- `primary` - Please use the `variant` prop instead.
- `secondary` - Please use the `variant` prop instead.
- `tertiary` - Please use the `variant` prop instead.
- `gray` - Please use the `variant` prop instead.
- `inForm` - Please use the `variant` prop instead.
- `small` - Please use the `size` prop instead.
- `outline` - Please use the `variant` prop instead.
- `containsIcon`. Please add your icon as a child directly. No need for this prop anymore.

The `IconButton` doesn't have any deprecated props but it now uses the new `Button` component under the hood so all props for `IconButton` will be the same as `Button`.

#### Icons is deprecated

In Storybook 8.0 we are introducing a new icon library available with `@storybook/icons`. We are deprecating the `Icons` component in `@storybook/components` and recommend that addon creators and Storybook maintainers use the new `@storybook/icons` component instead.

#### Removed postinstall

We removed the `@storybook/postinstall` package, which provided some utilities for addons to programmatically modify user configuration files on install. This package was years out of date, so this should be a non-disruptive change. If your addon used the package, you can view the old source code [here](https://github.com/storybookjs/storybook/tree/release-7-5/code/lib/postinstall) and adapt it into your addon.

#### Removed stories.json

In addition to the built storybook, `storybook build` generates two files, `index.json` and `stories.json`, that list out the contents of the Storybook. `stories.json` is a legacy format and we included it for backwards compatibility. As of 8.0 we no longer build `stories.json` by default, and we will remove it completely in 9.0.

In the meantime if you have code that relies on `stories.json`, you can find code that transforms the "v4" `index.json` to the "v3" `stories.json` format (and their respective TS types): https://github.com/storybookjs/storybook/blob/release-7-5/code/lib/core-server/src/utils/stories-json.ts#L71-L91

#### Removed `sb babelrc` command

The `sb babelrc` command was used to generate a `.babelrc` file for Storybook. This command is now removed.

From version 8.0 onwards, Storybook is compiler-agnostic and does not depend on Babel or SWC if you use Webpack 5. This move was made to make Storybook more flexible and allow users to configure their own Babel setup according to their project needs and setup, leading to removing the `sb babelrc` command from Storybook. However, if you need to include a custom Babel configuration, we encourage you to create a `.babelrc` file yourself and configure it according to your project setup.

The reasoning behind is to condense and provide some clarity to what's happened to both the command and what's shifted with the upcoming release.

### Framework-specific changes

#### React

##### `react-docgen` component analysis by default

In Storybook 7, we used `react-docgen-typescript` to analyze React component props and auto-generate controls. In Storybook 8, we have moved to `react-docgen` as the new default. `react-docgen` is dramatically more efficient, shaving seconds off of dev startup times. However, it only analyzes basic TypeScript constructs.

We feel `react-docgen` is the right tradeoff for most React projects. However, if you need the full fidelity of `react-docgen-typescript`, you can opt-in using the following setting in `.storybook/main.js`:

```js
export default {
  typescript: {
    reactDocgen: 'react-docgen-typescript',
  }
}
```

For more information see: https://storybook.js.org/docs/react/api/main-config-typescript#reactdocgen

#### Next.js

##### Require Next.js 13.5 and up

Starting in 8.0, Storybook requires Next.js 13.5 and up.

##### Automatic SWC mode detection

Similar to how Next.js detects if SWC should be used, Storybook will follow more or less the same rules:

- If you use Next.js 14 or higher and you don't have a .babelrc file, Storybook will use SWC to transpile your code. 
- Even if you have a .babelrc file, Storybook will still use SWC to transpile your code if you set the experimental `experimental.forceSwcTransforms` flag to `true` in your `next.config.js`.

#### Angular

##### Require Angular 15 and up

Starting in 8.0, Storybook requires Angular 15 and up.

#### Svelte

##### Require Svelte 4 and up

Starting in 8.0, Storybook requires Svelte 4 and up.

#### Preact

##### Require Preact 10 and up

Starting in 8.0, Storybook requires Preact 10 and up.

##### No longer adds default Babel plugins

Until now, Storybook provided a set of default Babel plugins that were applied to Preact projects using Webpack, including the runtime automatic import plugin to allow Preact's h pragma to render JSX. However, this is no longer the case in Storybook 8.0. If you want to use this plugin, or if you're going to use TypeScript with Preact, you will need to add it to your Babel config.

```js
.babelrc

{
  "plugins": [
    [
      // Add this to automatically import `h` from `preact` when needed
      "@babel/plugin-transform-react-jsx", {
        "importSource": "preact",
        "runtime": "automatic" 
      }
    ],
    // Add this if you want to use TypeScript with Preact
    "@babel/preset-typescript"
  ],
}
```

If you want to configure the plugins only for Storybook, you can add the same setting to your `.storybook/main.js` file.

```js
const config = {
  ...
  babel: async (options) => {
    options.plugins.push(
      [
        "@babel/plugin-transform-react-jsx", {
          "importSource": "preact",
          "runtime": "automatic" 
        }
      ], 
      "@babel/preset-typescript"
    )
    return options;
  },
}

export default config
```

We are doing this to apply the same configuration you defined in your project. This streamlines the experience of using Storybook with Preact. Additionally, we are not vendor-locked to a specific Babel version anymore, which means that you can upgrade Babel without breaking your Storybook.

#### Web Components

##### Dropping default babel plugins in Webpack5-based projects

Until the 8.0 release, Storybook provided the `@babel/preset-env` preset for Web Component projects by default. This is no longer the case, as any Web Components project will use the configuration you've included. Additionally, if you're using either the `@babel/plugin-syntax-dynamic-import` or `@babel/plugin-syntax-import-meta` plugins, you no longer have to include them as they are now part of the @babel/preset-env preset.

### Deprecations which are now removed

#### --use-npm flag in storybook CLI

The `--use-npm` is now removed. Use `--package-manager=npm` instead. [More info here](#cli-option---use-npm-deprecated).

#### `setGlobalConfig` from `@storybook/react`

The `setGlobalConfig` (used for reusing stories in your tests) is now removed in favor of `setProjectAnnotations`.

```ts
import { setProjectAnnotations } from `@storybook/testing-react`.
```

#### StorybookViteConfig type from @storybook/builder-vite

The `StorybookViteConfig` type is now removed in favor of `StorybookConfig`:

```ts
import type { StorybookConfig } from '@storybook/react-vite';
```

#### props from WithTooltipComponent from @storybook/components

The deprecated properties `tooltipShown`, `closeOnClick`, and `onVisibilityChange` of `WithTooltipComponent` from `@storybook/components` are now removed. Please replace them:

```tsx
<WithTooltip
  closeOnClick       // becomes closeOnOutsideClick
  tooltipShown       // becomes defaultVisible
  onVisibilityChange // becomes onVisibleChange
>
  ...
</WithTooltip>
```

#### LinkTo direct import from addon-links

The `LinkTo` (React component) direct import from `@storybook/addon-links` is now removed. You have to import it from `@storybook/addon-links/react` instead.

```ts
// before
import LinkTo from '@storybook/addon-links';

// after
import LinkTo from '@storybook/addon-links/react';
```

#### DecoratorFn, Story, ComponentStory, ComponentStoryObj, ComponentStoryFn and ComponentMeta TypeScript types

The `Story` type is now removed in favor of `StoryFn` and `StoryObj`. More info [here](#story-type-deprecated).

The `DecoratorFn` type is now removed in favor of `Decorator`. [More info](#renamed-decoratorfn-to-decorator).

For React, the `ComponentStory`, `ComponentStoryObj`, `ComponentStoryFn` and `ComponentMeta` types are now removed in favor of `StoryFn`, `StoryObj` and `Meta`. [More info](#componentstory-componentstoryobj-componentstoryfn-and-componentmeta-types-are-deprecated).

#### "Framework" TypeScript types

The Framework types such as `ReactFramework` are now removed in favor of Renderer types such as `ReactRenderer`. This affects all frameworks. [More info](#renamed-xframework-to-xrenderer).

#### `navigateToSettingsPage` method from Storybook's manager-api

The `navigateToSettingsPage` method from manager-api is now removed in favor of `changeSettingsTab`.

```ts
export const Component = () => {
  const api = useStorybookApi();

  const someHandler = () => {
    // Old method: api.navigateToSettingsPage('/settings/about');
    api.changeSettingsTab('about'); // the /settings path is not necessary anymore
  };

  // ...
}
```

#### storyIndexers

The Storybook's main.js configuration property `storyIndexers` is now removed in favor of `experimental_indexers`. [More info](#storyindexers-is-replaced-with-experimental_indexers).

#### Deprecated docs parameters

The following story and meta parameters are now removed:

```ts
parameters.docs.iframeHeight           // becomes docs.story.iframeHeight
parameters.docs.inlineStories          // becomes docs.story.inline
parameters.jsx.transformSource         // becomes parameters.docs.source.transform
parameters.docs.transformSource        // becomes parameters.docs.source.transform
parameters.docs.source.transformSource // becomes parameters.docs.source.transform
```

More info [here](#autodocs-changes) and [here](#source-block).

#### Description Doc block properties

`children`, `markdown` and `type` are now removed in favor of the `of` property. [More info](#doc-blocks).

#### Manager API expandAll and collapseAll methods

The `collapseAll` and `expandAll` APIs (possibly used by addons) are now removed. Please emit events for these actions instead:

```ts
import { STORIES_COLLAPSE_ALL, STORIES_EXPAND_ALL } from '@storybook/core-events';
import { useStorybookApi } from '@storybook/manager-api';

const api = useStorybookApi()
api.collapseAll() // becomes api.emit(STORIES_COLLAPSE_ALL)
api.expandAll() // becomes api.emit(STORIES_EXPAND_ALL)
```

## From version 7.5.0 to 7.6.0

#### CommonJS with Vite is deprecated

Using CommonJS in the `main` configuration with `main.cjs` or `main.cts` is deprecated, and will be removed in Storybook 8.0. This is a necessary change because [Vite will remove support for CommonJS in an upcoming release](https://github.com/vitejs/vite/discussions/13928).

You can address this by converting your `main` configuration file to ESM syntax and renaming it to `main.mjs` or `main.mts` if your project does not have `"type": "module"` in its `package.json`. To convert the config file to ESM you will need to replace any CommonJS syntax like `require()`, `module.exports`, or `__dirname`. If you haven't already, you may also consider adding `"type": "module"` to your package.json and converting your project to ESM.

#### Using implicit actions during rendering is deprecated

In Storybook 7, we inferred if the component accepts any action props,
by checking if it starts with `onX` (for example `onClick`), or as configured by `actions.argTypesRegex`.
If that was the case, we would fill in jest spies for those args automatically.

```ts
export default {
  component: Button,
};

export const ButtonClick = {
  play: async ({ args, canvasElement }) => {
    await userEvent.click(within(canvasElement).getByRole('button'));
    // args.onClick is a jest spy in 7.0
    await expect(args.onClick).toHaveBeenCalled();
  },
};
```

In Storybook 8 this feature will be removed, and spies have to added explicitly:

```ts
import { fn } from '@storybook/test';

export default {
  component: Button,
  args: {
    onClick: fn(),
  },
};

export const ButtonClick = {
  play: async ({ args, canvasElement }) => {
    await userEvent.click(within(canvasElement).getByRole('button'));
    await expect(args.onClick).toHaveBeenCalled();
  },
};
```

For more context, see this RFC:
https://github.com/storybookjs/storybook/discussions/23649

To summarize:

- This makes CSF files less magical and more portable, so that CSF files will render the same in a test environment where docgen is not available.
- This allows users and (test) integrators to run or build storybook without docgen, boosting the user performance and allows tools to give quicker feedback.
- This will make sure that we can one day lazy load docgen, without changing how stories are rendered.

#### typescript.skipBabel deprecated

We will remove the `typescript.skipBabel` option in Storybook 8.0. Please use `typescript.skipCompiler` instead.

#### Primary doc block accepts of prop

The `Primary` doc block now also accepts an `of` prop as described in the [Doc Blocks](#doc-blocks) section. It still accepts being passed `name` or no props at all.

#### Addons no longer need a peer dependency on React

Historically the majority of addons have had a peer dependency on React and a handful of Storybook core packages. In most cases this has not been necessary since 7.0 because the Storybook manager makes those available on the global scope. It has created an unnecessary burden for users in non-React projects.

We've migrated all the core addons (except for `addon-docs`) to not depend on these packages by:

1. Moving `react`, `react-dom` and the globalized Storybook packages from `peerDependencies` to `devDependencies`
2. Added the list of globalized packages to the `externals` property in the `tsup` configuration, to ensure they are not part of the bundle.

As of Storybook 7.6.0 the list of globalized packages can be imported like this:

```ts
// tsup.config.ts

import { globalPackages as globalManagerPackages } from '@storybook/manager/globals';
import { globalPackages as globalPreviewPackages } from '@storybook/preview/globals';

const allGlobalPackages = [...globalManagerPackages, ...globalPreviewPackages];
```

We recommend checking out [the updates we've made to the addon-kit](https://github.com/storybookjs/addon-kit/pull/60/files#diff-8fed899bdbc24789a7bb4973574e624ed6207c6ce572338bc3c3e117672b2a20), that can serve as a base for the changes you can do in your own addon. These changes are not necessary for your addon to keep working, but they will remove the need for your users to unnecessary install `react` and `react-dom` to their projects, and they'll significantly reduce the install size of your addon.
These changes should not be breaking for your users, unless you support Storybook pre-v7.

## From version 7.4.0 to 7.5.0

#### `storyStoreV6` and `storiesOf` is deprecated

`storyStoreV6` and `storiesOf` is deprecated and will be completely removed in Storybook 8.0.

If you're using `storiesOf` we recommend you migrate your stories to CSF3 for a better story writing experience.
In many cases you can get started with the migration by using two migration scripts:

```bash

# 1. convert storiesOf to CSF
npx storybook@latest migrate storiesof-to-csf --glob="**/*.stories.tsx" --parser=tsx

# 2. Convert CSF 2 to CSF 3
npx storybook@latest migrate csf-2-to-3 --glob="**/*.stories.tsx" --parser=tsx
```

They won't do a perfect migration so we recommend that you manually go through each file afterwards.

Alternatively you can build your own `storiesOf` implementation by leveraging the new (experimental) indexer API ([documentation](https://storybook.js.org/docs/react/api/main-config-indexers), [migration](#storyindexers-is-replaced-with-experimental_indexers)). A proof of concept of such an implementation can be seen in [this StackBlitz demo](https://stackblitz.com/edit/github-h2rgfk?file=README.md). See the demo's `README.md` for a deeper explanation of the implementation.

#### `storyIndexers` is replaced with `experimental_indexers`

Defining custom indexers for stories has become a more official - yet still experimental - API which is now configured at `experimental_indexers` instead of `storyIndexers` in `main.ts`. `storyIndexers` has been deprecated and will be fully removed in version 8.0.

The new experimental indexers are documented [here](https://storybook.js.org/docs/react/api/main-config-indexers). The most notable change from `storyIndexers` is that the indexer must now return a list of [`IndexInput`](https://github.com/storybookjs/storybook/blob/next/code/lib/types/src/modules/indexer.ts#L104-L148) instead of `CsfFile`. It's possible to construct an `IndexInput` from a `CsfFile` using the `CsfFile.indexInputs` getter.

That means you can convert an existing story indexer like this:

```diff
// .storybook/main.ts

import { readFileSync } from 'fs';
import { loadCsf } from '@storybook/csf-tools';

export default {
-  storyIndexers = (indexers) => {
-    const indexer = async (fileName, opts) => {
+  experimental_indexers = (indexers) => {
+    const createIndex = async (fileName, opts) => {
      const code = readFileSync(fileName, { encoding: 'utf-8' });
      const makeTitle = (userTitle) => {
        // Do something with the auto title retrieved by Storybook
        return userTitle;
      };

      // Parse the CSF file with makeTitle as a custom context
-      return loadCsf(code, { ...compilationOptions, makeTitle, fileName }).parse();
+      return loadCsf(code, { ...compilationOptions, makeTitle, fileName }).parse().indexInputs;
    };

    return [
      {
        test: /(stories|story)\.[tj]sx?$/,
-        indexer,
+        createIndex,
      },
      ...(indexers || []),
    ];
  },
};
```

As an addon author you can support previous versions of Storybook by setting both `storyIndexers` and `indexers_experimental`, without triggering the deprecation warning.

## From version 7.0.0 to 7.2.0

#### Addon API is more type-strict

When registering an addon using `@storybook/manager-api`, the addon API is now more type-strict. This means if you use TypeScript to compile your addon before publishing, it might start giving you errors.

The `type` property is now a required field, and the `id` property should not be set anymore.

Here's a correct example:

```tsx
import { addons, types } from '@storybook/manager-api';

addons.register('my-addon', () => {
  addons.add('my-addon/panel', {
    type: types.PANEL,
    title: 'My Addon',
    render: ({ active }) => (active ? <div>Hello World</div> : null),
  });
});
```

The API: `addons.addPanel()` is now deprecated, and will be removed in 8.0. Please use `addons.add()` instead.

The `render` method can now be a `React.FunctionComponent` (without the `children` prop). Storybook will now render it, rather than calling it as a function.

## From version 6.5.x to 7.0.0

A number of these changes can be made automatically by the Storybook CLI. To take advantage of these "automigrations", run `npx storybook@latest upgrade --prerelease` or `pnpx dlx storybook@latest upgrade --prerelease`.

### 7.0 breaking changes

#### Dropped support for Node 15 and below

Storybook 7.0 requires **Node 16** or above. If you are using an older version of Node, you will need to upgrade or keep using Storybook 6 in the meantime.

#### Default export in Preview.js

Storybook 7.0 supports a default export in `.storybook/preview.js` that should contain all of its annotations. The previous format is still compatible, but **the default export will be the recommended way going forward**.

If your `preview.js` file looks like this:

```js
export const parameters = {
  actions: { argTypesRegex: '^on[A-Z].*' },
};
```

Please migrate it to use a default export instead:

```js
const preview = {
  parameters: {
    actions: { argTypesRegex: '^on[A-Z].*' },
  },
};
export default preview;
```

Additionally, we introduced typings for that default export (Preview), so you can import it in your config file. If you're using Typescript, make sure to rename your file to be `preview.ts`.

The `Preview` type will come from the Storybook package for the **renderer** you are using. For example, if you are using Angular, you will import it from `@storybook/angular`, or if you're using Vue3, you will import it from `@storybook/vue3`:

```ts
import { Preview } from '@storybook/react';

const preview: Preview = {
  parameters: {
    actions: { argTypesRegex: '^on[A-Z].*' },
  },
};
export default preview;
```

In JavaScript projects using `preview.js`, it's also possible to use the `Preview` type (for autocompletion, not type safety), via the JSDoc @type tag:

```js
/** @type { import('@storybook/react').Preview } */
const preview = {
  parameters: {
    actions: { argTypesRegex: '^on[A-Z].*' },
  },
};
export default preview;
```

#### ESM format in Main.js

It's now possible to use ESM in `.storybook/main.js` out of the box. Storybook 7.0 supports a default export in `.storybook/main.js` that should contain all of its configurations. The previous format is still compatible, but **the default export will be the recommended way going forward**.

If your main.js file looks like this:

```js
module.exports = {
  stories: ['../stories/**/*.stories.mdx', '../stories/**/*.stories.@(js|jsx|ts|tsx)'],
  framework: { name: '@storybook/react-vite' },
};
```

Or like this:

```js
export const stories = ['../stories/**/*.stories.mdx', '../stories/**/*.stories.@(js|jsx|ts|tsx)'];
export const framework = { name: '@storybook/react-vite' };
```

Please migrate it to use a default export instead:

```js
const config = {
  stories: ['../stories/**/*.stories.mdx', '../stories/**/*.stories.@(js|jsx|ts|tsx)'],
  framework: { name: '@storybook/react-vite' },
};
export default config;
```

Additionally, we introduced typings for that default export (StorybookConfig), so you can import it in your config file. If you're using Typescript, make sure to rename your file to be `main.ts`.

The `StorybookConfig` type will come from the Storybook package for the **framework** you are using, which relates to the package in the "framework" field you have in your main.ts file. For example, if you are using React Vite, you will import it from `@storybook/react-vite`:

```ts
import { StorybookConfig } from '@storybook/react-vite';

const config: StorybookConfig = {
  stories: ['../stories/**/*.stories.mdx', '../stories/**/*.stories.@(js|jsx|ts|tsx)'],
  framework: { name: '@storybook/react-vite' },
};
export default config;
```

In JavaScript projects using `main.js`, it's also possible to use the `StorybookConfig` type (for autocompletion, not type safety), via the JSDoc @type tag:

```ts
/** @type { import('@storybook/react-vite').StorybookConfig } */
const config = {
  stories: ['../stories/**/*.stories.mdx', '../stories/**/*.stories.@(js|jsx|ts|tsx)'],
  framework: { name: '@storybook/react-vite' },
};
export default config;
```

#### Modern browser support

Starting in Storybook 7.0, Storybook will no longer support IE11, amongst other legacy browser versions.
We now transpile our code with a target of `chrome >= 100` and node code is transpiled with a target of `node >= 16`.

This means code-features such as (but not limited to) `async/await`, arrow-functions, `const`,`let`, etc will exist in the code at runtime, and thus the runtime environment must support it.
Not just the runtime needs to support it, but some legacy loaders for Webpack or other transpilation tools might need to be updated as well. For example, certain versions of Webpack 4 had parsers that could not parse the new syntax (e.g. optional chaining).

Some addons or libraries might depended on this legacy browser support, and thus might break. You might get an error like:

```
regeneratorRuntime is not defined
```

To fix these errors, the addon will have to be re-released with a newer browser-target for transpilation. This often looks something like this (but it's dependent on the build system the addon uses):

```js
// babel.config.js
module.exports = {
  presets: [
    [
      '@babel/preset-env',
      {
        shippedProposals: true,
        useBuiltIns: 'usage',
        corejs: '3',
        modules: false,
        targets: { chrome: '100' },
      },
    ],
  ],
};
```

Here's an example PR to one of the Storybook addons: https://github.com/storybookjs/addon-coverage/pull/3 doing just that.

#### React peer dependencies required

_Has automigration_

Starting in 7.0, `react` and `react-dom` are now required peer dependencies of Storybook when using addon-docs (or docs via addon-essentials).

Storybook uses `react` in a variety of docs-related packages. In the past, we've done various trickery hide this from non-React users. However, with stricter peer dependency handling by `npm8`, `npm`, and `yarn pnp` those tricks have started to cause problems for those users. Rather than resorting to even more complicated tricks, we are making `react` and `react-dom` required peer dependencies.

To upgrade manually, add any version of `react` and `react-dom` as devDependencies using your package manager of choice, e.g.

```
npm add react react-dom --dev
```

#### start-storybook / build-storybook binaries removed

_Has automigration_

SB6.x framework packages shipped binaries called `start-storybook` and `build-storybook`.

In SB7.0, we've removed these binaries and replaced them with new commands in Storybook's CLI: `storybook dev` and `storybook build`. These commands will look for the `framework` field in your `.storybook/main.js` config--[which is now required](#framework-field-mandatory)--and use that to determine how to start/build your Storybook. The benefit of this change is that it is now possible to install multiple frameworks in a project without having to worry about hoisting issues.

A typical Storybook project includes two scripts in your projects `package.json`:

```json
{
  "scripts": {
    "storybook": "start-storybook <some flags>",
    "build-storybook": "build-storybook <some flags>"
  }
}
```

To convert this project to 7.0:

```json
{
  "scripts": {
    "storybook": "storybook dev <some flags>",
    "build-storybook": "storybook build <some flags>"
  },
  "devDependencies": {
    "storybook": "next"
  }
}
```

The new CLI commands remove the following flags:

| flag     | migration                                                                                     |
| -------- | --------------------------------------------------------------------------------------------- |
| --modern | No migration needed. [All ESM code is modern in SB7](#modern-esm--ie11-support-discontinued). |

#### New Framework API

_Has automigration_

Storybook 7 introduces the concept of `frameworks`, which abstracts configuration for `renderers` (e.g. React, Vue), `builders` (e.g. Webpack, Vite) and defaults to make integrations easier. This requires quite a few changes, depending on what your project is using. **We recommend you to use the automigrations**, but in case the command fails or you'd like to do the changes manually, here's a guide:

> Note:
> All of the following changes can be done automatically either via `npx storybook@latest upgrade --prerelease` or via the `npx storybook@latest automigrate` command. It's highly recommended to use these commands, which will tell you exactly what to do.

##### Available framework packages

In 7.0, `frameworks` combine a `renderer` and a `builder`, with the exception of a few packages that do not contain multiple builders, such as `@storybook/angular`, which only has Webpack 5 support.

You have to pick which framework you want to use from the list below, which will depend on your project configuration. If you're using a framework that has multiple builders, you'll have to pick one. For example, if you're using `@storybook/react`, you'll have to pick between `@storybook/react-vite` and `@storybook/react-webpack5`. If you're using a framework that only has one builder (and therefore hasn't changed), you can just use that.

Additionally, there are framework packages which are specific to meta-frameworks, like Next.js and SvelteKit. If you pick them, make sure to also see [this section]().

The current list of frameworks include:

- `@storybook/angular` (did not change)
- `@storybook/ember` (did not change)
- `@storybook/html-vite`
- `@storybook/html-webpack5`
- `@storybook/preact-vite`
- `@storybook/preact-webpack5`
- `@storybook/react-vite`
- `@storybook/react-webpack5`
- `@storybook/nextjs`
- `@storybook/server-webpack5`
- `@storybook/svelte-vite`
- `@storybook/svelte-webpack5`
- `@storybook/sveltekit`
- `@storybook/vue-vite`
- `@storybook/vue-webpack5`
- `@storybook/vue3-vite`
- `@storybook/vue3-webpack5`
- `@storybook/web-components-vite`
- `@storybook/web-components-webpack5`

You can find more info on the rationale here: [Frameworks RFC](https://chromatic-ui.notion.site/Frameworks-RFC-89f8aafe3f0941ceb4c24683859ed65c).

**After picking your framework, you'll need to install it as a dev dependency.**

Because the new framework package will include the builder as well, you can remove any of the builder packages you were using before:

```js
'@storybook/builder-webpack5',
'@storybook/manager-webpack5',
'@storybook/builder-webpack4',
'@storybook/manager-webpack4',
'@storybook/builder-vite',
'storybook-builder-vite',
```

> Note:
> if your project is still using Webpack 4, you'll have to upgrade to Webpack 5 as [Webpack 4 support was discontinued](#webpack4-support-discontinued)

##### Framework field mandatory

In 6.4 we introduced a new `main.js` field called [`framework`](#mainjs-framework-field). Starting in 7.0, the `main.js` file has to include a `framework` field and it should be of the package you picked in earlier steps.

Here's an example, in case you picked `@storybook/react-vite`:

```js
// .storybook/main.js
export default {
  // ... your configuration
  framework: {
    name: '@storybook/react-vite',
    options: {},
  },
};
```

##### frameworkOptions renamed

In 7.0, the `main.js` fields `reactOptions` and `angularOptions` have been renamed. They are now options on the `framework` field.

For React, what used to be:

```js
export default {
  reactOptions: { fastRefresh: true },
  framework: {
    name: '@storybook/react-webpack5',
    options: {},
  },
};
```

Becomes:

```js
export default {
  framework: {
    name: '@storybook/react-webpack5',
    options: { fastRefresh: true },
  },
};
```

For Angular, what used to be:

```js
export default {
  angularOptions: { enableIvy: true },
  framework: {
    name: '@storybook/angular',
    options: {},
  },
};
```

Becomes:

```js
export default {
  framework: {
    name: '@storybook/angular',
    options: { enableIvy: true },
  },
};
```

##### builderOptions renamed

In 7.0, the `main.js` fields `core.builder` are now removed, in favor of the new frameworks api. The builder is defined as part of the framework package you pick, e.g. `@storybook/vue3-vite`. If you had options for your builder, they are now options on the `framework.builder` field.

What used to be:

```js
export default {
  core: {
    builder: {
      name: 'webpack5',
      options: { lazyCompilation: true }
    },
  }
  framework: {
    name: '@storybook/react-webpack5',
    options: {},
  },
};
```

Becomes:

```js
export default {
  framework: {
    name: '@storybook/react-webpack5',
    options: {
      builder: { lazyCompilation: true },
    },
  },
};
```

> Note:
> If after making this change, your `main.js` `core` field is empty, just delete it.

#### TypeScript: StorybookConfig type moved

If you are using TypeScript you should import the `StorybookConfig` type from your framework package.

For example:

```ts
import type { StorybookConfig } from '@storybook/react-vite';
const config: StorybookConfig = {
  framework: {
    name: '@storybook/react-vite',
    options: {},
  },
  // ... your configuration
};
export default config;
```

#### Titles are statically computed

Up until version 7.0, it was possible to generate the default export of a CSF story by calling a function, or mixing in variables defined in other ES Modules. For instance:

```js
// Dynamically computed local title
const categories = {
  atoms: 'Atoms',
  molecules: 'Molecules',
  // etc.
}

export default {
  title: `${categories.atoms}/MyComponent`
}

// Title returned by a function
import { genDefault } from '../utils/storybook'

export default genDefault({
  category: 'Atoms',
  title: 'MyComponent',
})
```

This is no longer possible in Storybook 7.0, as story titles are parsed at build time. In earlier versions, titles were mostly produced manually. Now that [CSF3 auto-title](#csf3-auto-title-improvements) is available, optimisations were made that constrain how `id` and `title` can be defined manually.

As a result, titles cannot depend on variables or functions, and cannot be dynamically computed (even with local variables). Stories must have a static `title` property, or a static `component` property used by the [CSF3 auto-title](#csf3-auto-title-improvements) feature to compute a title.

Likewise, the `id` property must be statically defined. The URL defined for a story in the sidebar will be statically computed, so if you dynamically add an `id` through a function call like above, the story URL will not match the one in the sidebar and the story will be unreachable.

To opt-out of the old behavior you can set the `storyStoreV7` feature flag to `false` in `main.js`. However, a variety of performance optimizations depend on the new behavior, and the old behavior is deprecated and will be removed from Storybook in 8.0.

```js
module.exports = {
  features: {
    storyStoreV7: false,
  },
};
```

#### Framework standalone build moved

In 7.0 the location of the standalone node API has moved to `@storybook/core-server`.

If you used the React standalone API, for example, you might have written:

```js
const buildStandalone = require('@storybook/react/standalone');
const options = {};
buildStandalone(options).then(() => console.log('done'));
```

In 7.0, you would now use:

```js
const { build } = require('@storybook/core-server');
const options = {};
build(options).then(() => console.log('done'));
```

#### Change of root html IDs

The root ID unto which Storybook renders stories is renamed from `root` to `#storybook-root` to avoid conflicts with user's code.

#### Stories glob matches MDX files

If you used a directory based stories glob, in 6.x it would match `.stories.js` (and other JS extensions) and `.stories.mdx` files. For instance:

```js
// in main.js
export default {
  stories: ['../path/to/directory']
};

// or
export default {
  stories: [{ directory: '../path/to/directory' }]
};
```

In 7.0, this pattern will also match `.mdx` files (the new extension for docs files - see docs changes below). If you have `.mdx` files you don't want to appear in your storybook, either move them out of the directory, or add a `files` specifier with the old pattern (`"**/*.stories.@(mdx|tsx|ts|jsx|js)"`):

```js
export default {
  stories: [{ directory: '../path/to/directory', files: '**/*.stories.@(mdx|tsx|ts|jsx|js)' }],
};
```

#### Add strict mode

Starting in 7.0, Storybook's build tools add [`"use strict"`](https://developer.mozilla.org/en-US/docs/Web/JavaScript/Reference/Strict_mode) to the compiled JS output.

If user code in `.storybook/preview.js` or stories relies on "sloppy" mode behavior, it will need to be updated. As a workaround, it is sometimes possible to move the sloppy mode code inside a script tag in `.storybook/preview-head.html`.

#### Importing plain markdown files with `transcludeMarkdown` has changed

The `transcludeMarkdown` option in `addon-docs` have been removed, and the automatic handling of `.md` files in Vite projects have also been disabled.

Instead `.md` files can be imported as plain strings by adding the `?raw` suffix to the import, and then passed to the new `Markdown` block. In an MDX file that would look like this:

```
import { Markdown } from '@storybook/blocks';
import ReadMe from './README.md?raw';

...

<Markdown>{ReadMe}</Markdown>

```

#### Stories field in .storybook/main.js is mandatory

In 6.x, the `stories` key field in `.storybook/main.js` was optional. In 7.0, it is mandatory.
Please follow up the [Configure your Storybook project](https://storybook.js.org/docs/react/configure/#configure-your-storybook-project) section to configure your Storybook project.

#### Stricter global types

In 6.x, you could declare and use [`globals`](https://storybook.js.org/docs/react/essentials/toolbars-and-globals) without declaring their corresponding `globalTypes`. We've made this more strict in 7.0, so that the `globalTypes` declaration is required, and undeclared globals will be ignored.

#### Deploying build artifacts

Starting with 7.x, we are using modern [ECMAScript Modules (ESM)](https://nodejs.org/api/esm.html).

Those end up as `.mjs` files in your static Storybook artifact and need to be served as `application/javascript`, indicated by the `Content-Type` HTTP header.

For a simple HTTP server to view a Storybook build, you can run `npx http-server storybook-static`.

Note that [using the serve package](https://storybook.js.org/docs/react/faq#i-see-a-no-preview-error-with-a-storybook-production-build) will not work.

##### Dropped support for file URLs

In 6.x it was possible to open a Storybook build from the file system.

ESM requires loading over HTTP(S), which is incompatible with the browser's CORS settings for `file://` URLs.

So you now need to use a web server as described above.

##### Serving with nginx

With [nginx](https://www.nginx.com/), you need to extend [the MIME type handling](https://github.com/nginx/nginx/blob/master/conf/mime.types) in your configuration:

```
    include mime.types;
    types {
        application/javascript mjs;
    }
```

It would otherwise default to serving the `.mjs` files as `application/octet-stream`.

##### Ignore story files from node_modules

In 6.x Storybook literally followed the glob patterns specified in your `.storybook/main.js` `stories` field. Storybook 7.0 ignores files from `node_modules` unless your glob pattern includes the string `"node_modules"`.

Given the following `main.js`:

```js
export default {
  stories: ['../**/*.stories.*'],
};
```

If you want to restore the previous behavior to include `node_modules`, you can update it to:

```js
export default {
  stories: ['../**/*.stories.*', '../**/node_modules/**/*.stories.*'],
};
```

The first glob would have node_modules automatically excluded by Storybook, and the second glob would include all stories that are under a nested `node_modules` directory.

### 7.0 Core changes

#### 7.0 feature flags removed

Storybook uses temporary feature flags to opt-in to future breaking changes or opt-in to legacy behaviors. For example:

```js
module.exports = {
  features: {
    emotionAlias: false,
  },
};
```

In 7.0 we've removed the following feature flags:

| flag                | migration instructions                                      |
| ------------------- | ----------------------------------------------------------- |
| `emotionAlias`      | This flag is no longer needed and should be deleted.        |
| `breakingChangesV7` | This flag is no longer needed and should be deleted.        |
| `previewCsfV3`      | This flag is no longer needed and should be deleted.        |
| `babelModeV7`       | See [Babel mode v7 exclusively](#babel-mode-v7-exclusively) |

#### Story context is prepared before for supporting fine grained updates

This change modifies the way Storybook prepares stories to avoid reactive args to get lost for fine-grained updates JS frameworks as `SolidJS` or `Vue`. That's because those frameworks handle args/props as proxies behind the scenes to make reactivity work. So when `argType` mapping was done in `prepareStory` the Proxies were destroyed and args becomes a plain object again, losing the reactivity.

For avoiding that, this change passes the mapped args instead of raw args at `renderToCanvas` so that the proxies stay intact. Also decorators will benefit from this as well by receiving mapped args instead of raw args.

#### Changed decorator order between preview.js and addons/frameworks

In Storybook 7.0 we have changed the order of decorators being applied to allow you to access context information added by decorators defined in addons/frameworks from decorators defined in `preview.js`. To revert the order to the previous behavior, you can set the `features.legacyDecoratorFileOrder` flag to `true` in your `main.js` file:

```js
// main.js
export default {
  features: {
    legacyDecoratorFileOrder: true,
  },
};
```

#### Dark mode detection

Storybook 7 uses `prefers-color-scheme` to detects your system's dark mode preference if a theme is not set.

Earlier versions used the light theme by default, so if you don't set a theme and your system's settings are in dark mode, this could surprise you.

To learn more about theming, read our [documentation](https://storybook.js.org/docs/react/configure/theming).

### 7.0 core addons changes

#### Removed auto injection of @storybook/addon-actions decorator

The `withActions` decorator is no longer automatically added to stories. This is because it is really only used in the html renderer, for all other renderers it's redundant.
If you are using the html renderer and use the `handles` parameter, you'll need to manually add the `withActions` decorator:

```diff
import globalThis from 'global';
+import { withActions } from '@storybook/addon-actions/decorator';

export default {
  component: globalThis.Components.Button,
  args: {
    label: 'Click Me!',
  },
  parameters: {
    chromatic: { disable: true },
  },
};
export const Basic = {
  parameters: {
    handles: [{ click: 'clicked', contextmenu: 'right clicked' }],
  },
+  decorators: [withActions],
};
```

#### Addon-backgrounds: Removed deprecated grid parameter

Starting in 7.0 the `grid.cellSize` parameter should now be `backgrounds.grid.cellSize`. This was [deprecated in SB 6.1](#deprecated-grid-parameter).

#### Addon-a11y: Removed deprecated withA11y decorator

We removed the deprecated `withA11y` decorator. This was [deprecated in 6.0](#removed-witha11y-decorator)

#### Addon-interactions: Interactions debugger is now default

The interactions debugger in the panel is now displayed by default. The feature flag is now removed.

```js
// .storybook/main.js

const config = {
  features: {
    interactionsDebugger: true, // This should be removed!
  },
};
export default config;
```

### 7.0 Vite changes

#### Vite builder uses Vite config automatically

When using a [Vite-based framework](#framework-field-mandatory), Storybook will automatically use your `vite.config.(ctm)js` config file starting in 7.0.  
Some settings will be overridden by Storybook so that it can function properly, and the merged settings can be modified using `viteFinal` in `.storybook/main.js` (see the [Storybook Vite configuration docs](https://storybook.js.org/docs/react/builders/vite#configuration)).  
If you were using `viteFinal` in 6.5 to simply merge in your project's standard Vite config, you can now remove it.

For Svelte projects this means that the `svelteOptions` property in the `main.js` config should be omitted, as it will be loaded automatically via the project's `vite.config.js`.

#### Vite cache moved to node_modules/.cache/.vite-storybook

Previously, Storybook's Vite builder placed cache files in node_modules/.vite-storybook. However, it's more common for tools to place cached files into `node_modules/.cache`, and putting them there makes it quick and easy to clear the cache for multiple tools at once. We don't expect this change will cause any problems, but it's something that users of Storybook Vite projects should know about. It can be configured by setting `cacheDir` in `viteFinal` within `.storybook/main.js` [Storybook Vite configuration docs](https://storybook.js.org/docs/react/builders/vite#configuration)).

### 7.0 Webpack changes

#### Webpack4 support discontinued

SB7.0 no longer supports Webpack4.

Depending on your project specifics, it might be possible to run your Storybook using the webpack5 builder without error.

If you are running into errors, you can upgrade your project to Webpack5 or you can try debugging those errors.

To upgrade:

- If you're configuring Webpack directly, see the Webpack5 [release announcement](https://webpack.js.org/blog/2020-10-10-webpack-5-release/) and [migration guide](https://webpack.js.org/migrate/5).
- If you're using Create React App, see the [migration notes](https://github.com/facebook/create-react-app/blob/main/CHANGELOG.md#migrating-from-40x-to-500) to upgrade from V4 (Webpack4) to 5

During the 7.0 dev cycle we will be updating this section with useful resources as we run across them.

#### Babel mode v7 exclusively

_Has automigration_

Storybook now uses [Babel mode v7](#babel-mode-v7) exclusively. In 6.x, Storybook provided its own babel settings out of the box. Now, Storybook's uses your project's babel settings (`.babelrc`, `babel.config.js`, etc.) instead.

> Note:
> If you are using @storybook/react-webpack5 with the @storybook/preset-create-react-app package, you don't need to do anything. The preset already provides the babel configuration you need.

In the new mode, Storybook expects you to provide a configuration file. Depending on the complexity your project, Storybook will fail to run without a babel configuration. If you want a configuration file that's equivalent to the 6.x default, you can run the following command in your project directory:

```sh
npx storybook@latest babelrc
```

This command will create a `.babelrc.json` file in your project, containing a few babel plugins which will be installed as dev dependencies.

#### Postcss removed

Storybook 6.x installed postcss by default. In 7.0 built-in support has been removed for Webpack-based frameworks. If you need it, you can add it back using [`@storybook/addon-postcss`](https://github.com/storybookjs/addon-postcss).

#### Removed DLL flags

Earlier versions of Storybook used Webpack DLLs as a performance crutch. In 6.1, we've removed Storybook's built-in DLLs and have deprecated the command-line parameters `--no-dll` and `--ui-dll`. In 7.0 those options are removed.

### 7.0 Framework-specific changes

#### Angular: Removed deprecated `component` and `propsMeta` field

The deprecated fields `component` and `propsMeta` on the NgStory type have been removed.

#### Angular: Drop support for Angular < 14

Starting in 7.0, we drop support for Angular < 14

#### Angular: Drop support for calling Storybook directly

_Has automigration_

In Storybook 6.4 we deprecated calling Storybook directly (e.g. `npm run storybook`) for Angular. In Storybook 7.0, we've removed it entirely. Instead, you have to set up the Storybook builder in your `angular.json` and execute `ng run <your-project>:storybook` to start Storybook.

You can run `npx storybook@next automigrate` to automatically fix your configuration, or visit https://github.com/storybookjs/storybook/tree/next/code/frameworks/angular/README.md#how-do-i-migrate-to-an-angular-storybook-builder for instructions on how to set up Storybook for Angular manually.

#### Angular: Application providers and ModuleWithProviders

In Storybook 7.0 we use the new bootstrapApplication API to bootstrap a standalone component to the DOM. The component is configured in a way to respect your configured imports, declarations and schemas, which you can define via the `moduleMetadata` decorator imported from `@storybook/angular`.

This means also, that there is no root ngModule anymore. Previously you were able to add ModuleWithProviders, likely the result of a 'Module.forRoot()'-style call, to your 'imports' array of the moduleMetadata definition. This is now discouraged. Instead, you should use the `applicationConfig` decorator to add your application-wide providers. These providers will be passed to the bootstrapApplication function.

For example, if you want to configure BrowserAnimationModule in your stories, please extract the necessary providers the following way and provide them via the `applicationConfig` decorator:

```js
import { BrowserAnimationsModule } from '@angular/platform-browser/animations';
import { importProvidersFrom } from '@angular/core';
import { applicationConfig, Meta, StoryObj } from '@storybook/angular';
import {ExampleComponent} from './example.component';

const meta: Meta = {
  title: 'Example',
  component: ExampleComponent,
  decorators: [
    // Define application-wide providers with the applicationConfig decorator
    applicationConfig({
      providers: [
        importProvidersFrom(BrowserAnimationsModule),
        // Extract all providers (and nested ones) from a ModuleWithProviders
        importProvidersFrom(SomeOtherModule.forRoot()),
      ],
    }
  ],
};

export default meta;

type Story = StoryObj<typeof ExampleComponent>

export const Default: Story = {
  render: () => ({
    // Define application-wide providers directly in the render function
    applicationConfig: {
      providers: [importProvidersFrom(BrowserAnimationsModule)],
    }
  }),
};
```

You can also use the `provide-style` decorator to provide an application-wide service:

```js
import { provideAnimations } from '@angular/platform-browser/animations';
import { moduleMetadata } from '@storybook/angular';

export default {
  title: 'Example',
  decorators: [
    applicationConfig({
      providers: [provideAnimations()],
    }),
  ],
};
```

Please visit https://angular.io/guide/standalone-components#configuring-dependency-injection for more information.

#### Angular: Removed legacy renderer

The `parameters.angularLegacyRendering` option is removed. You cannot use the old legacy renderer anymore.

#### Next.js: use the `@storybook/nextjs` framework

In Storybook 7.0 we introduced a convenient package that provides an out of the box experience for Next.js projects: `@storybook/nextjs`. Please see the [following resource](./code/frameworks/nextjs/README.md#getting-started) to get started with it.

#### SvelteKit: needs the `@storybook/sveltekit` framework

In Storybook 7.0 we introduced a convenient package that provides an out of the box experience for SvelteKit projects: `@storybook/sveltekit`. Please see the [following resource](./code/frameworks/sveltekit/README.md#getting-started) to get started with it.

For existing users, SvelteKit projects need to use the `@storybook/sveltekit` framework in the `main.js` file. Previously it was enough to just setup Storybook with Svelte+Vite, but that is no longer the case.

```js
// .storybook/main.js
export default {
  framework: '@storybook/sveltekit',
};
```

Also see the note in [Vite builder uses Vite config automatically](#vite-builder-uses-vite-config-automatically) about removing `svelteOptions`.

#### Vue3: replaced app export with setup

In 6.x `@storybook/vue3` exported a Vue application instance called `app`. In 7.0, this has been replaced by a `setup` function that can be used to initialize the application in your `.storybook/preview.js`:

Before:

```js
import { app } from '@storybook/vue3';
import Button from './Button.vue';

app.component('GlobalButton', Button);
```

After:

```js
import { setup } from '@storybook/vue3';
import Button from './Button.vue';

setup((app) => {
  app.component('GlobalButton', Button);
});
```

#### Web-components: dropped lit-html v1 support

In v6.x `@storybook/web-components` had a peer dependency on `lit-html` v1 or v2. In 7.0 we've dropped support for `lit-html` v1 and now uses `lit` v2 instead. Please upgrade your project's `lit-html` dependency if you're still on 1.x.

#### Create React App: dropped CRA4 support

Since v7 [drops webpack4 support](#webpack4-support-discontinued), it no longer supports Create React App < 5.0. If you're using an earlier version of CRA, please upgrade or stay on Storybook 6.x.

#### HTML: No longer auto-dedents source code

The `@storybook/html` renderer doesn't dedent the source code when displayed in the "Show Code" source viewer any more.

You can get the same result by setting [the parameter `parameters.docs.source.format = "dedent"`](https://storybook.js.org/docs/7.0/html/api/doc-block-source#format) either on a story level or globally in `preview.js`.

### 7.0 Addon authors changes

#### New Addons API

Storybook 7 adds 2 new packages for addon authors to use: `@storybook/preview-api` and `@storybook/manager-api`.
These 2 packages replace `@storybook/addons`.

When adding addons to storybook, you can (for example) add panels:

```js
import { addons } from '@storybook/manager-api';

addons.addPanel('my-panel', {
  title: 'My Panel',
  render: ({ active, key }) => <div>My Panel</div>,
});
```

Note that this before would import `addons` from `@storybook/addons`, but now it imports `{ addons }` from `@storybook/manager-api`.
The `addons` export is now a named export only, there's no default export anymore, so make sure to update this usage.

The package `@storybook/addons` is still available, but it's only for backwards compatibility. It's not recommended to use it anymore.

It's also been used by addon creators to gain access to a few APIs like `makeDecorator`.
These APIs are now available in `@storybook/preview-api`.

Storybook users have had access to a few storybook-lifecycle hooks such as `useChannel`, `useParameter`, `useStorybookState`;
when these hooks are used in panels, they should be imported from `@storybook/manager-api`.
When these hooks are used in decorators/stories, they should be imported from `@storybook/preview-api`.

Storybook 7 includes `@storybook/addons` shim package that provides the old API and calls the new API under the hood.
This backwards compatibility will be removed in a future release of storybook.

Here's an example of using the new API:
The `@storybook/preview-api` is used here, because the `useEffect` hook is used in a decorator.

```js
import { useEffect, makeDecorator } from '@storybook/preview-api';

export const withMyAddon = makeDecorator({
  name: 'withMyAddon',
  parameterName: 'myAddon',
  wrapper: (getStory) => {
    useEffect(() => {
      // do something with the options
    }, []);
    return getStory(context);
  },
});
```

##### Specific instructions for addon creators

If you're an addon creator, you'll have to update your addon to use the new APIs.

That means you'll have to release a breaking release of your addon to make it compatible with Storybook 7.
It should no longer depend on `@storybook/addons`, but instead on `@storybook/preview-api` and/or `@storybook/manager-api`.

You might also depend (and use) these packages in your addon's decorators: `@storybook/store`, `@storybook/preview-web`, `@storybook/core-client`, `@storybook/client-api`; these have all been consolidated into `@storybook/preview-api`.
So if you use any of these packages, please import what you need from `@storybook/preview-api` instead.

Storybook 7 will prepare manager-code for the browser using ESbuild (before it was using a combination of webpack + babel).
This is a very important change, though it will not affect most addons.
It means that when creating custom addons, particularly custom addons within the repo in which they are consumed,
you will need to be aware that this code is not passed though babel, and thus will not use your babel config.
This can result in errors if you are using experimental JS features in your addon code, not supported yet by ESbuild,
or using babel dependent features such as Component selectors in Emotion.

ESbuild also places some constraints on things you can import into your addon's manager code: only woff2 files are supported, and not all image file types are supported.
Here's the [list](https://github.com/storybookjs/storybook/blob/next/code/builders/builder-manager/src/index.ts#L53-L70) of supported file types.

This is not configurable.

If this is a problem for your addon, you need to pre-compile your addon's manager code to ensure it works.

If you addon also introduces preview code (such a decorators) it will be passed though whatever builder + config the user has configured for their project; this hasn't changed.

In both the preview and manager code it's good to remember [Storybook now targets modern browser only](#modern-browser-support).

The package `@storybook/components` contain a lot of components useful for building addons.
Some of these addons have been moved to a new package `@storybook/blocks`.
These components were moved: `ColorControl`, `ColorPalette`, `ArgsTable`, `ArgRow`, `TabbedArgsTable`, `SectionRow`, `Source`, `Code`.

##### Specific instructions for addon users

All of storybook's core addons have been updated and are ready to use with Storybook 7.

We're working with the community to update the most popular addons.
But if you're using an addon that hasn't been updated yet, it might not work.

It's possible for example for older addons to use APIs that are no longer available in Storybook 7.
Your addon might not show upside of the storybook (manager) UI, or storybook might fail to start entirely.

When this happens to you please open an issue on the addon's repo, and ask the addon author to update their addon to be compatible with Storybook 7.
It's also useful for the storybook team to know which addons are not yet compatible, so please open an issue on the storybook repo as well; particularly if the addon is popular and causes a critical failure.

Here's a list of popular addons that are known not to be compatible with Storybook 7 yet:

- [ ] [storybook-addon-jsx](https://github.com/storybookjs/addon-jsx)
- [ ] [storybook-addon-dark-mode](https://github.com/hipstersmoothie/storybook-dark-mode)

Though storybook should de-duplicate storybook packages, storybook CLI's `upgrade` command will warn you when you have multiple storybook-dependencies, because it is a possibility that this causes addons/storybook to not work, so when running into issues, please run this:

```
npx sb upgrade
```

#### register.js removed

In SB 6.x and earlier, addons exported a `register.js` entry point by convention, and users would import this in `.storybook/manager.js`. This was [deprecated in SB 6.5](#deprecated-registerjs)

In 7.0, most of Storybook's addons now export a `manager.js` entry point, which is automatically registered in Storybook's manager when the addon is listed in `.storybook/main.js`'s `addons` field.

If your `.manager.js` config references `register.js` of any of the following addons, you can remove it: `a11y`, `actions`, `backgrounds`, `controls`, `interactions`, `jest`, `links`, `measure`, `outline`, `toolbars`, `viewport`.

#### No more default export from `@storybook/addons`

The default export from `@storybook/addons` has been removed. Please use the named exports instead:

```js
import { addons } from '@storybook/addons';
```

The named export has been available since 6.0 or earlier, so your updated code will be backwards-compatible with older versions of Storybook.

#### No more configuration for manager

The Storybook manager is no longer built with Webpack. Now it's built with esbuild.
Therefore, it's no longer possible to configure the manager. Esbuild comes preconfigured to handle importing CSS, and images.

If you're currently loading files other than CSS or images into the manager, you'll need to make changes so the files get converted to JS before publishing your addon.

This means the preset value `managerWebpack` is no longer respected, and should be removed from presets and `main.js` files.

Addons that run in the manager can depend on `react` and `@storybook/*` packages directly. They do not need to be peerDependencies.
But very importantly, the build system ensures there will only be 1 version of these packages at runtime. The version will come from the `@storybook/ui` package, and not from the addon.
For this reason it's recommended to have these dependencies as `devDependencies` in your addon's `package.json`.

The full list of packages that Storybook's manager bundler makes available for addons is here: https://github.com/storybookjs/storybook/blob/next/code/lib/ui/src/globals/types.ts

Addons in the manager will no longer be bundled together anymore, which means that if 1 fails, it doesn't break the whole manager.
Each addon is imported into the manager as an ESM module that's bundled separately.

#### Icons API changed

For addon authors who use the `Icons` component, its API has been updated in Storybook 7.

```diff
export interface IconsProps extends ComponentProps<typeof Svg> {
-  icon?: IconKey;
-  symbol?: IconKey;
+  icon: IconType;
+  useSymbol?: boolean;
}
```

Full change here: https://github.com/storybookjs/storybook/pull/18809

#### Removed global client APIs

The `addParameters` and `addDecorator` APIs to add global decorators and parameters, exported by the various frameworks (e.g. `@storybook/react`) and `@storybook/client` were deprecated in 6.0 and have been removed in 7.0.

Instead, use `export const parameters = {};` and `export const decorators = [];` in your `.storybook/preview.js`. Addon authors similarly should use such an export in a preview entry file (see [Preview entries](https://github.com/storybookjs/storybook/blob/next/docs/addons/writing-presets.md#preview-entries)).

#### framework parameter renamed to renderer

All SB6.x frameworks injected a parameter called `framework` indicating to addons which framework is running.
For example, the framework value of `@storybook/react` would be `react`, `@storybook/vue` would be `vue`, etc.
Now those packages are called renderers in SB7, so the renderer information is now available in the `renderer`
parameter.

### 7.0 Docs changes

The information hierarchy of docs in Storybook has changed in 7.0. The main difference is that each docs is listed in the sidebar as a separate entry underneath the component, rather than attached to individual stories. You can also opt-in to a Autodocs entry rather than having one for every component (previously stories).

We've also modernized the API for all the doc blocks (the MDX components you use to write custom docs pages), which we'll describe below.

#### Autodocs changes

In 7.0, rather than rendering each story in "docs view mode", Autodocs (formerly known as "Docs Page") operates by adding additional sidebar entries for each component. By default it uses the same template as was used in 6.x, and the entries are entitled `Docs`.

You can configure Autodocs in `main.js`:

```js
module.exports = {
  docs: {
    autodocs: true, // see below for alternatives
    defaultName: 'Docs', // set to change the name of generated docs entries
  },
};
```

If you are migrating from 6.x your `docs.autodocs` option will have been set to `true`, which has the effect of enabling docs page for _every_ CSF file. However, as of 7.0, the new default is `'tag'`, which requires opting into Autodocs per-CSF file, with the `autodocs` **tag** on your component export:

```ts
export default {
  component: MyComponent
  // Tags are a new feature coming in 7.1, that we are using to drive this behaviour.
  tags: ['autodocs']
}
```

You can also set `autodocs: false` to opt-out of Autodocs entirely. Further configuration of Autodocs is described below.

**Parameter changes**

We've renamed many of the parameters that control docs rendering for consistency with the blocks (see below). The old parameters are now deprecated and will be removed in 8.0. Here is a full list of changes:

- `docs.inlineStories` has been renamed `docs.story.inline`
- `docs.iframeHeight` has been renamed `docs.story.iframeHeight`
- `notes` and `info` are no longer supported, instead use `docs.description.story | component`

#### MDX docs files

Previously `.stories.mdx` files were used to both define and document stories. In 7.0, we have deprecated defining stories in MDX files, and consequently have changed the suffix to simply `.mdx`. Our default `stories` glob in `main.js` will now match such files -- if you want to write MDX files that do not appear in Storybook, you may need to adjust the glob accordingly.

If you were using `.stories.mdx` files to write stories, we encourage you to move the stories to a CSF file, and _attach_ an `.mdx` file to that CSF file to document them. You can use the `Meta` block to attach a MDX file to a CSF file, and the `Story` block to render the stories:

```mdx
import { Meta, Story } from '@storybook/blocks';
import * as ComponentStories from './some-component.stories';

<Meta of={ComponentStories} />

<Story of={ComponentStories.Primary} />
```

(Note the `of` prop is only supported if you change your MDX files to plain `.mdx`, it's not supported in `.stories.mdx` files)

You can create as many docs entries as you like for a given component. By default the docs entry will be named the same as the `.mdx` file (e.g. `Introduction.mdx` becomes `Introduction`). If the docs file is named the same as the component (e.g. `Button.mdx`, it will use the default autodocs name (`"Docs"`) and override autodocs).

By default docs entries are listed first for the component. You can sort them using story sorting.

#### Unattached docs files

In Storybook 6.x, to create a unattached docs MDX file (that is, one not attached to story or a CSF file), you'd have to create a `.stories.mdx` file, and describe its location with the `Meta` doc block:

```mdx
import { Meta } from '@storybook/addon-docs';

<Meta title="Introduction" />
```

In 7.0, things are a little simpler -- you should call the file `.mdx` (drop the `.stories`). This will mean behind the scenes there is no story attached to this entry. You may also drop the `title` and use autotitle (and leave the `Meta` component out entirely, potentially).

#### Doc Blocks

Additionally to changing the docs information architecture, we've updated the API of the doc blocks themselves to be more consistent and future proof.

**General changes**

- Each block now uses `of={}` as a primary API -- where the argument to the `of` prop is a CSF or story _export_. The `of` prop is only supported in plain `.mdx` files and not `.stories.mdx` files.

- When you've attached to a CSF file (with the `Meta` block, or in Autodocs), you can drop the `of` and the block will reference the first story or the CSF file as a whole.

- Most other props controlling rendering of blocks now correspond precisely to the parameters for that block [defined for autodocs above](#autodocs-changes).

##### Meta block

The primary change of the `Meta` block is the ability to attach to CSF files with `<Meta of={}>` as described above.

##### Description block, `parameters.notes` and `parameters.info`

In 6.5 the Description doc block accepted a range of different props, `markdown`, `type` and `children` as a way to customize the content.
The props have been simplified and the block now only accepts an `of` prop, which can be a reference to either a CSF file, a default export (meta) or a story export, depending on which description you want to be shown. See TDB DOCS LINK for a deeper explanation of the new prop.

`parameters.notes` and `parameters.info` have been deprecated as a way to specify descriptions. Instead use JSDoc comments above the default export or story export, or use `parameters.docs.description.story | component` directly. See TDB DOCS LINK for a deeper explanation on how to write descriptions.

If you were previously using the `Description` block to render plain markdown in your docs, that behavior can now be achieved with the new `Markdown` block instead like this:

```
import { Markdown } from '@storybook/blocks';
import ReadMe from './README.md?raw';

...

<Markdown>{ReadMe}</Markdown>

```

Notice the `?raw` suffix in the markdown import is needed for this to work.

##### Story block

To reference a story in a MDX file, you should reference it with `of`:

```mdx
import { Meta, Story } from '@storybook/blocks';
import * as ComponentStories from './some-component.stories';

<Meta of={ComponentStories} />

<Story of={ComponentStories.standard} />
```

You can also reference a story from a different component:

```mdx
import { Meta, Story } from '@storybook/blocks';
import * as ComponentStories from './some-component.stories';
import * as SecondComponentStories from './second-component.stories';

<Meta of={ComponentStories} />

<Story of={SecondComponentStories.standard} meta={SecondComponentStories} />
```

Referencing stories by `id="xyz--abc"` is deprecated and should be replaced with `of={}` as above.

##### Source block

The source block now references a single story, the component, or a CSF file itself via the `of={}` parameter.

Referencing stories by `id="xyz--abc"` is deprecated and should be replaced with `of={}` as above. Referencing multiple stories via `ids={["xyz--abc"]}` is now deprecated and should be avoided (instead use two source blocks).

The parameter to transform the source has been consolidated from the multiple parameters of `parameters.docs.transformSource`, `parameters.docs.source.transformSource`, and `parameters.jsx.transformSource` to the single `parameters.docs.source.transform`. The behavior is otherwise unchanged.

##### Canvas block

The Canvas block follows the same changes as [the Story block described above](#story-block).

Previously the Canvas block accepted children (Story blocks) as a way to reference stories. That has now been replaced with the `of={}` prop that accepts a reference to _a story_.
That also means the Canvas block no longer supports containing multiple stories or elements, and thus the props related to that - `isColumn` and `columns` - have also been deprecated.

- To pass props to the inner Story block use the `story={{ }}` prop
- Similarly, to pass props to the inner Source block use the `source={{ }}` prop.
- The `mdxSource` prop has been deprecated in favor of using `source={{ code: '...' }}`
- The `withSource` prop has been renamed to `sourceState`

Here's a full example of the new API:

```mdx
import { Meta, Canvas } from '@storybook/blocks';
import * as ComponentStories from './some-component.stories';

<Meta of={ComponentStories} />

<Canvas
  of={ComponentStories.standard}
  story={{
    inline: false,
    height: '200px'
  }}
  source={{
    language: 'html',
    code: 'custom code...'
  }}
  withToolbar={true}
  additionalActions={[...]}
  layout="fullscreen"
  className="custom-class"
/>
```

##### ArgsTable block

The `ArgsTable` block is now deprecated, and two new blocks: `ArgTypes` and `Controls` should be preferred.

- `<ArgTypes of={storyExports OR metaExports OR component} />` will render a readonly table of args/props descriptions for a story, CSF file or component. If `of` omitted and the MDX file is attached it will render the arg types defined at the CSF file level.

- `<Controls of={storyExports} />` will render the controls for a story (or the primary story if `of` is omitted and the MDX file is attached).

The following props are not supported in the new blocks:

- `components` - to render more than one component in a single table
- `showComponent` to show the component's props as well as the story's args
- the `subcomponents` annotation to show more components on the table.
- `of="^"` to reference the meta (just omit `of` in that case, for `ArgTypes`).
- `story="^"` to reference the primary story (just omit `of` in that case, for `Controls`).
- `story="."` to reference the current story (this no longer makes sense in Docs 2).
- `story="name"` to reference a story (use `of={}`).

#### Configuring Autodocs

As in 6.x, you can override the docs container to configure docs further. This is the container that each docs entry is rendered inside:

```js
// in preview.js

export const parameters = {
  docs: {
    container: // your container
  }
}
```

Note that the container must be implemented as a _React component_.

You likely want to use the `DocsContainer` component exported by `@storybook/blocks` and consider the following examples:

**Overriding theme**:

To override the theme, you can continue to use the `docs.theme` parameter.

**Overriding MDX components**

If you want to override the MDX components supplied to your docs page, use the `MDXProvider` from `@mdx-js/react`:

```js
import { MDXProvider } from '@mdx-js/react';
import { DocsContainer } from '@storybook/blocks';
import * as DesignSystem from 'your-design-system';

export const MyDocsContainer = (props) => (
  <MDXProvider
    components={{
      h1: DesignSystem.H1,
      h2: DesignSystem.H2,
    }}
  >
    <DocsContainer {...props} />
  </MDXProvider>
);
```

**_NOTE_**: due to breaking changes in MDX2, such override will _only_ apply to elements you create via the MDX syntax, not pure HTML -- ie. `## content` not `<h2>content</h2>`.

#### MDX2 upgrade

Storybook 7 Docs uses MDXv2 instead of MDXv1. This means an improved syntax, support for inline JS expression, and improved performance among [other benefits](https://mdxjs.com/blog/v2/).

If you use `.stories.mdx` files in your project, you'll probably need to edit them since MDX2 contains [breaking changes](https://mdxjs.com/migrating/v2/#update-mdx-files). In general, MDX2 is stricter and more structured than MDX1.

We've provided an automigration, `mdx1to2` that makes a few of these changes automatically. For example, `mdx1to2` automatically converts MDX1-style HTML comments into MDX2-style JSX comments to save you time.

Unfortunately, the set of changes from MDX1 to MDX2 is vast, and many changes are subtle, so the bulk of the migration will be manual. You can use the [MDX Playground](https://mdxjs.com/playground/) to try out snippets interactively.

#### Legacy MDX1 support

If you get stuck with the [MDX2 upgrade](#mdx2-upgrade), we also provide opt-in legacy MDX1 support. This is intended as a temporary solution while you upgrade your Storybook; MDX1 will be discontinued in Storybook 8.0. The MDX1 library is no longer maintained and installing it results in `npm audit` security warnings.

To process your `.stories.mdx` files with MDX1, first install the `@storybook/mdx1-csf` package in your project:

```
yarn add -D @storybook/mdx1-csf@latest
```

Then enable the `legacyMdx1` feature flag in your `.storybook/main.js` file:

```js
export default {
  features: {
    legacyMdx1: true,
  },
};
```

NOTE: This only affects `.(stories|story).mdx` files. Notably, if you want to use Storybook 7's "pure" `.mdx` format, you'll need to use MDX2 for that.

#### Default docs styles will leak into non-story user components

Storybook's default styles in docs are now globally applied to any element instead of using classes. This means that any component that you add directly in a docs file will also get the default styles.

To mitigate this you need to wrap any content you don't want styled with the `Unstyled` block like this:

```mdx
import { Unstyled } from '@storybook/blocks';
import { MyComponent } from './MyComponent';

# This is a header

<Unstyled>
  <MyComponent />
</Unstyled>
```

Components that are part of your stories or in a canvas will not need this mitigation, as the `Story` and `Canvas` blocks already have this built-in.

#### Explicit `<code>` elements are no longer syntax highlighted

Due to how MDX2 works differently from MDX1, manually defined `<code>` elements are no longer transformed to the `Code` component, so it will not be syntax highlighted. This is not the case for markdown \`\`\` code-fences, that will still end up as `Code` with syntax highlighting.

Luckily [MDX2 supports markdown (like code-fences) inside elements better now](https://mdxjs.com/blog/v2/#improvements-to-the-mdx-format), so most cases where you needed a `<code>` element before, you can use code-fences instead:

<!-- prettier-ignore-start -->
````md
<code>This will now be an unstyled line of code</code>

```js
const a = 'This is still a styled code block.';
```

<div style={{ background: 'red', padding: '10px' }}>
  ```js
  const a = 'MDX2 supports markdown in elements better now, so this is possible.';
  ```
</div>
````
<!-- prettier-ignore-end -->

#### Dropped source loader / storiesOf static snippets

In SB 6.x, Storybook Docs used a Webpack loader called `source-loader` to help display static code snippets. This was configurable using the `options.sourceLoaderOptions` field.

In SB 7.0, we've moved to a faster, simpler alternative called `csf-plugin` that **only supports CSF**. It is configurable using the `options.csfPluginOptions` field.

If you're using `storiesOf` and want to restore the previous behavior, you can add `source-loader` by hand to your Webpack config using the following snippet in `main.js`:

```js
module.exports = {
  webpackFinal: (config) => {
    config.module.rules.push({
      test: /\.stories\.[tj]sx?$/,
      use: [
        {
          loader: require.resolve('@storybook/source-loader'),
          options: {} /* your sourceLoaderOptions here */,
        },
      ],
      enforce: 'pre',
    });
    return config;
  },
};
```

#### Removed docs.getContainer and getPage parameters

It is no longer possible to set `parameters.docs.getContainer()` and `getPage()`. Instead use `parameters.docs.container` or `parameters.docs.page` directly.

#### Addon-docs: Removed deprecated blocks.js entry

Removed `@storybook/addon-docs/blocks` entry. Import directly from `@storybook/blocks` instead. This was [deprecated in SB 6.3](#deprecated-scoped-blocks-imports).

#### Dropped addon-docs manual babel configuration

Addon-docs previously accepted `configureJsx` and `mdxBabelOptions` options, which allowed full customization of the babel options used to process markdown and mdx files. This has been simplified in 7.0, with a new option, `jsxOptions`, which can be used to customize the behavior of `@babel/preset-react`.

#### Dropped addon-docs manual configuration

Storybook Docs 5.x shipped with instructions for how to manually configure Webpack and Storybook without the use of Storybook's "presets" feature. Over time, these docs went out of sync. Now in Storybook 7 we have removed support for manual configuration entirely.

#### Autoplay in docs

Running play functions in docs is generally tricky, as they can steal focus and cause the window to scroll. Consequently, we've disabled play functions in docs by default.

If your story depends on a play function to render correctly, _and_ you are confident the function autoplaying won't mess up your docs, you can set `parameters.docs.autoplay = true` to have it auto play.

#### Removed STORYBOOK_REACT_CLASSES global

This was a legacy global variable from the early days of react docgen. If you were using this variable, you can instead use docgen information which is added directly to components using `.__docgenInfo`.

### 7.0 Deprecations and default changes

#### storyStoreV7 enabled by default

SB6.4 introduced [Story Store V7](#story-store-v7), an optimization which allows code splitting for faster build and load times. This was an experimental, opt-in change and you can read more about it in [the migration notes below](#story-store-v7). TLDR: you can't use the legacy `storiesOf` API or dynamic titles in CSF.

Now in 7.0, Story Store V7 is the default. You can opt-out of it by setting the feature flag in `.storybook/main.js`:

```js
module.exports = {
  features: {
    storyStoreV7: false,
  },
};
```

During the 7.0 dev cycle we will be preparing recommendations and utilities to make it easier for `storiesOf` users to upgrade.

#### `Story` type deprecated

_Has codemod_

In 6.x you were able to do this:

```ts
import type { Story } from '@storybook/react';

export const MyStory: Story = () => <div />;
```

However with the introduction of CSF3, the `Story` type has been deprecated in favor of two other types: `StoryFn` for CSF2 and `StoryObj` for CSF3.

```ts
import type { StoryFn, StoryObj } from '@storybook/react';

export const MyCsf2Story: StoryFn = () => <div />;
export const MyCsf3Story: StoryObj = {
  render: () => <div />
};
```

This change is part of our move to CSF3, which uses objects instead of functions to represent stories.
You can read more about the CSF3 format here: https://storybook.js.org/blog/component-story-format-3-0/

We have set up a codemod that attempts to automatically migrate your code for you (update the glob to suit your needs):

```
npx storybook@next migrate upgrade-deprecated-types --glob="**/*.stories.tsx"
```

#### `ComponentStory`, `ComponentStoryObj`, `ComponentStoryFn` and `ComponentMeta` types are deprecated

_Has codemod_

The type of `StoryObj` and `StoryFn` have been changed in 7.0 so that both the "component" as "the props of the component" will be accepted as the generic parameter. You can now replace the types:

```
ComponentStory -> StoryFn (CSF2) or StoryObj (CSF3)
ComponentStoryObj -> StoryObj
ComponentStoryFn -> StoryFn
ComponentMeta -> Meta
```

Here are a few examples:

```ts
import type { StoryFn, StoryObj } from '@storybook/react';
import { Button, ButtonProps } from './Button';

// This works in 7.0, making the ComponentX types redundant.
const meta: Meta<typeof Button> = { component: Button };

export const CSF3Story: StoryObj<typeof Button> = { args: { label: 'Label' } };

export const CSF2Story: StoryFn<typeof Button> = (args) => <Button {...args} />;
CSF2Story.args = { label: 'Label' };

// Passing props directly still works as well.
const meta: Meta<ButtonProps> = { component: Button };

export const CSF3Story: StoryObj<ButtonProps> = { args: { label: 'Label' } };

export const CSF2Story: StoryFn<ButtonProps> = (args) => <Button {...args} />;
CSF2Story.args = { label: 'Label' };
```

We have set up a codemod that attempts to automatically migrate your code for you (update the glob to suit your needs):

```
npx storybook@next migrate upgrade-deprecated-types --glob="**/*.stories.tsx"
```

#### Renamed `renderToDOM` to `renderToCanvas`

The "rendering" function that renderers (ex-frameworks) must export (`renderToDOM`) has been renamed to `renderToCanvas` to acknowledge that some consumers of frameworks/the preview do not work with DOM elements.

#### Renamed `XFramework` to `XRenderer`

In 6.x you could import XFramework types:

```ts
import type { ReactFramework } from '@storybook/react';
import type { VueFramework } from '@storybook/vue';
import type { SvelteFramework } from '@storybook/svelte';

// etc.
```

Those are deprecated in 7.0 as they are renamed to:

```ts
import type { ReactRenderer } from '@storybook/react';
import type { VueRenderer } from '@storybook/vue';
import type { SvelteRenderer } from '@storybook/svelte';

// etc.
```

#### Renamed `DecoratorFn` to `Decorator`

In 6.x you could import the type `DecoratorFn`:

```ts
import type { DecoratorFn } from '@storybook/react';
```

This type is deprecated in 7.0, instead you can use the type `Decorator`, which is now available for all renderers:

```ts
import type { Decorator } from '@storybook/react';
// or
import type { Decorator } from '@storybook/vue';
// or
import type { Decorator } from '@storybook/svelte';
// etc.
```

The type `Decorator` accepts a generic parameter `TArgs`. This can be used like this:

```tsx
import type { Decorator } from '@storybook/react';
import { LocaleProvider } from './locale';

const withLocale: Decorator<{ locale: 'en' | 'es' }> = (Story, { args }) => (
  <LocaleProvider lang={args.locale}>
    <Story />
  </LocaleProvider>
);
```

If you want to use `Decorator` in a backwards compatible way to `DecoratorFn`, you can use:

```tsx
import type { Args, Decorator } from '@storybook/react';

// Decorator<Args> behaves the same as DecoratorFn (without generic)
const withLocale: Decorator<Args> = (Story, { args }) => // args has type { [name: string]: any }
```

#### CLI option `--use-npm` deprecated

With increased support for more package managers (pnpm), we have introduced the `--package-manager` CLI option. Please use `--package-manager=npm` to force NPM to be used to install dependencies when running Storybook CLI commands. Other valid options are `pnpm`, `yarn1`, and `yarn2` (`yarn2` is for versions 2 and higher).

#### 'config' preset entry replaced with 'previewAnnotations'

The preset field `'config'` has been replaced with `'previewAnnotations'`. `'config'` is now deprecated and will be removed in Storybook 8.0.

Additionally, the internal field `'previewEntries'` has been removed. If you need a preview entry, just use a `'previewAnnotations'` file and don't export anything.

## From version 6.4.x to 6.5.0

### Vue 3 upgrade

Storybook 6.5 supports Vue 3 out of the box when you install it fresh. However, if you're upgrading your project from a previous version, you'll need to [follow the steps for opting-in to webpack 5](#webpack-5).

### React18 new root API

React 18 introduces a [new root API](https://reactjs.org/blog/2022/03/08/react-18-upgrade-guide.html#updates-to-client-rendering-apis). Starting in 6.5, Storybook for React will auto-detect your react version and use the new root API automatically if you're on React18.

If you wish to opt out of the new root API, set the `reactOptions.legacyRootApi` flag in your `.storybook/main.js` config:

```js
module.exports = {
  reactOptions: { legacyRootApi: true },
};
```

### Renamed isToolshown to showToolbar

Storybook's [manager API](docs/addons/addons-api.md) has deprecated the `isToolshown` option (to show/hide the toolbar) and renamed it to `showToolbar` for consistency with other similar UI options.

Example:

```js
// .storybook/manager.js
import { addons } from '@storybook/addons';

addons.setConfig({
  showToolbar: false,
});
```

### Dropped support for addon-actions addDecorators

Prior to SB6.5, `addon-actions` provided an option called `addDecorators`. In SB6.5, decorators are applied always. This is technically a breaking change, so if this affects you please file an issue in Github and we can consider reverting this in a patch release.

### Vite builder renamed

SB6.5 renames Storybook's [Vite builder](https://github.com/storybookjs/builder-vite) from `storybook-builder-vite` to `@storybook/builder-vite`. This move is part of a larger effort to improve Vite support in Storybook.

Storybook's `automigrate` command can migrate for you. To manually migrate:

1. Remove `storybook-builder-vite` from your `package.json` dependencies
2. Install `@storybook/builder-vite`
3. Update your `core.builder` setting in `.storybook/main.js` to `@storybook/builder-vite`.

### Docs framework refactor for React

SB6.5 moves framework specializations (e.g. ArgType inference, dynamic snippet rendering) out of `@storybook/addon-docs` and into the specific framework packages to which they apply (e.g. `@storybook/react`).

This change should not require any specific migrations on your part if you are using the docs addon as described in the documentation. However, if you are using `react-docgen` or `react-docgen-typescript` information in some custom way outside of `addon-docs`, you should be aware of this change.

In SB6.4, `@storybook/react` added `react-docgen` to its babel settings and `react-docgen-typescript` to its Webpack settings. In SB6.5, this only happens if you are using `addon-docs` or `addon-controls`, either directly or indirectly through `addon-essentials`. If you're not using either of those addons, but require that information for some other addon, please configure that manually in your `.storybook/main.js` configuration. You can see the docs configuration here: https://github.com/storybookjs/storybook/blob/next/code/presets/react-webpack/src/framework-preset-react-docs.ts

### Opt-in MDX2 support

SB6.5 adds experimental opt-in support for MDXv2. To install:

```sh
yarn add @storybook/mdx2-csf -D
```

Then add the `previewMdx2` feature flag to your `.storybook/main.js` config:

```js
module.exports = {
  features: {
    previewMdx2: true,
  },
};
```

### CSF3 auto-title improvements

SB 6.4 introduced experimental "auto-title", in which a story's location in the sidebar (aka `title`) can be automatically inferred from its location on disk. For example, the file `atoms/Button.stories.js` might result in the title `Atoms/Button`.

We've made two improvements to Auto-title based on user feedback:

- Auto-title preserves filename case
- Auto-title removes redundant filenames from the path

#### Auto-title filename case

SB 6.4's implementation of auto-title ran `startCase` on each path component. For example, the file `atoms/MyButton` would be transformed to `Atoms/My Button`.

We've changed this in SB 6.5 to preserve the filename case, so that instead it the same file would result in the title `atoms/MyButton`. The rationale is that this gives more control to users about what their auto-title will be.

This might be considered a breaking change. However, we feel justified to release this in 6.5 because:

1. We consider it a bug in the initial auto-title implementation
2. CSF3 and the auto-title feature are experimental, and we reserve the right to make breaking changes outside of semver (tho we try to avoid it)

If you want to restore the old titles in the UI, you can customize your sidebar with the following code snippet in `.storybook/manager.js`:

```js
import { addons } from '@storybook/addons';
import startCase from 'lodash/startCase';

addons.setConfig({
  sidebar: {
    renderLabel: ({ name, type }) => (type === 'story' ? name : startCase(name)),
  },
});
```

#### Auto-title redundant filename

The heuristic failed in the common scenario in which each component gets its own directory, e.g. `atoms/Button/Button.stories.js`, which would result in the redundant title `Atoms/Button/Button`. Alternatively, `atoms/Button/index.stories.js` would result in `Atoms/Button/Index`.

To address this problem, 6.5 introduces a new heuristic to removes the filename if it matches the directory name or `index`. So `atoms/Button/Button.stories.js` and `atoms/Button/index.stories.js` would both result in the title `Atoms/Button` (or `atoms/Button` if `autoTitleFilenameCase` is set, see above).

Since CSF3 is experimental, we are introducing this technically breaking change in a minor release. If you desire the old structure, you can manually specify the title in file. For example:

```js
// atoms/Button/Button.stories.js
export default { title: 'Atoms/Button/Button' };
```

#### Auto-title always prefixes

When the user provides a `prefix` in their `main.js` `stories` field, it now prefixes all titles to matching stories, whereas in 6.4 and earlier it only prefixed auto-titles.

Consider the following example:

```js
// main.js
module.exports = {
  stories: [{ directory: '../src', titlePrefix: 'Custom' }]
}

// ../src/NoTitle.stories.js
export default { component: Foo };

// ../src/Title.stories.js
export default { component: Bar, title: 'Bar' }
```

In 6.4, the final titles would be:

- `NoTitle.stories.js` => `Custom/NoTitle`
- `Title.stories.js` => `Bar`

In 6.5, the final titles would be:

- `NoTitle.stories.js` => `Custom/NoTitle`
- `Title.stories.js` => `Custom/Bar`

<!-- markdown-link-check-disable -->

### 6.5 Deprecations

#### Deprecated register.js

In ancient versions of Storybook, addons were registered by referring to `addon-name/register.js`. This is going away in SB7.0. Instead you should just add `addon-name` to the `addons` array in `.storybook/main.js`.

Before:

```js
module.exports = { addons: ['my-addon/register.js'] };
```

After:

```js
module.exports = { addons: ['my-addon'] };
```

## From version 6.3.x to 6.4.0

### Automigrate

Automigrate is a new 6.4 feature that provides zero-config upgrades to your dependencies, configurations, and story files.

Each automigration analyzes your project, and if it's is applicable, propose a change alongside relevant documentation. If you accept the changes, the automigration will update your files accordingly.

For example, if you're in a webpack5 project but still use Storybook's default webpack4 builder, the automigration can detect this and propose an upgrade. If you opt-in, it will install the webpack5 builder and update your `main.js` configuration automatically.

You can run the existing suite of automigrations to see which ones apply to your project. This won't update any files unless you accept the changes:

```

npx sb@latest automigrate

```

The automigration suite also runs when you create a new project (`sb init`) or when you update Storybook (`sb upgrade`).

### CRA5 upgrade

Storybook 6.3 supports CRA5 out of the box when you install it fresh. However, if you're upgrading your project from a previous version, you'll need to upgrade the configuration. You can do this automatically by running:

```

npx sb@latest automigrate

```

Or you can do the following steps manually to force Storybook to use Webpack 5 for building your project:

```shell
yarn add @storybook/builder-webpack5 @storybook/manager-webpack5 --dev
# Or
npm install @storybook/builder-webpack5 @storybook/manager-webpack5 --save-dev
```

Then edit your `.storybook/main.js` config:

```js
module.exports = {
  core: {
    builder: 'webpack5',
  },
};
```

### CSF3 enabled

SB6.3 introduced a feature flag, `features.previewCsfV3`, to opt-in to experimental [CSF3 syntax support](https://storybook.js.org/blog/component-story-format-3-0/). In SB6.4, CSF3 is supported regardless of `previewCsfV3`'s value. This should be a fully backwards-compatible change. The `previewCsfV3` flag has been deprecated and will be removed in SB7.0.

#### Optional titles

In SB6.3 and earlier, component titles were required in CSF default exports. Starting in 6.4, they are optional.
If you don't specify a component file, it will be inferred from the file's location on disk.

Consider a project configuration `/path/to/project/.storybook/main.js` containing:

```js
module.exports = { stories: ['../src/**/*.stories.*'] };
```

And the file `/path/to/project/src/components/Button.stories.tsx` containing the default export:

```js
import { Button } from './Button';
export default { component: Button };
// named exports...
```

The inferred title of this file will be `components/Button` based on the stories glob in the configuration file.
We will provide more documentation soon on how to configure this.

#### String literal titles

Starting in 6.4 CSF component [titles are optional](#optional-titles). However, if you do specify titles, title handing is becoming more strict in V7 and is limited to string literals.

Earlier versions of Storybook supported story titles that are dynamic Javascript expressions

```js
// ✅ string literals 6.3 OK / 7.0 OK
export default {
  title: 'Components/Atoms/Button',
};

// ✅ undefined 6.3 OK / 7.0 OK
export default {
  component: Button,
};

// ❌ expressions: 6.3 OK / 7.0 KO
export default {
  title: foo('bar'),
};

// ❌ template literals 6.3 OK / 7.0 KO
export default {
  title: `${bar}`,
};
```

#### StoryObj type

The TypeScript type for CSF3 story objects is `StoryObj`, and this will become the default in Storybook 7.0. In 6.x, the `StoryFn` type is the default, and `Story` is aliased to `StoryFn`.

If you are migrating to experimental CSF3, the following is compatible with 6.4 and requires the least amount of change to your code today:

```ts
// CSF2 function stories, current API, will break in 7.0
import type { Story } from '@storybook/<framework>';

// CSF3 object stories, will persist in 7.0
import type { StoryObj } from '@storybook/<framework>';
```

The following is compatible with 6.4 and also forward-compatible with anticipated 7.0 changes:

```ts
// CSF2 function stories, forward-compatible mode
import type { StoryFn } from '@storybook/<framework>';

// CSF3 object stories, using future 7.0 types
import type { Story } from '@storybook/<framework>/types-7-0';
```

### Story Store v7

SB6.4 introduces an opt-in feature flag, `features.storyStoreV7`, which loads stories in an "on demand" way (that is when rendered), rather than up front when the Storybook is booted. This way of operating will become the default in 7.0 and will likely be switched to opt-out in that version.

The key benefit of the on demand store is that stories are code-split automatically (in `builder-webpack4` and `builder-webpack5`), which allows for much smaller bundle sizes, faster rendering, and improved general performance via various opt-in Webpack features.

The on-demand store relies on the "story index" data structure which is generated in the server (node) via static code analysis. As such, it has the following limitations:

- Does not work with `storiesOf()`
- Does not work if you use dynamic story names or component titles.

However, the `autoTitle` feature is supported.

#### Behavioral differences

The key behavioral differences of the v7 store are:

- `SET_STORIES` is not emitted on boot up. Instead the manager loads the story index independently.
- A new event `STORY_PREPARED` is emitted when a story is rendered for the first time, which contains metadata about the story, such as `parameters`.
- All "entire" store APIs such as `extract()` need to be proceeded by an async call to `loadAllCSFFiles()` which fetches all CSF files and processes them.

#### Main.js framework field

In earlier versions of Storybook, each framework package (e.g. `@storybook/react`) provided its own `start-storybook` and `build-storybook` binaries, which automatically filled in various settings.

In 7.0, we're moving towards a model where the user specifies their framework in `main.js`.

```js
module.exports = {
  // ... your existing config
  framework: '@storybook/react', // OR whatever framework you're using
};
```

Each framework must export a `renderToDOM` function and `parameters.framework`. We'll be adding more documentation for framework authors in a future release.

#### Using the v7 store

To activate the v7 mode set the feature flag in your `.storybook/main.js` config:

```js
module.exports = {
  // ... your existing config
  framework: '@storybook/react', // OR whatever framework you're using
  features: {
    storyStoreV7: true,
  },
};
```

NOTE: `features.storyStoreV7` implies `features.buildStoriesJson` and has the same limitations.

#### v7-style story sort

If you've written a custom `storySort` function, you'll need to rewrite it for V7.

SB6.x supports a global story function specified in `.storybook/preview.js`. It accepts two arrays which each contain:

- The story ID
- A story object that contains the name, title, etc.
- The component's parameters
- The project-level parameters

SB 7.0 streamlines the story function. It now accepts a `StoryIndexEntry` which is
an object that contains only the story's `id`, `title`, `name`, and `importPath`.

Consider the following example, before and after:

```js
// v6-style sort
function storySort(a, b) {
  return a[1].kind === b[1].kind
    ? 0
    : a[1].id.localeCompare(b[1].id, undefined, { numeric: true });
},
```

And the after version using `title` instead of `kind` and not receiving the full parameters:

```js
// v7-style sort
function storySort(a, b) {
  return a.title === b.title
    ? 0
    : a.id.localeCompare(b.id, undefined, { numeric: true });
},
```

**NOTE:** v7-style sorting is statically analyzed by Storybook, which puts a variety of constraints versus v6:

- Sorting must be specified in the user's `.storybook/preview.js`. It cannot be specified by an addon or preset.
- The `preview.js` export should not be generated by a function.
- `storySort` must be a self-contained function that does not reference external variables.

#### v7 default sort behavior

The behavior of the default `storySort` function has also changed in v7 thanks to [#18423](https://github.com/storybookjs/storybook/pull/18243), which gives better control over hierarchical sorting.

In 6.x, the following configuration would sort any story/doc containing the title segment `Introduction` to the top of the sidebar, so this would match `Introduction`, `Example/Introduction`, `Very/Nested/Introduction`, etc.

```js
// preview.js
export default {
  parameters: {
    options: {
      storySort: {
        order: ['Introduction', '*'],
      },
    },
  },
};
```

In 7.0+, the targeting is more precise, so the preceding example would match `Introduction`, but not anything nested. If you wanted to sort `Example/Introduction` first, you'd need to specify that:

```js
storySort: {
  order: ['*', ['Introduction', '*']],
}
```

This would sort `*/Introduction` first, but not `Introduction` or `Very/Nested/Introduction`. If you want to target `Introduction` stories/docs anywhere in the hierarchy, you can do this with a [custom sort function](https://storybook.js.org/docs/react/writing-stories/naming-components-and-hierarchy#sorting-stories).

#### v7 Store API changes for addon authors

The Story Store in v7 mode is async, so synchronous story loading APIs no longer work. In particular:

- `store.fromId()` has been replaced by `store.loadStory()`, which is async (i.e. returns a `Promise` you will need to await).
- `store.raw()/store.extract()` and friends that list all stories require a prior call to `store.cacheAllCSFFiles()` (which is async). This will load all stories, and isn't generally a good idea in an addon, as it will force the whole store to load.

#### Storyshots compatibility in the v7 store

Storyshots is not currently compatible with the v7 store. However, you can use the following workaround to opt-out of the v7 store when running storyshots; in your `main.js`:

```js
module.exports = {
  features: {
    storyStoreV7: !global.navigator?.userAgent?.match?.('jsdom'),
  },
};
```

There are some caveats with the above approach:

- The code path in the v6 store is different to the v7 store and your mileage may vary in identical behavior. Buyer beware.
- The story sort API [changed between the stores](#v7-style-story-sort). If you are using a custom story sort function, you will need to ensure it works in both contexts (perhaps using the check `global.navigator.userAgent.match('jsdom')`).

### Emotion11 quasi-compatibility

Now that the web is moving to Emotion 11 for styling, popular libraries like MUI5 and ChakraUI are breaking with Storybook 6.3 which only supports emotion@10.

Unfortunately we're unable to upgrade Storybook to Emotion 11 without a semver major release, and we're not ready for that. So, as a workaround, we've created a feature flag which opts-out of the previous behavior of pinning the Emotion version to v10. To enable this workaround, add the following to your `.storybook/main.js` config:

```js
module.exports = {
  features: {
    emotionAlias: false,
  },
};
```

Setting this should unlock theming for emotion11-based libraries in Storybook 6.4.

### Babel mode v7

SB6.4 introduces an opt-in feature flag, `features.babelModeV7`, that reworks the way Babel is configured in Storybook to make it more consistent with the Babel is configured in your app. This breaking change will become the default in SB 7.0, but we encourage you to migrate today.

> NOTE: CRA apps using `@storybook/preset-create-react-app` use CRA's handling, so the new flag has no effect on CRA apps.

In SB6.x and earlier, Storybook provided its own default configuration and inconsistently handled configurations from the user's babelrc file. This resulted in a final configuration that differs from your application's configuration AND is difficult to debug.

In `babelModeV7`, Storybook no longer provides its own default configuration and is primarily configured via babelrc file, with small, incremental updates from Storybook addons.

In 6.x, Storybook supported a `.storybook/babelrc` configuration option. This is no longer supported and it's up to you to reconcile this with your project babelrc.

To activate the v7 mode set the feature flag in your `.storybook/main.js` config:

```js
module.exports = {
  // ... your existing config
  features: {
    babelModeV7: true,
  },
};
```

In the new mode, Storybook expects you to provide a configuration file. If you want a configuration file that's equivalent to the 6.x default, you can run the following command in your project directory:

```sh
npx sb@latest babelrc
```

This will create a `.babelrc.json` file. This file includes a bunch of babel plugins, so you may need to add new package devDependencies accordingly.

### Loader behavior with args changes

In 6.4 the behavior of loaders when arg changes occurred was tweaked so loaders do not re-run. Instead the previous value of the loader is passed to the story, irrespective of the new args.

### 6.4 Angular changes

#### SB Angular builder

Since SB6.3, Storybook for Angular supports a builder configuration in your project's `angular.json`. This provides an Angular-style configuration for running and building your Storybook. An example builder configuration is now part of the [get started documentation page](https://storybook.js.org/docs/angular/get-started/install).

If you want to know all the available options, please checks the builders' validation schemas :

- `start-storybook`: [schema](https://github.com/storybookjs/storybook/blob/next/code/frameworks/angular/src/builders/start-storybook/schema.json)
- `build-storybook`: [schema](https://github.com/storybookjs/storybook/blob/next/code/frameworks/angular/src/builders/build-storybook/schema.json)

#### Angular13

Angular 13 introduces breaking changes that require updating your Storybook configuration if you are migrating from a previous version of Angular.

Most notably, the documented way of including global styles is no longer supported by Angular13. Previously you could write the following in your `.storybook/preview.js` config:

```
import '!style-loader!css-loader!sass-loader!./styles.scss';
```

If you use Angular 13 and above, you should use the builder configuration instead:

```json
   "my-default-project": {
      "architect": {
        "build": {
          "builder": "@angular-devkit/build-angular:browser",
          "options": {
            "styles": ["src/styles.css", "src/styles.scss"],
          }
        }
      },
   },
```

If you need storybook-specific styles separate from your app, you can configure the styles in the [SB Angular builder](#sb-angular-builder), which completely overrides your project's styles:

```json
      "storybook": {
        "builder": "@storybook/angular:start-storybook",
        "options": {
          "browserTarget": "my-default-project:build",
          "styles": [".storybook/custom-styles.scss"],
        },
      }
```

Then, once you've set this up, you should run Storybook through the builder:

```sh
ng run my-default-project:storybook
ng run my-default-project:build-storybook
```

#### Angular component parameter removed

In SB6.3 and earlier, the `default.component` metadata was implemented as a parameter, meaning that stories could set `parameters.component` to override the default export. This was an internal implementation that was never documented, but it was mistakenly used in some Angular examples.

If you have Angular stories of the form:

```js
export const MyStory = () => ({ ... })
SomeStory.parameters = { component: MyComponent };
```

You should rewrite them as:

```js
export const MyStory = () => ({ component: MyComponent, ... })
```

[More discussion here.](https://github.com/storybookjs/storybook/pull/16010#issuecomment-917378595)

### 6.4 deprecations

#### Deprecated --static-dir CLI flag

In 6.4 we've replaced the `--static-dir` CLI flag with the `staticDirs` field in `.storybook/main.js`. Note that the CLI directories are relative to the current working directory, whereas the `staticDirs` are relative to the location of `main.js`.

Before:

```sh
start-storybook --static-dir ./public,./static,./foo/assets:/assets
```

After:

```js
// .storybook/main.js
module.exports = {
  staticDirs: ['../public', '../static', { from: '../foo/assets', to: '/assets' }],
};
```

The `--static-dir` flag has been deprecated and will be removed in Storybook 7.0.

## From version 6.2.x to 6.3.0

### Webpack 5

Storybook 6.3 brings opt-in support for building both your project and the manager UI with webpack 5. To do so, there are two ways:

1 - Upgrade command

If you're upgrading your Storybook version, run this command, which will both upgrade your dependencies but also detect whether you should migrate to webpack5 builders and apply the changes automatically:

```shell
npx sb upgrade
```

2 - Automigrate command

If you don't want to change your Storybook version but want Storybook to detect whether you should migrate to webpack5 builders and apply the changes automatically:

```shell
npx sb automigrate
```

3 - Manually

If either methods did not work or you just want to proceed manually, do the following steps:

Install the dependencies:

```shell
yarn add @storybook/builder-webpack5 @storybook/manager-webpack5 --dev
# Or
npm install @storybook/builder-webpack5 @storybook/manager-webpack5 --save-dev
```

Then edit your `.storybook/main.js` config:

```js
module.exports = {
  core: {
    builder: 'webpack5',
  },
};
```

> NOTE: If you're using `@storybook/preset-create-react-app` make sure to update it to version 4.0.0 as well.

#### Fixing hoisting issues

##### Webpack 5 manager build

Storybook 6.2 introduced **experimental** webpack5 support for building user components. Storybook 6.3 also supports building the manager UI in webpack 5 to avoid strange hoisting issues.

If you're upgrading from 6.2 and already using the experimental webpack5 feature, this might be a breaking change (hence the 'experimental' label) and you should try adding the manager builder:

```shell
yarn add @storybook/manager-webpack5 --dev
# Or
npm install @storybook/manager-webpack5 --save-dev
```

##### Wrong webpack version

Because Storybook uses `webpack@4` as the default, it's possible for the wrong version of webpack to get hoisted by your package manager. If you receive an error that looks like you might be using the wrong version of webpack, install `webpack@5` explicitly as a dev dependency to force it to be hoisted:

```shell
yarn add webpack@5 --dev
# Or
npm install webpack@5 --save-dev
```

Alternatively or additionally you might need to add a resolution to your package.json to ensure that a consistent webpack version is provided across all of storybook packages. Replacing the {app} with the app (react, vue, etc.) that you're using:

```js
// package.json
...
resolutions: {
  "@storybook/{app}/webpack": "^5"
}
...
```

### Angular 12 upgrade

Storybook 6.3 supports Angular 12 out of the box when you install it fresh. However, if you're upgrading your project from a previous version, you'll need to [follow the steps for opting-in to webpack 5](#webpack-5).

### Lit support

Storybook 6.3 introduces Lit 2 support in a non-breaking way to ease migration from `lit-html`/`lit-element` to `lit`.

To do so, it relies on helpers added in the latest minor versions of `lit-html`/`lit-element`. So when upgrading to Storybook 6.3, please ensure your project is using `lit-html` 1.4.x or `lit-element` 2.5.x.

According to the package manager you are using, it can be handled automatically when updating Storybook or can require to manually update the versions and regenerate the lockfile.

### No longer inferring default values of args

Previously, unset `args` were set to the `argType.defaultValue` if set or inferred from the component's prop types (etc.). In 6.3 we no longer infer default values and instead set arg values to `undefined` when unset, allowing the framework to supply the default value.

If you were using `argType.defaultValue` to fix issues with the above inference, it should no longer be necessary, you can remove that code.

If you were using `argType.defaultValue` or relying on inference to set a default value for an arg, you should now set a value for the arg at the component level:

```js
export default {
  component: MyComponent,
  args: {
    argName: 'default-value',
  },
};
```

To manually configure the value that is shown in the ArgsTable doc block, you can configure the `table.defaultValue` setting:

```js
export default {
  component: MyComponent,
  argTypes: {
    argName: {
      table: { defaultValue: { summary: 'SomeType<T>' } },
    },
  },
};
```

### 6.3 deprecations

#### Deprecated addon-knobs

We are replacing `@storybook/addon-knobs` with `@storybook/addon-controls`.

- [Rationale & discussion](https://github.com/storybookjs/storybook/discussions/15060)
- [Migration notes](https://github.com/storybookjs/storybook/blob/next/addons/controls/README.md#how-do-i-migrate-from-addon-knobs)

#### Deprecated scoped blocks imports

In 6.3, we changed doc block imports from `@storybook/addon-docs/blocks` to `@storybook/addon-docs`. This makes it possible for bundlers to automatically choose the ESM or CJS version of the library depending on the context.

To update your code, you should be able to global replace `@storybook/addon-docs/blocks` with `@storybook/addon-docs`. Example:

```js
// before
import { Meta, Story } from '@storybook/addon-docs/blocks';

// after
import { Meta, Story } from '@storybook/addon-docs';
```

#### Deprecated layout URL params

Several URL params to control the manager layout have been deprecated and will be removed in 7.0:

- `addons=0`: use `panel=false` instead
- `panelRight=1`: use `panel=right` instead
- `stories=0`: use `nav=false` instead

Additionally, support for legacy URLs using `selectedKind` and `selectedStory` will be removed in 7.0. Use `path` instead.

## From version 6.1.x to 6.2.0

### MDX pattern tweaked

In 6.2 files ending in `stories.mdx` or `story.mdx` are now processed with Storybook's MDX compiler. Previously it only applied to files ending in `.stories.mdx` or `.story.mdx`. See more here: [#13996](https://github.com/storybookjs/storybook/pull/13996).

### 6.2 Angular overhaul

#### New Angular storyshots format

We've updated the Angular storyshots format in 6.2, which is technically a breaking change. Apologies to semver purists: if you're using storyshots, you'll need to [update your snapshots](https://jestjs.io/docs/en/snapshot-testing#updating-snapshots).

The new format hides the implementation details of `@storybook/angular` so that we can evolve its renderer without breaking your snapshots in the future.

#### Deprecated Angular story component

Storybook 6.2 for Angular uses `parameters.component` as the preferred way to specify your stories' components. The previous method, in which the component was a return value of the story, has been deprecated.

Consider the existing story from 6.1 or earlier:

```ts
export default { title: 'Button' };
export const Basic = () => ({
  component: Button,
  props: { label: 'Label' },
});
```

From 6.2 this should be rewritten as:

```ts
export default { title: 'Button', component: Button };
export const Basic = () => ({
  props: { label: 'Label' },
});
```

The new convention is consistent with how other frameworks and addons work in Storybook. The old way will be supported until 7.0. For a full discussion see <https://github.com/storybookjs/storybook/issues/8673>.

#### New Angular renderer

We've rewritten the Angular renderer in Storybook 6.2. It's meant to be entirely backwards compatible, but if you need to use the legacy renderer it's still available via a [parameter](https://storybook.js.org/docs/angular/writing-stories/parameters). To opt out of the new renderer, add the following to `.storybook/preview.ts`:

```ts
export const parameters = {
  angularLegacyRendering: true,
};
```

Please also file an issue if you need to opt out. We plan to remove the legacy renderer in 7.0.

#### Components without selectors

When the new Angular renderer is used, all Angular Story components must either have a selector, or be added to the `entryComponents` array of the story's `moduleMetadata`. If the component has any `Input`s or `Output`s to be controlled with `args`, a selector should be added.

### Packages now available as ESModules

Many Storybook packages are now available as ESModules in addition to CommonJS. If your jest tests stop working, this is likely why. One common culprit is doc blocks, which [is fixed in 6.3](#deprecated-scoped-blocks-imports). In 6.2, you can configure jest to transform the packages like so ([more info](https://jestjs.io/docs/configuration#transformignorepatterns-arraystring)):

```json
// In your jest config
transformIgnorePatterns: ['/node_modules/(?!@storybook)']
```

### 6.2 Deprecations

#### Deprecated implicit PostCSS loader

Previously, `@storybook/core` would automatically add the `postcss-loader` to your preview. This caused issues for consumers when PostCSS upgraded to v8 and tools, like Autoprefixer and Tailwind, starting requiring the new version. Implicitly adding `postcss-loader` will be removed in Storybook 7.0.

Instead of continuing to include PostCSS inside the core library, it has been moved to [`@storybook/addon-postcss`](https://github.com/storybookjs/addon-postcss). This addon provides more fine-grained customization and will be upgraded more flexibly to track PostCSS upgrades.

If you require PostCSS support, please install `@storybook/addon-postcss` in your project, add it to your list of addons inside `.storybook/main.js`, and configure a `postcss.config.js` file.

Further information is available at <https://github.com/storybookjs/storybook/issues/12668> and <https://github.com/storybookjs/storybook/pull/13669>.

If you're not using Postcss and you don't want to see the warning, you can disable it by adding the following to your `.storybook/main.js`:

```js
module.exports = {
  features: {
    postcss: false,
  },
};
```

#### Deprecated default PostCSS plugins

When relying on the [implicit PostCSS loader](#deprecated-implicit-postcss-loader), it would also add [autoprefixer v9](https://www.npmjs.com/package/autoprefixer/v/9.8.6) and [postcss-flexbugs-fixes v4](https://www.npmjs.com/package/postcss-flexbugs-fixes/v/4.2.1) plugins to the `postcss-loader` configuration when you didn't have a PostCSS config file (such as `postcss.config.js`) within your project.

They will no longer be applied when switching to `@storybook/addon-postcss` and the implicit PostCSS features will be removed in Storybook 7.0.

If you depend upon these plugins being applied, install them and create a `postcss.config.js` file within your project that contains:

```js
module.exports = {
  plugins: [
    require('postcss-flexbugs-fixes'),
    require('autoprefixer')({
      flexbox: 'no-2009',
    }),
  ],
};
```

#### Deprecated showRoots config option

Config options for the sidebar are now under the `sidebar` namespace. The `showRoots` option should be set as follows:

```js
addons.setConfig({
  sidebar: {
    showRoots: false,
  },
  // showRoots: false   <- this is deprecated
});
```

The top-level `showRoots` option will be removed in Storybook 7.0.

#### Deprecated control.options

Possible `options` for a radio/check/select controls has been moved up to the argType level, and no longer accepts an object. Instead, you should specify `options` as an array. You can use `control.labels` to customize labels. Additionally, you can use a `mapping` to deal with complex values.

```js
argTypes: {
  answer:
    options: ['yes', 'no'],
    mapping: {
      yes: <Check />,
      no: <Cross />,
    },
    control: {
      type: 'radio',
      labels: {
        yes: 'да',
        no: 'нет',
      }
    }
  }
}
```

Keys in `control.labels` as well as in `mapping` should match the values in `options`. Neither object has to be exhaustive, in case of a missing property, the option value will be used directly.

If you are currently using an object as value for `control.options`, be aware that the key and value are reversed in `control.labels`.

#### Deprecated storybook components html entry point

Storybook HTML components are now exported directly from '@storybook/components' for better ESM and Typescript compatibility. The old entry point will be removed in SB 7.0.

```js
// before
import { components } from '@storybook/components/html';

// after
import { components } from '@storybook/components';
```

## From version 6.0.x to 6.1.0

### Addon-backgrounds preset

In 6.1 we introduced an unintentional breaking change to `addon-backgrounds`.

The addon uses decorators which are set up automatically by a preset. The required preset is ignored if you register the addon in `main.js` with the `/register` entry point. This used to be valid in `v6.0.x` and earlier:

```js
module.exports = {
  stories: ['../**/*.stories.js'],
  addons: ['@storybook/addon-backgrounds/register'],
};
```

To fix it, just replace `@storybook/addon-backgrounds/register` with `@storybook/addon-backgrounds`:

```js
module.exports = {
  stories: ['../**/*.stories.js'],
  addons: ['@storybook/addon-backgrounds'],
};
```

### Single story hoisting

Stories which have **no siblings** (i.e. the component has only one story) and which name **exactly matches** the component name will now be hoisted up to replace their parent component in the sidebar. This means you can have a hierarchy like this:

```
DESIGN SYSTEM   [root]
- Atoms         [group]
  - Button      [component]
    - Button    [story]
  - Checkbox    [component]
    - Checkbox  [story]
```

This will then be visually presented in the sidebar like this:

```
DESIGN SYSTEM   [root]
- Atoms         [group]
  - Button      [story]
  - Checkbox    [story]
```

See [Naming components and hierarchy](https://storybook.js.org/docs/react/writing-stories/naming-components-and-hierarchy#single-story-hoisting) for details.

### React peer dependencies

Starting in 6.1, `react` and `react-dom` are required peer dependencies of `@storybook/react`, meaning that if your React project does not have dependencies on them, you need to add them as `devDependencies`. If you don't you'll see errors like this:

```
Error: Cannot find module 'react-dom/package.json'
```

They were also peer dependencies in earlier versions, but due to the package structure they would be installed by Storybook if they were not required by the user's project. For more discussion: <https://github.com/storybookjs/storybook/issues/13269>

### 6.1 deprecations

#### Deprecated DLL flags

Earlier versions of Storybook used Webpack DLLs as a performance crutch. In 6.1, we've removed Storybook's built-in DLLs and have deprecated the command-line parameters `--no-dll` and `--ui-dll`. They will be removed in 7.0.

#### Deprecated storyFn

Each item in the story store contains a field called `storyFn`, which is a fully decorated story that's applied to the denormalized story parameters. Starting in 6.0 we've stopped using this API internally, and have replaced it with a new field called `unboundStoryFn` which, unlike `storyFn`, must passed a story context, typically produced by `applyLoaders`;

Before:

```js
const { storyFn } = store.fromId('some--id');
console.log(storyFn());
```

After:

```js
const { unboundStoryFn, applyLoaders } = store.fromId('some--id');
const context = await applyLoaders();
console.log(unboundStoryFn(context));
```

If you're not using loaders, `storyFn` will work as before. If you are, you'll need to use the new approach.

> NOTE: If you're using `@storybook/addon-docs`, this deprecation warning is triggered by the Docs tab in 6.1. It's safe to ignore and we will be providing a proper fix in a future release. You can track the issue at <https://github.com/storybookjs/storybook/issues/13074>.

#### Deprecated onBeforeRender

The `@storybook/addon-docs` previously accepted a `jsx` option called `onBeforeRender`, which was unfortunately named as it was called after the render.

We've renamed it `transformSource` and also allowed it to receive the `StoryContext` in case source rendering requires additional information.

#### Deprecated grid parameter

Previously when using `@storybook/addon-backgrounds` if you wanted to customize the grid, you would define a parameter like this:

```js
export const Basic = () => <Button />
Basic.parameters: {
  grid: {
    cellSize: 10
  }
},
```

As grid is not an addon, but rather backgrounds is, the grid configuration was moved to be inside `backgrounds` parameter instead. Also, there are new properties that can be used to further customize the grid. Here's an example with the default values:

```js
export const Basic = () => <Button />
Basic.parameters: {
  backgrounds: {
    grid: {
      disable: false,
      cellSize: 20,
      opacity: 0.5,
      cellAmount: 5,
      offsetX: 16, // default is 0 if story has 'fullscreen' layout, 16 if layout is 'padded'
      offsetY: 16, // default is 0 if story has 'fullscreen' layout, 16 if layout is 'padded'
    }
  }
},
```

#### Deprecated package-composition disabled parameter

Like [Deprecated disabled parameter](#deprecated-disabled-parameter). The `disabled` parameter has been deprecated, please use `disable` instead.

For more information, see the [the related documentation](https://storybook.js.org/docs/react/workflows/package-composition#configuring).

## From version 5.3.x to 6.0.x

### Hoisted CSF annotations

Storybook 6 introduces hoisted CSF annotations and deprecates the `StoryFn.story` object-style annotation.

In 5.x CSF, you would annotate a story like this:

```js
export const Basic = () => <Button />
Basic.story = {
  name: 'foo',
  parameters: { ... },
  decorators: [ ... ],
};
```

In 6.0 CSF this becomes:

```js
export const Basic = () => <Button />
Basic.storyName = 'foo';
Basic.parameters = { ... };
Basic.decorators = [ ... ];
```

1. The new syntax is slightly more compact/ergonomic compared the old one
2. Similar to React's `displayName`, `propTypes`, `defaultProps` annotations
3. We're introducing a new feature, [Storybook Args](https://docs.google.com/document/d/1Mhp1UFRCKCsN8pjlfPdz8ZdisgjNXeMXpXvGoALjxYM/edit?usp=sharing), where the new syntax will be significantly more ergonomic

To help you upgrade your stories, we've created a codemod:

```
npx @storybook/cli@latest migrate csf-hoist-story-annotations --glob="**/*.stories.js"
```

For more information, [see the documentation](https://github.com/storybookjs/storybook/blob/next/code/lib/codemod/README.md#csf-hoist-story-annotations).

### Zero config typescript

Storybook has built-in Typescript support in 6.0. That means you should remove your complex Typescript configurations from your `.storybook` config. We've tried to pick sensible defaults that work out of the box, especially for nice prop table generation in `@storybook/addon-docs`.

To migrate from an old setup, we recommend deleting any typescript-specific webpack/babel configurations in your project. You should also remove `@storybook/preset-typescript`, which is superceded by the built-in configuration.

If you want to override the defaults, see the [typescript configuration docs](https://storybook.js.org/docs/react/configure/typescript).

### Correct globs in main.js

In 5.3 we introduced the `main.js` file with a `stories` property. This property was documented as a "glob" pattern. This was our intention, however the implementation allowed for non valid globs to be specified and work. In fact, we promoted invalid globs in our documentation and CLI templates.

We've corrected this, the CLI templates have been changed to use valid globs.

We've also changed the code that resolves these globs, so that invalid globs will log a warning. They will break in the future, so if you see this warning, please ensure you're specifying a valid glob.

Example of an **invalid** glob:

```
stories: ['./**/*.stories.(ts|js)']
```

Example of a **valid** glob:

```
stories: ['./**/*.stories.@(ts|js)']
```

### CRA preset removed

The built-in create-react-app preset, which was [previously deprecated](#create-react-app-preset), has been fully removed.

If you're using CRA and migrating from an earlier Storybook version, please install [`@storybook/preset-create-react-app`](https://github.com/storybookjs/presets/tree/master/packages/preset-create-react-app) if you haven't already.

### Core-JS dependency errors

Some users have experienced `core-js` dependency errors when upgrading to 6.0, such as:

```
Module not found: Error: Can't resolve 'core-js/modules/web.dom-collections.iterator'
```

We think this comes from having multiple versions of `core-js` installed, but haven't isolated a good solution (see [#11255](https://github.com/storybookjs/storybook/issues/11255) for discussion).

For now, the workaround is to install `core-js` directly in your project as a dev dependency:

```sh
npm install core-js@^3.0.1 --save-dev
```

### Args passed as first argument to story

Starting in 6.0, the first argument to a story function is an [Args object](https://storybook.js.org/docs/react/api/csf#args-story-inputs). In 5.3 and earlier, the first argument was a [StoryContext](https://github.com/storybookjs/storybook/blob/release/5.3/lib/addons/src/types.ts#L24-L31), and that context is now passed as the second argument by default.

This breaking change only affects you if your stories actually use the context, which is not common. If you have any stories that use the context, you can either (1) update your stories, or (2) set a flag to opt-out of new behavior.

Consider the following story that uses the context:

```js
export const Dummy = ({ parameters }) => <div>{JSON.stringify(parameters)}</div>;
```

Here's an updated story for 6.0 that ignores the args object:

```js
export const Dummy = (_args, { parameters }) => <div>{JSON.stringify(parameters)}</div>;
```

Alternatively, if you want to opt out of the new behavior, you can add the following to your `.storybook/preview.js` config:

```js
export const parameters = {
  passArgsFirst: false,
};
```

### 6.0 Docs breaking changes

#### Remove framework-specific docs presets

In SB 5.2, each framework had its own preset, e.g. `@storybook/addon-docs/react/preset`. In 5.3 we [unified this into a single preset](#unified-docs-preset): `@storybook/addon-docs/preset`. In 6.0 we've removed the deprecated preset.

#### Preview/Props renamed

In 6.0 we renamed `Preview` to `Canvas`, `Props` to `ArgsTable`. The change should be otherwise backwards-compatible.

#### Docs theme separated

In 6.0, you should theme Storybook Docs with the `docs.theme` parameter.

In 5.x, the Storybook UI and Storybook Docs were themed using the same theme object. However, in 5.3 we introduced a new API, `addons.setConfig`, which improved UI theming but broke Docs theming. Rather than trying to keep the two unified, we introduced a separate theming mechanism for docs, `docs.theme`. [Read about Docs theming here](https://github.com/storybookjs/storybook/blob/next/addons/docs/docs/theming.md#storybook-theming).

#### DocsPage slots removed

In SB5.2, we introduced the concept of [DocsPage slots](https://github.com/storybookjs/storybook/blob/0de8575eab73bfd5c5c7ba5fe33e53a49b92db3a/addons/docs/docs/docspage.md#docspage-slots) for customizing the DocsPage.

In 5.3, we introduced `docs.x` story parameters like `docs.prepareForInline` which get filled in by frameworks and can also be overwritten by users, which is a more natural/convenient way to make global customizations.

We also introduced [Custom DocsPage](https://github.com/storybookjs/storybook/blob/next/addons/docs/docs/docspage.md#replacing-docspage), which makes it possible to add/remove/update DocBlocks on the page.

These mechanisms are superior to slots, so we've removed slots in 6.0. For each slot, we provide a migration path here:

| Slot        | Slot function     | Replacement                                  |
| ----------- | ----------------- | -------------------------------------------- |
| Title       | `titleSlot`       | Custom DocsPage                              |
| Subtitle    | `subtitleSlot`    | Custom DocsPage                              |
| Description | `descriptionSlot` | `docs.extractComponentDescription` parameter |
| Primary     | `primarySlot`     | Custom DocsPage                              |
| Props       | `propsSlot`       | `docs.extractProps` parameter                |
| Stories     | `storiesSlot`     | Custom DocsPage                              |

#### React prop tables with Typescript

Props handling in React has changed in 6.0 and should be much less error-prone. This is not a breaking change per se, but documenting the change here since this is an area that has a lot of issues and we've gone back and forth on it.

Starting in 6.0, we have [zero-config typescript support](#zero-config-typescript). The out-of-box experience should be much better now, since the default configuration is designed to work well with `addon-docs`.

There are also two typescript handling options that can be set in `.storybook/main.js`. `react-docgen-typescript` (default) and `react-docgen`. This is [discussed in detail in the docs](https://github.com/storybookjs/storybook/blob/next/addons/docs/react/README.md#typescript-props-with-react-docgen).

#### ConfigureJSX true by default in React

In SB 6.0, the Storybook Docs preset option `configureJSX` is now set to `true` for all React projects. It was previously `false` by default for React only in 5.x). This `configureJSX` option adds `@babel/plugin-transform-react-jsx`, to process the output of the MDX compiler, which should be a safe change for all projects.

If you need to restore the old JSX handling behavior, you can configure `.storybook/main.js`:

```js
module.exports = {
  addons: [
    {
      name: '@storybook/addon-docs',
      options: { configureJSX: false },
    },
  ],
};
```

#### User babelrc disabled by default in MDX

In SB 6.0, the Storybook Docs no longer applies the user's babelrc by default when processing MDX files. It caused lots of hard-to-diagnose bugs.

To restore the old behavior, or pass any MDX-specific babel options, you can configure `.storybook/main.js`:

```js
module.exports = {
  addons: [
    {
      name: '@storybook/addon-docs',
      options: { mdxBabelOptions: { babelrc: true, configFile: true } },
    },
  ],
};
```

#### Docs description parameter

In 6.0, you can customize a component description using the `docs.description.component` parameter, and a story description using `docs.description.story` parameter.

Example:

```js
import { Button } from './Button';

export default {
  title: 'Button'
  parameters: { docs: { description: { component: 'some component **markdown**' }}}
}

export const Basic = () => <Button />
Basic.parameters = { docs: { description: { story: 'some story **markdown**' }}}
```

In 5.3 you customized a story description with the `docs.storyDescription` parameter. This has been deprecated, and support will be removed in 7.0.

#### 6.0 Inline stories

The following frameworks now render stories inline on the Docs tab by default, rather than in an iframe: `react`, `vue`, `web-components`, `html`.

To disable inline rendering, set the `docs.stories.inline` parameter to `false`.

### New addon presets

In Storybook 5.3 we introduced a declarative [main.js configuration](#to-mainjs-configuration), which is now the recommended way to configure Storybook. Part of the change is a simplified syntax for registering addons, which in 6.0 automatically registers many addons _using a preset_, which is a slightly different behavior than in earlier versions.

This breaking change currently applies to: `addon-a11y`, `addon-actions`, `addon-knobs`, `addon-links`, `addon-queryparams`.

Consider the following `main.js` config for `addon-knobs`:

```js
module.exports = {
  stories: ['../**/*.stories.js'],
  addons: ['@storybook/addon-knobs'],
};
```

In earlier versions of Storybook, this would automatically call `@storybook/addon-knobs/register`, which adds the knobs panel to the Storybook UI. As a user you would also add a decorator:

```js
import { withKnobs } from '../index';

addDecorator(withKnobs);
```

Now in 6.0, `addon-knobs` comes with a preset, `@storybook/addon-knobs/preset`, that does this automatically for you. This change simplifies configuration, since now you don't need to add that decorator.

If you wish to disable this new behavior, you can modify your `main.js` to force it to use the `register` logic rather than the `preset`:

```js
module.exports = {
  stories: ['../**/*.stories.js'],
  addons: ['@storybook/addon-knobs/register'],
};
```

If you wish to selectively disable `knobs` checks for a subset of stories, you can control this with story parameters:

```js
export const MyNonCheckedStory = () => <SomeComponent />;
MyNonCheckedStory.story = {
  parameters: {
    knobs: { disable: true },
  },
};
```

### Removed babel-preset-vue from Vue preset

`babel-preset-vue` is not included by default anymore when using Storybook with Vue.
This preset is outdated and [caused problems](https://github.com/storybookjs/storybook/issues/4475) with more modern setups.

If you have an older Vue setup that relied on this preset, make sure it is included in your babel config
(install `babel-preset-vue` and add it to the presets).

```json
{
  "presets": ["babel-preset-vue"]
}
```

However, please take a moment to review why this preset is necessary in your setup.
One usecase used to be to enable JSX in your stories. For this case, we recommend to use `@vue/babel-preset-jsx` instead.

### Removed Deprecated APIs

In 6.0 we removed a number of APIs that were previously deprecated.

See the migration guides for further details:

- [Addon a11y uses parameters, decorator renamed](#addon-a11y-uses-parameters-decorator-renamed)
- [Addon backgrounds uses parameters](#addon-backgrounds-uses-parameters)
- [Source-loader](#source-loader)
- [Unified docs preset](#unified-docs-preset)
- [Addon centered decorator deprecated](#addon-centered-decorator-deprecated)

### New setStories event

The `setStories`/`SET_STORIES` event has changed and now denormalizes global and kind-level parameters. The new format of the event data is:

```js
{
  globalParameters: { p: 'q' },
  kindParameters: { kind: { p: 'q' } },
  stories: /* as before but with only story-level parameters */
}
```

If you want the full denormalized parameters for a story, you can do something like:

```js
import { combineParameters } from '@storybook/api';

const story = data.stories[storyId];
const parameters = combineParameters(
  data.globalParameters,
  data.kindParameters[story.kind],
  story.parameters
);
```

### Removed renderCurrentStory event

The story store no longer emits `renderCurrentStory`/`RENDER_CURRENT_STORY` to tell the renderer to render the story. Instead it emits a new declarative `CURRENT_STORY_WAS_SET` (in response to the existing `SET_CURRENT_STORY`) which is used to decide to render.

### Removed hierarchy separators

We've removed the ability to specify the hierarchy separators (how you control the grouping of story kinds in the sidebar). From Storybook 6.0 we have a single separator `/`, which cannot be configured.

If you are currently using custom separators, we encourage you to migrate to using `/` as the sole separator. If you are using `|` or `.` as a separator currently, we provide a codemod, [`upgrade-hierarchy-separators`](https://github.com/storybookjs/storybook/blob/next/code/lib/codemod/README.md#upgrade-hierarchy-separators), that can be used to rename your components. **Note: the codemod will not work for `.mdx` components, you will need to make the changes by hand.**

```
npx sb@latest migrate upgrade-hierarchy-separators --glob="*/**/*.stories.@(tsx|jsx|ts|js)"
```

We also now default to showing "roots", which are non-expandable groupings in the sidebar for the top-level groups. If you'd like to disable this, set the `showRoots` option in `.storybook/manager.js`:

```js
import { addons } from '@storybook/addons';

addons.setConfig({
  showRoots: false,
});
```

### No longer pass denormalized parameters to storySort

The `storySort` function (set via the `parameters.options.storySort` parameter) previously compared two entries `[storyId, storeItem]`, where `storeItem` included the full "denormalized" set of parameters of the story (i.e. the global, kind and story parameters that applied to that story).

For performance reasons, we now store the parameters uncombined, and so pass the format: `[storyId, storeItem, kindParameters, globalParameters]`.

### Client API changes

#### Removed Legacy Story APIs

In 6.0 we removed a set of APIs from the underlying `StoryStore` (which wasn't publicly accessible):

- `getStories`, `getStoryFileName`, `getStoryAndParameters`, `getStory`, `getStoryWithContext`, `hasStoryKind`, `hasStory`, `dumpStoryBook`, `size`, `clean`

Although these were private APIs, if you were using them, you could probably use the newer APIs (which are still private): `getStoriesForKind`, `getRawStory`, `removeStoryKind`, `remove`.

#### Can no longer add decorators/parameters after stories

You can no longer add decorators and parameters globally after you added your first story, and you can no longer add decorators and parameters to a kind after you've added your first story to it.

It's unclear and confusing what would happened if you did. If you want to disable a decorator for certain stories, use a parameter to do so:

```js
export StoryOne = ...;
StoryOne.story = { parameters: { addon: { disable: true } } };
```

If you want to use a parameter for a subset of stories in a kind, simply use a variable to do so:

```js
const commonParameters = { x: { y: 'z' } };
export StoryOne = ...;
StoryOne.story = { parameters: { ...commonParameters, other: 'things' } };
```

> NOTE: also the use of `addParameters` and `addDecorator` at arbitrary points is also deprecated, see [the deprecation warning](#deprecated-addparameters-and-adddecorator).

#### Changed Parameter Handling

There have been a few rationalizations of parameter handling in 6.0 to make things more predictable and fit better with the intention of parameters:

_All parameters are now merged recursively to arbitrary depth._

In 5.3 we sometimes merged parameters all the way down and sometimes did not depending on where you added them. It was confusing. If you were relying on this behaviour, let us know.

_Array parameters are no longer "merged"._

If you override an array parameter, the override will be the end product. If you want the old behaviour (appending a new value to an array parameter), export the original and use array spread. This will give you maximum flexibility:

```js
import { allBackgrounds } from './util/allBackgrounds';

export StoryOne = ...;
StoryOne.story = { parameters: { backgrounds: [...allBackgrounds, '#zyx' ] } };
```

_You cannot set parameters from decorators_

Parameters are intended to be statically set at story load time. So setting them via a decorator doesn't quite make sense. If you were using this to control the rendering of a story, chances are using the new `args` feature is a more idiomatic way to do this.

_You can only set storySort globally_

If you want to change the ordering of stories, use `export const parameters = { options: { storySort: ... } }` in `preview.js`.

### Simplified Render Context

The `RenderContext` that is passed to framework rendering layers in order to render a story has been simplified, dropping a few members that were not used by frameworks to render stories. In particular, the following have been removed:

- `selectedKind`/`selectedStory` -- replaced by `kind`/`name`
- `configApi`
- `storyStore`
- `channel`
- `clientApi`

### Story Store immutable outside of configuration

You can no longer change the contents of the StoryStore outside of a `configure()` call. This is to ensure that any changes are properly published to the manager. If you want to add stories "out of band" you can call `store.startConfiguring()` and `store.finishConfiguring()` to ensure that your changes are published.

### Improved story source handling

The story source code handling has been improved in both `addon-storysource` and `addon-docs`.

In 5.x some users used an undocumented _internal_ API, `mdxSource` to customize source snippetization in `addon-docs`. This has been removed in 6.0.

The preferred way to customize source snippets for stories is now:

```js
export const Example = () => <Button />;
Example.story = {
  parameters: {
    storySource: {
      source: 'custom source',
    },
  },
};
```

The MDX analog:

```jsx
<Story name="Example" parameters={{ storySource: { source: 'custom source' } }}>
  <Button />
</Story>
```

### 6.0 Addon API changes

#### Consistent local addon paths in main.js

If you use `.storybook/main.js` config and have locally-defined addons in your project, you need to update your file paths.

In 5.3, `addons` paths were relative to the project root, which was inconsistent with `stories` paths, which were relative to the `.storybook` folder. In 6.0, addon paths are now relative to the config folder.

So, for example, if you had:

```js
module.exports = { addons: ['./.storybook/my-local-addon/register'] };
```

You'd need to update this to:

```js
module.exports = { addons: ['./my-local-addon/register'] };
```

#### Deprecated setAddon

We've deprecated the `setAddon` method of the `storiesOf` API and plan to remove it in 7.0.

Since early versions, Storybook shipped with a `setAddon` API, which allows you to extend `storiesOf` with arbitrary code. We've removed this from all core addons long ago and recommend writing stories in [Component Story Format](https://medium.com/storybookjs/component-story-format-66f4c32366df) rather than using the internal Storybook API.

#### Deprecated disabled parameter

Starting in 6.0.17, we've renamed the `disabled` parameter to `disable` to resolve an inconsistency where `disabled` had been used to hide the addon panel, whereas `disable` had been used to disable an addon's execution. Since `disable` was much more widespread in the code, we standardized on that.

So, for example:

```
Story.parameters = { actions: { disabled: true } }
```

Should be rewritten as:

```
Story.parameters = { actions: { disable: true } }
```

#### Actions addon uses parameters

Leveraging the new preset `@storybook/addon-actions` uses parameters to pass action options. If you previously had:

```js
import { withActions } from `@storybook/addon-actions`;

export StoryOne = ...;
StoryOne.story = {
  decorators: [withActions('mouseover', 'click .btn')],
}

```

You should replace it with:

```js
export StoryOne = ...;
StoryOne.story = {
  parameters: { actions: ['mouseover', 'click .btn'] },
}
```

#### Removed action decorator APIs

In 6.0 we removed the actions addon decorate API. Actions handles can be configured globally, for a collection of stories or per story via parameters. The ability to manipulate the data arguments of an event is only relevant in a few frameworks and is not a common enough usecase to be worth the complexity of supporting.

#### Removed withA11y decorator

In 6.0 we removed the `withA11y` decorator. The code that runs accessibility checks is now directly injected in the preview.

To configure a11y now, you have to specify configuration using story parameters, e.g. in `.storybook/preview.js`:

```js
export const parameters = {
  a11y: {
    element: '#storybook-root',
    config: {},
    options: {},
    manual: true,
  },
};
```

#### Essentials addon disables differently

In 6.0, `addon-essentials` doesn't configure addons if the user has already configured them in `main.js`. In 5.3 it previously checked to see whether the package had been installed in `package.json` to disable configuration. The new setup is preferably because now users' can install essential packages and import from them without disabling their configuration.

#### Backgrounds addon has a new api

Starting in 6.0, the backgrounds addon now receives an object instead of an array as parameter, with a property to define the default background.

Consider the following example of its usage in `Button.stories.js`:

```jsx
// Button.stories.js
export default {
  title: 'Button',
  parameters: {
    backgrounds: [
      { name: 'twitter', value: '#00aced', default: true },
      { name: 'facebook', value: '#3b5998' },
    ],
  },
};
```

Here's an updated version of the example, using the new api:

```jsx
// Button.stories.js
export default {
  title: 'Button',
  parameters: {
    backgrounds: {
      default: 'twitter',
      values: [
        { name: 'twitter', value: '#00aced' },
        { name: 'facebook', value: '#3b5998' },
      ],
    },
  },
};
```

In addition, backgrounds now ships with the following defaults:

- no selected background (transparent)
- light/dark options

### 6.0 Deprecations

We've deprecated the following in 6.0: `addon-info`, `addon-notes`, `addon-contexts`, `addon-centered`, `polymer`.

#### Deprecated addon-info, addon-notes

The info/notes addons have been replaced by [addon-docs](https://github.com/storybookjs/storybook/tree/next/addons/docs). We've documented a migration in the [docs recipes](https://github.com/storybookjs/storybook/blob/next/addons/docs/docs/recipes.md#migrating-from-notesinfo-addons).

Both addons are still widely used, and their source code is still available in the [deprecated-addons repo](https://github.com/storybookjs/deprecated-addons). We're looking for maintainers for both addons. If you're interested, please get in touch on [our Discord](https://discord.gg/storybook).

#### Deprecated addon-contexts

The contexts addon has been replaced by [addon-toolbars](https://github.com/storybookjs/storybook/blob/next/addons/toolbars), which is simpler, more ergonomic, and compatible with all Storybook frameworks.

The addon's source code is still available in the [deprecated-addons repo](https://github.com/storybookjs/deprecated-addons). If you're interested in maintaining it, please get in touch on [our Discord](https://discord.gg/storybook).

#### Removed addon-centered

In 6.0 we removed the centered addon. Centering is now core feature of storybook, so we no longer need an addon.

Remove the addon-centered decorator and instead add a `layout` parameter:

```js
export const MyStory = () => <div>my story</div>;
MyStory.story = {
  parameters: { layout: 'centered' },
};
```

Other possible values are: `padded` (default) and `fullscreen`.

#### Deprecated polymer

We've deprecated `@storybook/polymer` and are focusing on `@storybook/web-components`. If you use Polymer and are interested in maintaining it, please get in touch on [our Discord](https://discord.gg/storybook).

#### Deprecated immutable options parameters

The UI options `sidebarAnimations`, `enableShortcuts`, `theme`, `showRoots` should not be changed on a per-story basis, and as such there is no reason to set them via parameters.

You should use `addon.setConfig` to set them:

```js
// in .storybook/manager.js
import { addons } from '@storybook/addons';

addons.setConfig({
  showRoots: false,
});
```

#### Deprecated addParameters and addDecorator

The `addParameters` and `addDecorator` APIs to add global decorators and parameters, exported by the various frameworks (e.g. `@storybook/react`) and `@storybook/client` are now deprecated.

Instead, use `export const parameters = {};` and `export const decorators = [];` in your `.storybook/preview.js`. Addon authors similarly should use such an export in a preview entry file (see [Preview entries](https://github.com/storybookjs/storybook/blob/next/docs/addons/writing-presets.md#preview-entries)).

#### Deprecated clearDecorators

Similarly, `clearDecorators`, exported by the various frameworks (e.g. `@storybook/react`) is deprecated.

#### Deprecated configure

The `configure` API to load stories from `preview.js`, exported by the various frameworks (e.g. `@storybook/react`) is now deprecated.

To load stories, use the `stories` field in `main.js`. You can pass a glob or array of globs to load stories like so:

```js
// in .storybook/main.js
module.exports = {
  stories: ['../src/**/*.stories.js'],
};
```

You can also pass an array of single file names if you want to be careful about loading files:

```js
// in .storybook/main.js
module.exports = {
  stories: [
    '../src/components/Button.stories.js',
    '../src/components/Table.stories.js',
    '../src/components/Page.stories.js',
  ],
};
```

#### Deprecated support for duplicate kinds

In 6.0 we deprecated the ability to split a kind's (component's) stories into multiple files because it was causing issues in hot module reloading (HMR). It will likely be removed completely in 7.0.

If you had N stories that contained `export default { title: 'foo/bar' }` (or the MDX equivalent `<Meta title="foo/bar">`), Storybook will now raise the warning `Duplicate title '${kindName}' used in multiple files`.

To split a component's stories into multiple files, e.g. for the `foo/bar` example above:

- Create a single file with the `export default { title: 'foo/bar' }` export, which is the primary file
- Comment out or delete the default export from the other files
- Re-export the stories from the other files in the primary file

So the primary example might look like:

```js
export default { title: 'foo/bar' };
export * from './Bar1.stories'
export * from './Bar2.stories'
export * from './Bar3.stories'

export const SomeStory = () => ...;
```

## From version 5.2.x to 5.3.x

### To main.js configuration

In storybook 5.3 3 new files for configuration were introduced, that replaced some previous files.

These files are now soft-deprecated, (_they still work, but over time we will promote users to migrate_):

- `presets.js` has been renamed to `main.js`. `main.js` is the main point of configuration for storybook.
- `config.js` has been renamed to `preview.js`. `preview.js` configures the "preview" iframe that renders your components.
- `addons.js` has been renamed to `manager.js`. `manager.js` configures Storybook's "manager" UI that wraps the preview, and also configures addons panel.

#### Using main.js

`main.js` is now the main point of configuration for Storybook. This is what a basic `main.js` looks like:

```js
module.exports = {
  stories: ['../**/*.stories.js'],
  addons: ['@storybook/addon-knobs'],
};
```

You remove all "register" import from `addons.js` and place them inside the array. You can also safely remove the `/register` suffix from these entries, for a cleaner, more readable configuration. If this means `addons.js` is now empty for you, it's safe to remove.

Next you remove the code that imports/requires all your stories from `config.js`, and change it to a glob-pattern and place that glob in the `stories` array. If this means `config.js` is empty, it's safe to remove.

If you had a `presets.js` file before you can add the array of presets to the main.js file and remove `presets.js` like so:

```js
module.exports = {
  stories: ['../**/*.stories.js'],
  addons: [
    '@storybook/preset-create-react-app',
    {
      name: '@storybook/addon-docs',
      options: { configureJSX: true },
    },
  ],
};
```

By default, adding a package to the `addons` array will first try to load its `preset` entry, then its `register` entry, and finally, it will just assume the package itself is a preset.

If you want to load a specific package entry, for example you want to use `@storybook/addon-docs/register`, you can also include that in the addons array and Storybook will do the right thing.

#### Using preview.js

If after migrating the imports/requires of your stories to `main.js` you're left with some code in `config.js` it's likely the usage of `addParameters` & `addDecorator`.

This is fine, rename `config.js` to `preview.js`.

This file can also be used to inject global stylesheets, fonts etc, into the preview bundle.

#### Using manager.js

If you are setting storybook options in `config.js`, especially `theme`, you should migrate it to `manager.js`:

```js
import { addons } from '@storybook/addons';
import { create } from '@storybook/theming/create';

const theme = create({
  base: 'light',
  brandTitle: 'My custom title',
});

addons.setConfig({
  panelPosition: 'bottom',
  theme,
});
```

This makes storybook load and use the theme in the manager directly.
This allows for richer theming in the future, and has a much better performance!

> If you're using addon-docs, you should probably not do this. Docs uses the theme as well, but this change makes the theme inaccessible to addon-docs. We'll address this in 6.0.0.

### Create React App preset

You can now move to the new preset for [Create React App](https://create-react-app.dev/). The in-built preset for Create React App will be disabled in Storybook 6.0.

Simply install [`@storybook/preset-create-react-app`](https://github.com/storybookjs/presets/tree/master/packages/preset-create-react-app) and it will be used automatically.

### Description doc block

In 5.3 we've changed `addon-docs`'s `Description` doc block's default behavior. Technically this is a breaking change, but MDX was not officially released in 5.2 and we reserved the right to make small breaking changes. The behavior of `DocsPage`, which was officially released, remains unchanged.

The old behavior of `<Description of={Component} />` was to concatenate the info parameter or notes parameter, if available, with the docgen information loaded from source comments. If you depend on the old behavior, it's still available with `<Description of={Component} type='legacy-5.2' />`. This description type will be removed in Storybook 6.0.

The new default behavior is to use the framework-specific description extractor, which for React/Vue is still docgen, but may come from other places (e.g. a JSON file) for other frameworks.

The description doc block on DocsPage has also been updated. To see how to configure it in 5.3, please see [the updated recipe](https://github.com/storybookjs/storybook/blob/next/addons/docs/docs/recipes.md#migrating-from-notesinfo-addons)

### React Native Async Storage

Starting from version React Native 0.59, Async Storage is deprecated in React Native itself. The new @react-native-async-storage/async-storage module requires native installation, and we don't want to have it as a dependency for React Native Storybook.

To avoid that now you have to manually pass asyncStorage to React Native Storybook with asyncStorage prop. To notify users we are displaying a warning about it.

Solution:

- Use `require('@react-native-async-storage/async-storage').default` for React Native v0.59 and above.
- Use `require('react-native').AsyncStorage` for React Native v0.58 or below.
- Use `null` to disable Async Storage completely.

```javascript
getStorybookUI({
  ...
  asyncStorage: require('@react-native-async-storage/async-storage').default || require('react-native').AsyncStorage || null
});
```

The benefit of using Async Storage is so that when users refresh the app, Storybook can open their last visited story.

### Deprecate displayName parameter

In 5.2, the story parameter `displayName` was introduced as a publicly visible (but internal) API. Storybook's Component Story Format (CSF) loader used it to modify a story's display name independent of the story's `name`/`id` (which were coupled).

In 5.3, the CSF loader decouples the story's `name`/`id`, which means that `displayName` is no longer necessary. Unfortunately, this is a breaking change for any code that uses the story `name` field. Storyshots relies on story `name`, and the appropriate migration is to simply update your snapshots. Apologies for the inconvenience!

### Unified docs preset

Addon-docs configuration gets simpler in 5.3. In 5.2, each framework had its own preset, e.g. `@storybook/addon-docs/react/preset`. Starting in 5.3, everybody should use `@storybook/addon-docs/preset`.

### Simplified hierarchy separators

We've deprecated the ability to specify the hierarchy separators (how you control the grouping of story kinds in the sidebar). From Storybook 6.0 we will have a single separator `/`, which cannot be configured.

If you are currently using custom separators, we encourage you to migrate to using `/` as the sole separator. If you are using `|` or `.` as a separator currently, we provide a codemod, [`upgrade-hierarchy-separators`](https://github.com/storybookjs/storybook/blob/next/code/lib/codemod/README.md#upgrade-hierarchy-separators), that can be used to rename all your components.

```
yarn sb migrate upgrade-hierarchy-separators --glob="*.stories.js"
```

If you were using `|` and wish to keep the "root" behavior, use the `showRoots: true` option to re-enable roots:

```js
addParameters({
  options: {
    showRoots: true,
  },
});
```

NOTE: it is no longer possible to have some stories with roots and others without. If you want to keep the old behavior, simply add a root called "Others" to all your previously unrooted stories.

### Addon StoryShots Puppeteer uses external puppeteer

To give you more control on the Chrome version used when running StoryShots Puppeteer, `puppeteer` is no more included in the addon dependencies. So you can now pick the version of `puppeteer` you want and set it in your project.

If you want the latest version available just run:

```sh
yarn add puppeteer --dev
OR
npm install puppeteer --save-dev
```

## From version 5.1.x to 5.2.x

### Source-loader

Addon-storysource contains a loader, `@storybook/addon-storysource/loader`, which has been deprecated in 5.2. If you use it, you'll see the warning:

```
@storybook/addon-storysource/loader is deprecated, please use @storybook/source-loader instead.
```

To upgrade to `@storybook/source-loader`, run `npm install -D @storybook/source-loader` (or use `yarn`), and replace every instance of `@storybook/addon-storysource/loader` with `@storybook/source-loader`.

### Default viewports

The default viewports have been reduced to a smaller set, we think is enough for most use cases.
You can get the old default back by adding the following to your `config.js`:

```js
import { INITIAL_VIEWPORTS } from '@storybook/addon-viewport';

addParameters({
  viewport: {
    viewports: INITIAL_VIEWPORTS,
  },
});
```

### Grid toolbar-feature

The grid feature in the toolbar has been relocated to [addon-background](https://github.com/storybookjs/storybook/tree/next/addons/backgrounds), follow the setup instructions on that addon to get the feature again.

### Docs mode docgen

This isn't a breaking change per se, because `addon-docs` is a new feature. However it's intended to replace `addon-info`, so if you're migrating from `addon-info` there are a few things you should know:

1. Support for only one prop table
2. Prop table docgen info should be stored on the component and not in the global variable `STORYBOOK_REACT_CLASSES` as before.

### storySort option

In 5.0.x the global option `sortStoriesByKind` option was [inadvertently removed](#sortstoriesbykind). In 5.2 we've introduced a new option, `storySort`, to replace it. `storySort` takes a comparator function, so it is strictly more powerful than `sortStoriesByKind`.

For example, here's how to sort by story ID using `storySort`:

```js
addParameters({
  options: {
    storySort: (a, b) =>
      a[1].kind === b[1].kind ? 0 : a[1].id.localeCompare(b[1].id, undefined, { numeric: true }),
  },
});
```

## From version 5.1.x to 5.1.10

### babel.config.js support

SB 5.1.0 added [support for project root `babel.config.js` files](https://github.com/storybookjs/storybook/pull/6634), which was an [unintentional breaking change](https://github.com/storybookjs/storybook/issues/7058#issuecomment-515398228). 5.1.10 fixes this, but if you relied on project root `babel.config.js` support, this bugfix is a breaking change. The workaround is to copy the file into your `.storybook` config directory. We may add back project-level support in 6.0.

## From version 5.0.x to 5.1.x

### React native server

Storybook 5.1 contains a major overhaul of `@storybook/react-native` as compared to 4.1 (we didn't ship a version of RN in 5.0 due to timing constraints). Storybook for RN consists of an an UI for browsing stories on-device or in a simulator, and an optional webserver which can also be used to browse stories and web addons.

5.1 refactors both pieces:

- `@storybook/react-native` no longer depends on the Storybook UI and only contains on-device functionality
- `@storybook/react-native-server` is a new package for those who wish to run a web server alongside their device UI

In addition, both packages share more code with the rest of Storybook, which will reduce bugs and increase compatibility (e.g. with the latest versions of babel, etc.).

As a user with an existing 4.1.x RN setup, no migration should be necessary to your RN app. Upgrading the library should be enough.

If you wish to run the optional web server, you will need to do the following migration:

- Add `babel-loader` as a dev dependency
- Add `@storybook/react-native-server` as a dev dependency
- Change your "storybook" `package.json` script from `storybook start [-p ...]` to `start-storybook [-p ...]`

And with that you should be good to go!

### Angular 7

Storybook 5.1 relies on `core-js@^3.0.0` and therefore causes a conflict with Angular 7 that relies on `core-js@^2.0.0`. In order to get Storybook running on Angular 7 you can either update to Angular 8 (which dropped `core-js` as a dependency) or follow these steps:

- Remove `node_modules/@storybook`
- `npm i core-js@^3.0.0` / `yarn add core-js@^3.0.0`
- Add the following paths to your `tsconfig.json`

```json
{
  "compilerOptions": {
    "paths": {
      "core-js/es7/reflect": ["node_modules/core-js/proposals/reflect-metadata"],
      "core-js/es6/*": ["node_modules/core-js/es"]
    }
  }
}
```

You should now be able to run Storybook and Angular 7 without any errors.

Reference issue: [https://github.com/angular/angular-cli/issues/13954](https://github.com/angular/angular-cli/issues/13954)

### CoreJS 3

Following the rest of the JS ecosystem, Storybook 5.1 upgrades [CoreJS](https://github.com/zloirock/core-js) 2 to 3, which is a breaking change.

This upgrade is problematic because many apps/libraries still rely on CoreJS 2, and many users get corejs-related errors due to bad resolution. To address this, we're using [corejs-upgrade-webpack-plugin](https://github.com/ndelangen/corejs-upgrade-webpack-plugin), which attempts to automatically upgrade code to CoreJS 3.

After a few iterations, this approach seems to be working. However, there are a few exceptions:

- If your app uses `babel-polyfill`, try to remove it

We'll update this section as we find more problem cases. If you have a `core-js` problem, please file an issue (preferably with a repro), and we'll do our best to get you sorted.

**Update**: [corejs-upgrade-webpack-plugin](https://github.com/ndelangen/corejs-upgrade-webpack-plugin) has been removed again after running into further issues as described in [https://github.com/storybookjs/storybook/issues/7445](https://github.com/storybookjs/storybook/issues/7445).

## From version 5.0.1 to 5.0.2

### Deprecate webpack extend mode

Exporting an object from your custom webpack config puts storybook in "extend mode".

There was a bad bug in `v5.0.0` involving webpack "extend mode" that caused webpack issues for users migrating from `4.x`. We've fixed this problem in `v5.0.2` but it means that extend-mode has a different behavior if you're migrating from `5.0.0` or `5.0.1`. In short, `4.x` extended a base config with the custom config, whereas `5.0.0-1` extended the base with a richer config object that could conflict with the custom config in different ways from `4.x`.

We've also deprecated "extend mode" because it doesn't add a lot of value over "full control mode", but adds more code paths, documentation, user confusion etc. Starting in SB6.0 we will only support "full control mode" customization.

To migrate from extend-mode to full-control mode, if your extend-mode webpack config looks like this:

```js
module.exports = {
  module: {
    rules: [
      /* ... */
    ],
  },
};
```

In full control mode, you need modify the default config to have the rules of your liking:

```js
module.exports = ({ config }) => ({
  ...config,
  module: {
    ...config.module,
    rules: [
      /* your own rules "..." here and/or some subset of config.module.rules */
    ],
  },
});
```

Please refer to the [current custom webpack documentation](https://storybook.js.org/docs/react/configure/webpack) for more information on custom webpack config and to [Issue #6081](https://github.com/storybookjs/storybook/issues/6081) for more information about the change.

## From version 4.1.x to 5.0.x

Storybook 5.0 includes sweeping UI changes as well as changes to the addon API and custom webpack configuration. We've tried to keep backwards compatibility in most cases, but there are some notable exceptions documented below.

### sortStoriesByKind

In Storybook 5.0 we changed a lot of UI related code, and 1 oversight caused the `sortStoriesByKind` options to stop working.
We're working on providing a better way of sorting stories for now the feature has been removed. Stories appear in the order they are loaded.

If you're using webpack's `require.context` to load stories, you can sort the execution of requires:

```js
var context = require.context('../stories', true, /\.stories\.js$/);
var modules = context.keys();

// sort them
var sortedModules = modules.slice().sort((a, b) => {
  // sort the stories based on filename/path
  return a < b ? -1 : a > b ? 1 : 0;
});

// execute them
sortedModules.forEach((key) => {
  context(key);
});
```

### Webpack config simplification

The API for custom webpack configuration has been simplified in 5.0, but it's a breaking change. Storybook's "full control mode" for webpack allows you to override the webpack config with a function that returns a configuration object.

In Storybook 5 there is a single signature for full-control mode that takes a parameters object with the fields `config` and `mode`:

```js
module.exports = ({ config, mode }) => { config.module.rules.push(...); return config; }
```

In contrast, the 4.x configuration function accepted either two or three arguments (`(baseConfig, mode)`, or `(baseConfig, mode, defaultConfig)`). The `config` object in the 5.x signature is equivalent to 4.x's `defaultConfig`.

Please see the [current custom webpack documentation](https://storybook.js.org/docs/react/configure/webpack) for more information on custom webpack config.

### Theming overhaul

Theming has been rewritten in v5. If you used theming in v4, please consult the [theming docs](https://storybook.js.org/docs/react/configure/theming) to learn about the new API.

### Story hierarchy defaults

Storybook's UI contains a hierarchical tree of stories that can be configured by `hierarchySeparator` and `hierarchyRootSeparator` [options](https://github.com/storybookjs/deprecated-addons/blob/master/MIGRATION.md#options-addon-deprecated).

In Storybook 4.x the values defaulted to `null` for both of these options, so that there would be no hierarchy by default.

In 5.0, we now provide recommended defaults:

```js
{
  hierarchyRootSeparator: '|',
  hierarchySeparator: /\/|\./,
}
```

This means if you use the characters { `|`, `/`, `.` } in your story kinds it will trigger the story hierarchy to appear. For example `storiesOf('UI|Widgets/Basics/Button')` will create a story root called `UI` containing a `Widgets/Basics` group, containing a `Button` component.

If you wish to opt-out of this new behavior and restore the flat UI, set them back to `null` in your storybook config, or remove { `|`, `/`, `.` } from your story kinds:

```js
addParameters({
  options: {
    hierarchyRootSeparator: null,
    hierarchySeparator: null,
  },
});
```

### Options addon deprecated

In 4.x we added story parameters. In 5.x we've deprecated the options addon in favor of [global parameters](https://storybook.js.org/docs/react/configure/features-and-behavior), and we've also renamed some of the options in the process (though we're maintaining backwards compatibility until 6.0).

Here's an old configuration:

```js
addDecorator(
  withOptions({
    name: 'Storybook',
    url: 'https://storybook.js.org',
    goFullScreen: false,
    addonPanelInRight: true,
  })
);
```

And here's its new counterpart:

```js
import { create } from '@storybook/theming/create';
addParameters({
  options: {
    theme: create({
      base: 'light',
      brandTitle: 'Storybook',
      brandUrl: 'https://storybook.js.org',
      // To control appearance:
      // brandImage: 'http://url.of/some.svg',
    }),
    isFullscreen: false,
    panelPosition: 'right',
    isToolshown: true,
  },
});
```

Here is the mapping from old options to new:

| Old               | New              |
| ----------------- | ---------------- |
| name              | theme.brandTitle |
| url               | theme.brandUrl   |
| goFullScreen      | isFullscreen     |
| showStoriesPanel  | showNav          |
| showAddonPanel    | showPanel        |
| addonPanelInRight | panelPosition    |
| showSearchBox     |                  |
|                   | isToolshown      |

Storybook v5 removes the search dialog box in favor of a quick search in the navigation view, so `showSearchBox` has been removed.

Storybook v5 introduce a new tool bar above the story view and you can show\hide it with the new `isToolshown` option.

### Individual story decorators

The behavior of adding decorators to a kind has changed in SB5 ([#5781](https://github.com/storybookjs/storybook/issues/5781)).

In SB4 it was possible to add decorators to only a subset of the stories of a kind.

```js
storiesOf('Stories', module)
  .add('noncentered', () => 'Hello')
  .addDecorator(centered)
  .add('centered', () => 'Hello');
```

The semantics has changed in SB5 so that calling `addDecorator` on a kind adds a decorator to all its stories, no matter the order. So in the previous example, both stories would be centered.

To allow for a subset of the stories in a kind to be decorated, we've added the ability to add decorators to individual stories using parameters:

```js
storiesOf('Stories', module)
  .add('noncentered', () => 'Hello')
  .add('centered', () => 'Hello', { decorators: [centered] });
```

### Addon backgrounds uses parameters

Similarly, `@storybook/addon-backgrounds` uses parameters to pass background options. If you previously had:

```js
import { withBackgrounds } from `@storybook/addon-backgrounds`;

storiesOf('Stories', module)
  .addDecorator(withBackgrounds(options));
```

You should replace it with:

```js
storiesOf('Stories', module).addParameters({ backgrounds: options });
```

You can pass `backgrounds` parameters at the global level (via `addParameters` imported from `@storybook/react` et al.), and the story level (via the third argument to `.add()`).

### Addon cssresources name attribute renamed

In the options object for `@storybook/addon-cssresources`, the `name` attribute for each resource has been renamed to `id`. If you previously had:

```js
import { withCssResources } from '@storybook/addon-cssresources';
import { addDecorator } from '@storybook/react';

addDecorator(
  withCssResources({
    cssresources: [
      {
        name: `bluetheme`, // Previous
        code: `<style>body { background-color: lightblue; }</style>`,
        picked: false,
      },
    ],
  })
);
```

You should replace it with:

```js
import { withCssResources } from '@storybook/addon-cssresources';
import { addDecorator } from '@storybook/react';

addDecorator(
  withCssResources({
    cssresources: [
      {
        id: `bluetheme`, // Renamed
        code: `<style>body { background-color: lightblue; }</style>`,
        picked: false,
      },
    ],
  })
);
```

### Addon viewport uses parameters

Similarly, `@storybook/addon-viewport` uses parameters to pass viewport options. If you previously had:

```js
import { configureViewport } from `@storybook/addon-viewport`;

configureViewport(options);
```

You should replace it with:

```js
import { addParameters } from '@storybook/react'; // or others

addParameters({ viewport: options });
```

The `withViewport` decorator is also no longer supported and should be replaced with a parameter based API as above. Also the `onViewportChange` callback is no longer supported.

See the [viewport addon README](https://github.com/storybookjs/storybook/blob/master/addons/viewport/README.md) for more information.

### Addon a11y uses parameters, decorator renamed

Similarly, `@storybook/addon-a11y` uses parameters to pass a11y options. If you previously had:

```js
import { configureA11y } from `@storybook/addon-a11y`;

configureA11y(options);
```

You should replace it with:

```js
import { addParameters } from '@storybook/react'; // or others

addParameters({ a11y: options });
```

You can also pass `a11y` parameters at the component level (via `storiesOf(...).addParameters`), and the story level (via the third argument to `.add()`).

Furthermore, the decorator `checkA11y` has been deprecated and renamed to `withA11y` to make it consistent with other Storybook decorators.

See the [a11y addon README](https://github.com/storybookjs/storybook/blob/master/addons/a11y/README.md) for more information.

### Addon centered decorator deprecated

If you previously had:

```js
import centered from '@storybook/addon-centered';
```

You should replace it with the React or Vue version as appropriate

```js
import centered from '@storybook/addon-centered/react';
```

or

```js
import centered from '@storybook/addon-centered/vue';
```

### New keyboard shortcuts defaults

Storybook's keyboard shortcuts are updated in 5.0, but they are configurable via the menu so if you want to set them back you can:

| Shortcut               | Old         | New   |
| ---------------------- | ----------- | ----- |
| Toggle sidebar         | cmd-shift-X | S     |
| Toggle addons panel    | cmd-shift-Z | A     |
| Toggle addons position | cmd-shift-G | D     |
| Toggle fullscreen      | cmd-shift-F | F     |
| Next story             | cmd-shift-→ | alt-→ |
| Prev story             | cmd-shift-← | alt-← |
| Next component         |             | alt-↓ |
| Prev component         |             | alt-↑ |
| Search                 |             | /     |

### New URL structure

We've update Storybook's URL structure in 5.0. The old structure used URL parameters to save the UI state, resulting in long ugly URLs. v5 respects the old URL parameters, but largely does away with them.

The old structure encoded `selectedKind` and `selectedStory` among other parameters. Storybook v5 respects these parameters but will issue a deprecation message in the browser console warning of potential future removal.

The new URL structure looks like:

```
https://url-of-storybook?path=/story/<storyId>
```

The structure of `storyId` is a slugified `<selectedKind>--<selectedStory>` (slugified = lowercase, hyphen-separated). Each `storyId` must be unique. We plan to build more features into Storybook in upcoming versions based on this new structure.

### Rename of the `--secure` cli parameter to `--https`

Storybook for React Native's start commands & the Web versions' start command were a bit different, for no reason.
We've changed the start command for Reactnative to match the other.

This means that when you previously used the `--secure` flag like so:

```sh
start-storybook --secure
# or
start-storybook --s
```

You have to replace it with:

```sh
start-storybook --https
```

### Vue integration

The Vue integration was updated, so that every story returned from a story or decorator function is now being normalized with `Vue.extend` **and** is being wrapped by a functional component. Returning a string from a story or decorator function is still supported and is treated as a component with the returned string as the template.

Currently there is no recommended way of accessing the component options of a story inside a decorator.

## From version 4.0.x to 4.1.x

There are are a few migrations you should be aware of in 4.1, including one unintentionally breaking change for advanced addon usage.

### Private addon config

If your Storybook contains custom addons defined that are defined in your app (as opposed to installed from packages) and those addons rely on reconfiguring webpack/babel, Storybook 4.1 may break for you. There's a workaround [described in the issue](https://github.com/storybookjs/storybook/issues/4995), and we're working on official support in the next release.

### React 15.x

Storybook 4.1 supports React 15.x (which had been [lost in the 4.0 release](#react-163)). So if you've been blocked on upgrading, we've got you covered. You should be able to upgrade according to the 4.0 migration notes below, or following the [4.0 upgrade guide](https://medium.com/storybookjs/migrating-to-storybook-4-c65b19a03d2c).

## From version 3.4.x to 4.0.x

With 4.0 as our first major release in over a year, we've collected a lot of cleanup tasks. Most of the deprecations have been marked for months, so we hope that there will be no significant impact on your project. We've also created a [step-by-step guide to help you upgrade](https://medium.com/storybookjs/migrating-to-storybook-4-c65b19a03d2c).

### React 16.3+

Storybook uses [Emotion](https://emotion.sh/) for styling which currently requires React 16.3 and above.

If you're using Storybook for anything other than React, you probably don't need to worry about this.

However, if you're developing React components, this means you need to upgrade to 16.3 or higher to use Storybook 4.0.

> **NOTE:** This is a temporary requirement, and we plan to restore 15.x compatibility in a near-term 4.x release.

Also, here's the error you'll get if you're running an older version of React:

```

core.browser.esm.js:15 Uncaught TypeError: Object(...) is not a function
at Module../node_modules/@emotion/core/dist/core.browser.esm.js (core.browser.esm.js:15)
at **webpack_require** (bootstrap:724)
at fn (bootstrap:101)
at Module../node_modules/@emotion/styled-base/dist/styled-base.browser.esm.js (styled-base.browser.esm.js:1)
at **webpack_require** (bootstrap:724)
at fn (bootstrap:101)
at Module../node_modules/@emotion/styled/dist/styled.esm.js (styled.esm.js:1)
at **webpack_require** (bootstrap:724)
at fn (bootstrap:101)
at Object../node_modules/@storybook/components/dist/navigation/MenuLink.js (MenuLink.js:12)

```

### Generic addons

4.x introduces generic addon decorators that are not tied to specific view layers [#3555](https://github.com/storybookjs/storybook/pull/3555). So for example:

```js
import { number } from '@storybook/addon-knobs/react';
```

Becomes:

```js
import { number } from '@storybook/addon-knobs';
```

### Knobs select ordering

4.0 also reversed the order of addon-knob's `select` knob keys/values, which had been called `selectV2` prior to this breaking change. See the knobs [package README](https://github.com/storybookjs/storybook/blob/master/addons/knobs/README.md#select) for usage.

### Knobs URL parameters

Addon-knobs no longer updates the URL parameters interactively as you edit a knob. This is a UI change but it shouldn't break any code because old URLs are still supported.

In 3.x, editing knobs updated the URL parameters interactively. The implementation had performance and architectural problems. So in 4.0, we changed this to a "copy" button in the addon which generates a URL with the updated knob values and copies it to the clipboard.

### Keyboard shortcuts moved

- Addon Panel to `Z`
- Stories Panel to `X`
- Show Search to `O`
- Addon Panel right side to `G`

### Removed addWithInfo

`Addon-info`'s `addWithInfo` has been marked deprecated since 3.2. In 4.0 we've removed it completely. See the package [README](https://github.com/storybookjs/storybook/blob/master/addons/info/README.md) for the proper usage.

### Removed RN packager

Since storybook version v4.0 packager is removed from storybook. The suggested storybook usage is to include it inside your app.
If you want to keep the old behaviour, you have to start the packager yourself with a different project root.
`npm run storybook start -p 7007 | react-native start --projectRoot storybook`

Removed cli options: `--packager-port --root --projectRoots -r, --reset-cache --skip-packager --haul --platform --metro-config`

### Removed RN addons

The `@storybook/react-native` had built-in addons (`addon-actions` and `addon-links`) that have been marked as deprecated since 3.x. They have been fully removed in 4.x. If your project still uses the built-ins, you'll need to add explicit dependencies on `@storybook/addon-actions` and/or `@storybook/addon-links` and import directly from those packages.

### Storyshots Changes

1. `imageSnapshot` test function was extracted from `addon-storyshots`
   and moved to a new package - `addon-storyshots-puppeteer` that now will
   be dependant on puppeteer. [README](https://github.com/storybookjs/storybook/tree/master/addons/storyshots/storyshots-puppeteer)
2. `getSnapshotFileName` export was replaced with the `Stories2SnapsConverter`
   class that now can be overridden for a custom implementation of the
   snapshot-name generation. [README](https://github.com/storybookjs/storybook/tree/master/addons/storyshots/storyshots-core#stories2snapsconverter)
3. Storybook that was configured with Webpack's `require.context()` feature
   will need to add a babel plugin to polyfill this functionality.
   A possible plugin might be [babel-plugin-require-context-hook](https://github.com/smrq/babel-plugin-require-context-hook).
   [README](https://github.com/storybookjs/storybook/tree/master/addons/storyshots/storyshots-core#configure-jest-to-work-with-webpacks-requirecontext)

### Webpack 4

Storybook now uses webpack 4. If you have a [custom webpack config](https://storybook.js.org/docs/react/configure/webpack), make sure that all the loaders and plugins you use support webpack 4.

### Babel 7

Storybook now uses Babel 7. There's a couple of cases when it can break with your app:

- If you aren't using Babel yourself, and don't have .babelrc, install following dependencies:

  ```
  npm i -D @babel/core babel-loader@latest
  ```

- If you're using Babel 6, make sure that you have direct dependencies on `babel-core@6` and `babel-loader@7` and that you have a `.babelrc` in your project directory.

### Create-react-app

If you are using `create-react-app` (aka CRA), you may need to do some manual steps to upgrade, depending on the setup.

- `create-react-app@1` may require manual migrations.
  - If you're adding storybook for the first time: `sb init` should add the correct dependencies.
  - If you're upgrading an existing project, your `package.json` probably already uses Babel 6, making it incompatible with `@storybook/react@4` which uses Babel 7. There are two ways to make it compatible, each of which is spelled out in detail in the next section:
    - Upgrade to Babel 7 if you are not dependent on Babel 6-specific features.
    - Migrate Babel 6 if you're heavily dependent on some Babel 6-specific features).
- `create-react-app@2` should be compatible as is, since it uses babel 7.

#### Upgrade CRA1 to babel 7

```
yarn remove babel-core babel-runtime
yarn add @babel/core babel-loader --dev
```

#### Migrate CRA1 while keeping babel 6

```
yarn add babel-loader@7
```

Also, make sure you have a `.babelrc` in your project directory. You probably already do if you are using Babel 6 features (otherwise you should consider upgrading to Babel 7 instead). If you don't have one, here's one that works:

```json
{
  "presets": ["env", "react"]
}
```

### start-storybook opens browser

If you're using `start-storybook` on CI, you may need to opt out of this using the new `--ci` flag.

### CLI Rename

We've deprecated the `getstorybook` CLI in 4.0. The new way to install storybook is `sb init`. We recommend using `npx` for convenience and to make sure you're always using the latest version of the CLI:

```
npx -p @storybook/cli sb init
```

### Addon story parameters

Storybook 4 introduces story parameters, a more convenient way to configure how addons are configured.

```js
storiesOf('My component', module)
  .add('story1', withNotes('some notes')(() => <Component ... />))
  .add('story2', withNotes('other notes')(() => <Component ... />));
```

Becomes:

```js
// config.js
addDecorator(withNotes);

// Component.stories.js
storiesOf('My component', module)
  .add('story1', () => <Component ... />, { notes: 'some notes' })
  .add('story2', () => <Component ... />, { notes: 'other notes' });
```

This example applies notes globally to all stories. You can apply it locally with `storiesOf(...).addDecorator(withNotes)`.

The story parameters correspond directly to the old withX arguments, so it's less demanding to migrate your code. See the parameters documentation for the packages that have been upgraded:

- [Notes](https://github.com/storybookjs/storybook/blob/master/addons/notes/README.md)
- [Jest](https://github.com/storybookjs/storybook/blob/master/addons/jest/README.md)
- [Knobs](https://github.com/storybookjs/storybook/blob/master/addons/knobs/README.md)
- [Viewport](https://github.com/storybookjs/storybook/blob/master/addons/viewport/README.md)
- [Backgrounds](https://github.com/storybookjs/storybook/blob/master/addons/backgrounds/README.md)
- [Options](https://github.com/storybookjs/storybook/blob/master/addons/options/README.md)

## From version 3.3.x to 3.4.x

There are no expected breaking changes in the 3.4.x release, but 3.4 contains a major refactor to make it easier to support new frameworks, and we will document any breaking changes here if they arise.

## From version 3.2.x to 3.3.x

It wasn't expected that there would be any breaking changes in this release, but unfortunately it turned out that there are some. We're revisiting our [release strategy](https://github.com/storybookjs/storybook/blob/master/RELEASES.md) to follow semver more strictly.
Also read on if you're using `addon-knobs`: we advise an update to your code for efficiency's sake.

### `babel-core` is now a peer dependency #2494

This affects you if you don't use babel in your project. You may need to add `babel-core` as dev dependency:

```sh
yarn add babel-core --dev
```

This was done to support different major versions of babel.

### Base webpack config now contains vital plugins #1775

This affects you if you use custom webpack config in [Full Control Mode](https://storybook.js.org/docs/react/configure/webpack#full-control-mode) while not preserving the plugins from `storybookBaseConfig`. Before `3.3`, preserving them was a recommendation, but now it [became](https://github.com/storybookjs/storybook/pull/2578) a requirement.

### Refactored Knobs

Knobs users: there was a bug in 3.2.x where using the knobs addon imported all framework runtimes (e.g. React and Vue). To fix the problem, we [refactored knobs](https://github.com/storybookjs/storybook/pull/1832). Switching to the new style is only takes one line of code.

In the case of React or React-Native, import knobs like this:

```js
import { withKnobs, text, boolean, number } from '@storybook/addon-knobs/react';
```

In the case of Vue: `import { ... } from '@storybook/addon-knobs/vue';`

In the case of Angular: `import { ... } from '@storybook/addon-knobs/angular';`

## From version 3.1.x to 3.2.x

**NOTE:** technically this is a breaking change, but only if you use TypeScript. Sorry people!

### Moved TypeScript addons definitions

TypeScript users: we've moved the rest of our addons type definitions into [DefinitelyTyped](http://definitelytyped.org/). Starting in 3.2.0 make sure to use the right addons types:

```sh
yarn add @types/storybook__addon-notes @types/storybook__addon-options @types/storybook__addon-knobs @types/storybook__addon-links --dev
```

See also [TypeScript definitions in 3.1.x](#moved-typescript-definitions).

### Updated Addons API

We're in the process of upgrading our addons APIs. As a first step, we've upgraded the Info and Notes addons. The old API will still work with your existing projects but will be deprecated soon and removed in Storybook 4.0.

Here's an example of using Notes and Info in 3.2 with the new API.

```js
storiesOf('composition', module).add(
  'new addons api',
  withInfo('see Notes panel for composition info')(
    withNotes({ text: 'Composition: Info(Notes())' })((context) => (
      <MyComponent name={context.story} />
    ))
  )
);
```

It's not beautiful, but we'll be adding a more convenient/idiomatic way of using these [withX primitives](https://gist.github.com/shilman/792dc25550daa9c2bf37238f4ef7a398) in Storybook 3.3.

## From version 3.0.x to 3.1.x

**NOTE:** technically this is a breaking change and should be a 4.0.0 release according to semver. However, we're still figuring things out and didn't think this change necessitated a major release. Please bear with us!

### Moved TypeScript definitions

TypeScript users: we are in the process of moving our typescript definitions into [DefinitelyTyped](http://definitelytyped.org/). If you're using TypeScript, starting in 3.1.0 you need to make sure your type definitions are installed:

```sh
yarn add @types/node @types/react @types/storybook__react --dev
```

### Deprecated head.html

We have deprecated the use of `head.html` for including scripts/styles/etc. into stories, though it will still work with a warning.

Now we use:

- `preview-head.html` for including extra content into the preview pane.
- `manager-head.html` for including extra content into the manager window.

[Read our docs](https://storybook.js.org/docs/react/configure/story-rendering#adding-to-head) for more details.

## From version 2.x.x to 3.x.x

This major release is mainly an internal restructuring.
Upgrading requires work on behalf of users, this was unavoidable.
We're sorry if this inconveniences you, we have tried via this document and provided tools to make the process as easy as possible.

### Webpack upgrade

Storybook will now use webpack 2 (and only webpack 2).
If you are using a custom `webpack.config.js` you need to change this to be compatible.
You can find the guide to upgrading your webpack config [on webpack.js.org](https://webpack.js.org/guides/migrating/).

### Packages renaming

All our packages have been renamed and published to npm as version 3.0.0 under the `@storybook` namespace.

To update your app to use the new package names, you can use the cli:

```bash
npx -p @storybook/cli sb init
```

**Details**

If the above doesn't work, or you want to make the changes manually, the details are below:

> We have adopted the same versioning strategy that has been adopted by babel, jest and apollo.
> It's a strategy best suited for ecosystem type tools, which consist of many separately installable features / packages.
> We think this describes storybook pretty well.

The new package names are:

| old                                          | new                              |
| -------------------------------------------- | -------------------------------- |
| `getstorybook`                               | `@storybook/cli`                 |
| `@kadira/getstorybook`                       | `@storybook/cli`                 |
|                                              |                                  |
| `@kadira/storybook`                          | `@storybook/react`               |
| `@kadira/react-storybook`                    | `@storybook/react`               |
| `@kadira/react-native-storybook`             | `@storybook/react-native`        |
|                                              |                                  |
| `storyshots`                                 | `@storybook/addon-storyshots`    |
| `@kadira/storyshots`                         | `@storybook/addon-storyshots`    |
|                                              |                                  |
| `@kadira/storybook-ui`                       | `@storybook/ui`                  |
| `@kadira/storybook-addons`                   | `@storybook/addons`              |
| `@kadira/storybook-channels`                 | `@storybook/channels`            |
| `@kadira/storybook-channel-postmsg`          | `@storybook/channel-postmessage` |
| `@kadira/storybook-channel-websocket`        | `@storybook/channel-websocket`   |
|                                              |                                  |
| `@kadira/storybook-addon-actions`            | `@storybook/addon-actions`       |
| `@kadira/storybook-addon-links`              | `@storybook/addon-links`         |
| `@kadira/storybook-addon-info`               | `@storybook/addon-info`          |
| `@kadira/storybook-addon-knobs`              | `@storybook/addon-knobs`         |
| `@kadira/storybook-addon-notes`              | `@storybook/addon-notes`         |
| `@kadira/storybook-addon-options`            | `@storybook/addon-options`       |
| `@kadira/storybook-addon-graphql`            | `@storybook/addon-graphql`       |
| `@kadira/react-storybook-decorator-centered` | `@storybook/addon-centered`      |

If your codebase is small, it's probably doable to replace them by hand (in your codebase and in `package.json`).

But if you have a lot of occurrences in your codebase, you can use a [codemod we created](./code/lib/codemod) for you.

> A codemod makes automatic changed to your app's code.

You have to change your `package.json`, prune old and install new dependencies by hand.

`npm prune` will remove all dependencies from `node_modules` which are no longer referenced in `package.json`.

### Deprecated embedded addons

We used to ship 2 addons with every single installation of storybook: `actions` and `links`. But in practice not everyone is using them, so we decided to deprecate this and in the future, they will be completely removed. If you use `@storybook/react/addons` you will get a deprecation warning.

If you **are** using these addons, it takes two steps to migrate:

- add the addons you use to your `package.json`.
- update your code:
  change `addons.js` like so:

  ```js
  import '@storybook/addon-actions/register';
  import '@storybook/addon-links/register';
  ```

  change `x.story.js` like so:

  ```js
  import React from 'react';
  import { storiesOf } from '@storybook/react';
  import { action } from '@storybook/addon-actions';
  import { linkTo } from '@storybook/addon-links';
  ```

  <!-- markdown-link-check-enable --><|MERGE_RESOLUTION|>--- conflicted
+++ resolved
@@ -9,14 +9,11 @@
     - [Dropping support for \*.stories.mdx (CSF in MDX) format and MDX1 support](#dropping-support-for-storiesmdx-csf-in-mdx-format-and-mdx1-support)
     - [Dropping support for id, name and story in Story block](#dropping-support-for-id-name-and-story-in-story-block)
   - [Core changes](#core-changes)
-<<<<<<< HEAD
     - [`framework.options.builder.useSWC` for Webpack5-based projects removed](#frameworkoptionsbuilderuseswc-for-webpack5-based-projects-removed)
     - [Removed `@babel/core` and `babel-loader` from `@storybook/builder-webpack5`](#removed-babelcore-and-babel-loader-from-storybookbuilder-webpack5)
     - [`framework.options.fastRefresh` for Webpack5-based projects removed](#frameworkoptionsfastrefresh-for-webpack5-based-projects-removed)
     - [`typescript.skipBabel` removed](#typescriptskipbabel-removed)
-=======
     - [Dropping support for Yarn 1](#dropping-support-for-yarn-1)
->>>>>>> efe0ebd5
     - [Dropping support for Node.js 16](#dropping-support-for-nodejs-16)
     - [Autotitle breaking fixes](#autotitle-breaking-fixes)
     - [React v18 in the manager UI (including addons)](#react-v18-in-the-manager-ui-including-addons)
@@ -471,7 +468,6 @@
 
 ### Core changes
 
-<<<<<<< HEAD
 #### `framework.options.builder.useSWC` for Webpack5-based projects removed
 
 In Storybook 8.0, we have removed the `framework.options.builder.useSWC` option. The `@storybook/builder-webpack5` package is now compiler-agnostic and does not depend on Babel or SWC.
@@ -560,11 +556,10 @@
 #### `typescript.skipBabel` removed
 
 We have removed the `typescript.skipBabel` option in Storybook 8.0. Please use `typescript.skipCompiler` instead.
-=======
+
 #### Dropping support for Yarn 1
 
 Storybook will stop providing fixes aimed at Yarn 1 projects. This does not necessarily mean that Storybook will stop working for Yarn 1 projects, just that the team won't provide more fixes aimed at it. For context, it's been 6 years since the release of Yarn 1, and Yarn is currently in version 4, which was [released in October 2023](https://yarnpkg.com/blog/release/4.0).
->>>>>>> efe0ebd5
 
 #### Dropping support for Node.js 16
 
