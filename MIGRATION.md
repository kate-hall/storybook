--- conflicted
+++ resolved
@@ -53,11 +53,8 @@
     - [Deprecated docs parameters](#deprecated-docs-parameters)
     - [Description Doc block properties](#description-doc-block-properties)
     - [Manager API expandAll and collapseAll methods](#manager-api-expandall-and-collapseall-methods)
-<<<<<<< HEAD
     - [`Primary` Doc block properties](#primary-doc-block-properties)
-=======
     - [`createChannel` from `@storybook/postmessage` and  `@storybook/channel-websocket`](#createchannel-from-storybookpostmessage-and--storybookchannel-websocket)
->>>>>>> 0ba40c59
 - [From version 7.5.0 to 7.6.0](#from-version-750-to-760)
     - [CommonJS with Vite is deprecated](#commonjs-with-vite-is-deprecated)
     - [Using implicit actions during rendering is deprecated](#using-implicit-actions-during-rendering-is-deprecated)
@@ -882,17 +879,15 @@
 api.expandAll() // becomes api.emit(STORIES_EXPAND_ALL)
 ```
 
-<<<<<<< HEAD
 #### `Primary` Doc block properties
 
 The `name` prop is now removed in favor of the `of` property. [More info](#doc-blocks).
-=======
+
 #### `createChannel` from `@storybook/postmessage` and  `@storybook/channel-websocket`
 
 The `createChannel` APIs from both `@storybook/channel-websocket` and `@storybook/postmessage` are now removed. Please use `createBrowserChannel` instead, from the `@storybook/channels` package.
 
 Additionally, the `PostmsgTransport` type is now removed in favor of `PostMessageTransport`.
->>>>>>> 0ba40c59
 
 ## From version 7.5.0 to 7.6.0
 
