<h1>Migration</h1>

- [From version 6.5.x to 7.0.0](#from-version-65x-to-700)
  - [7.0 breaking changes](#70-breaking-changes)
    - [Dropped support for Node 15 and below](#dropped-support-for-node-15-and-below)
    - [Default export in Preview.js](#default-export-in-previewjs)
    - [ESM format in Main.js](#esm-format-in-mainjs)
    - [Modern browser support](#modern-browser-support)
    - [React peer dependencies required](#react-peer-dependencies-required)
    - [start-storybook / build-storybook binaries removed](#start-storybook--build-storybook-binaries-removed)
    - [New Framework API](#new-framework-api)
      - [Available framework packages](#available-framework-packages)
      - [Framework field mandatory](#framework-field-mandatory)
      - [frameworkOptions renamed](#frameworkoptions-renamed)
      - [builderOptions renamed](#builderoptions-renamed)
    - [TypeScript: StorybookConfig type moved](#typescript-storybookconfig-type-moved)
    - [Titles are statically computed](#titles-are-statically-computed)
    - [Framework standalone build moved](#framework-standalone-build-moved)
    - [Change of root html IDs](#change-of-root-html-ids)
    - [Stories glob matches MDX files](#stories-glob-matches-mdx-files)
    - [Add strict mode](#add-strict-mode)
    - [Importing plain markdown files with `transcludeMarkdown` has changed](#importing-plain-markdown-files-with-transcludemarkdown-has-changed)
    - [Stories field in .storybook/main.js is mandatory](#stories-field-in-storybookmainjs-is-mandatory)
    - [Stricter global types](#stricter-global-types)
    - [Deploying build artifacts](#deploying-build-artifacts)
      - [Dropped support for file URLs](#dropped-support-for-file-urls)
      - [Serving with nginx](#serving-with-nginx)
      - [Ignore story files from node\_modules](#ignore-story-files-from-node_modules)
  - [7.0 Core changes](#70-core-changes)
    - [7.0 feature flags removed](#70-feature-flags-removed)
    - [Story context is prepared before for supporting fine grained updates](#story-context-is-prepared-before-for-supporting-fine-grained-updates)
    - [Changed decorator order between preview.js and addons/frameworks](#changed-decorator-order-between-previewjs-and-addonsframeworks)
  - [7.0 core addons changes](#70-core-addons-changes)
    - [Removed auto injection of @storybook/addon-actions decorator](#removed-auto-injection-of-storybookaddon-actions-decorator)
    - [Addon-backgrounds: Removed deprecated grid parameter](#addon-backgrounds-removed-deprecated-grid-parameter)
    - [Addon-a11y: Removed deprecated withA11y decorator](#addon-a11y-removed-deprecated-witha11y-decorator)
    - [Addon-interactions: Interactions debugger is now default](#addon-interactions-interactions-debugger-is-now-default)
  - [7.0 Vite changes](#70-vite-changes)
    - [Vite builder uses Vite config automatically](#vite-builder-uses-vite-config-automatically)
    - [Vite cache moved to node\_modules/.cache/.vite-storybook](#vite-cache-moved-to-node_modulescachevite-storybook)
  - [7.0 Webpack changes](#70-webpack-changes)
    - [Webpack4 support discontinued](#webpack4-support-discontinued)
    - [Babel mode v7 exclusively](#babel-mode-v7-exclusively)
    - [Postcss removed](#postcss-removed)
    - [Removed DLL flags](#removed-dll-flags)
  - [7.0 Framework-specific changes](#70-framework-specific-changes)
    - [Angular: Removed deprecated `component` and `propsMeta` field](#angular-removed-deprecated-component-and-propsmeta-field)
    - [Angular: Drop support for Angular \< 14](#angular-drop-support-for-angular--14)
    - [Angular: Drop support for calling Storybook directly](#angular-drop-support-for-calling-storybook-directly)
    - [Angular: Application providers and ModuleWithProviders](#angular-application-providers-and-modulewithproviders)
    - [Angular: Removed legacy renderer](#angular-removed-legacy-renderer)
    - [Next.js: use the `@storybook/nextjs` framework](#nextjs-use-the-storybooknextjs-framework)
    - [SvelteKit: needs the `@storybook/sveltekit` framework](#sveltekit-needs-the-storybooksveltekit-framework)
    - [Vue3: replaced app export with setup](#vue3-replaced-app-export-with-setup)
    - [Web-components: dropped lit-html v1 support](#web-components-dropped-lit-html-v1-support)
    - [Create React App: dropped CRA4 support](#create-react-app-dropped-cra4-support)
    - [HTML: No longer auto-dedents source code](#html-no-longer-auto-dedents-source-code)
  - [7.0 Addon authors changes](#70-addon-authors-changes)
    - [New Addons API](#new-addons-api)
      - [Specific instructions for addon creators](#specific-instructions-for-addon-creators)
      - [Specific instructions for addon users](#specific-instructions-for-addon-users)
    - [register.js removed](#registerjs-removed)
    - [No more default export from `@storybook/addons`](#no-more-default-export-from-storybookaddons)
    - [No more configuration for manager](#no-more-configuration-for-manager)
    - [Icons API changed](#icons-api-changed)
    - [Removed global client APIs](#removed-global-client-apis)
    - [framework parameter renamed to renderer](#framework-parameter-renamed-to-renderer)
  - [7.0 Docs changes](#70-docs-changes)
    - [Autodocs changes](#autodocs-changes)
    - [MDX docs files](#mdx-docs-files)
    - [Unattached docs files](#unattached-docs-files)
    - [Doc Blocks](#doc-blocks)
      - [Meta block](#meta-block)
      - [Description block, `parameters.notes` and `parameters.info`](#description-block-parametersnotes-and-parametersinfo)
      - [Story block](#story-block)
      - [Source block](#source-block)
      - [Canvas block](#canvas-block)
      - [ArgsTable block](#argstable-block)
    - [Configuring Autodocs](#configuring-autodocs)
    - [MDX2 upgrade](#mdx2-upgrade)
    - [Legacy MDX1 support](#legacy-mdx1-support)
    - [Default docs styles will leak into non-story user components](#default-docs-styles-will-leak-into-non-story-user-components)
    - [Explicit `<code>` elements are no longer syntax highlighted](#explicit-code-elements-are-no-longer-syntax-highlighted)
    - [Dropped source loader / storiesOf static snippets](#dropped-source-loader--storiesof-static-snippets)
    - [Removed docs.getContainer and getPage parameters](#removed-docsgetcontainer-and-getpage-parameters)
    - [Addon-docs: Removed deprecated blocks.js entry](#addon-docs-removed-deprecated-blocksjs-entry)
    - [Dropped addon-docs manual babel configuration](#dropped-addon-docs-manual-babel-configuration)
    - [Dropped addon-docs manual configuration](#dropped-addon-docs-manual-configuration)
    - [Autoplay in docs](#autoplay-in-docs)
    - [Removed STORYBOOK\_REACT\_CLASSES global](#removed-storybook_react_classes-global)
  - [7.0 Deprecations and default changes](#70-deprecations-and-default-changes)
    - [storyStoreV7 enabled by default](#storystorev7-enabled-by-default)
    - [`Story` type deprecated](#story-type-deprecated)
    - [`ComponentStory`, `ComponentStoryObj`, `ComponentStoryFn` and `ComponentMeta` types are deprecated](#componentstory-componentstoryobj-componentstoryfn-and-componentmeta-types-are-deprecated)
    - [Renamed `renderToDOM` to `renderToCanvas`](#renamed-rendertodom-to-rendertocanvas)
    - [Renamed `XFramework` to `XRenderer`](#renamed-xframework-to-xrenderer)
    - [Renamed `DecoratorFn` to `Decorator`](#renamed-decoratorfn-to-decorator)
    - [CLI option `--use-npm` deprecated](#cli-option---use-npm-deprecated)
    - ['config' preset entry replaced with 'previewAnnotations'](#config-preset-entry-replaced-with-previewannotations)
- [From version 6.4.x to 6.5.0](#from-version-64x-to-650)
  - [Vue 3 upgrade](#vue-3-upgrade)
  - [React18 new root API](#react18-new-root-api)
  - [Renamed isToolshown to showToolbar](#renamed-istoolshown-to-showtoolbar)
  - [Dropped support for addon-actions addDecorators](#dropped-support-for-addon-actions-adddecorators)
  - [Vite builder renamed](#vite-builder-renamed)
  - [Docs framework refactor for React](#docs-framework-refactor-for-react)
  - [Opt-in MDX2 support](#opt-in-mdx2-support)
  - [CSF3 auto-title improvements](#csf3-auto-title-improvements)
    - [Auto-title filename case](#auto-title-filename-case)
    - [Auto-title redundant filename](#auto-title-redundant-filename)
    - [Auto-title always prefixes](#auto-title-always-prefixes)
  - [6.5 Deprecations](#65-deprecations)
    - [Deprecated register.js](#deprecated-registerjs)
- [From version 6.3.x to 6.4.0](#from-version-63x-to-640)
  - [Automigrate](#automigrate)
  - [CRA5 upgrade](#cra5-upgrade)
  - [CSF3 enabled](#csf3-enabled)
    - [Optional titles](#optional-titles)
    - [String literal titles](#string-literal-titles)
    - [StoryObj type](#storyobj-type)
  - [Story Store v7](#story-store-v7)
    - [Behavioral differences](#behavioral-differences)
    - [Main.js framework field](#mainjs-framework-field)
    - [Using the v7 store](#using-the-v7-store)
    - [v7-style story sort](#v7-style-story-sort)
    - [v7 default sort behavior](#v7-default-sort-behavior)
    - [v7 Store API changes for addon authors](#v7-store-api-changes-for-addon-authors)
    - [Storyshots compatibility in the v7 store](#storyshots-compatibility-in-the-v7-store)
  - [Emotion11 quasi-compatibility](#emotion11-quasi-compatibility)
  - [Babel mode v7](#babel-mode-v7)
  - [Loader behavior with args changes](#loader-behavior-with-args-changes)
  - [6.4 Angular changes](#64-angular-changes)
    - [SB Angular builder](#sb-angular-builder)
    - [Angular13](#angular13)
    - [Angular component parameter removed](#angular-component-parameter-removed)
  - [6.4 deprecations](#64-deprecations)
    - [Deprecated --static-dir CLI flag](#deprecated---static-dir-cli-flag)
- [From version 6.2.x to 6.3.0](#from-version-62x-to-630)
  - [Webpack 5](#webpack-5)
    - [Fixing hoisting issues](#fixing-hoisting-issues)
      - [Webpack 5 manager build](#webpack-5-manager-build)
      - [Wrong webpack version](#wrong-webpack-version)
  - [Angular 12 upgrade](#angular-12-upgrade)
  - [Lit support](#lit-support)
  - [No longer inferring default values of args](#no-longer-inferring-default-values-of-args)
  - [6.3 deprecations](#63-deprecations)
    - [Deprecated addon-knobs](#deprecated-addon-knobs)
    - [Deprecated scoped blocks imports](#deprecated-scoped-blocks-imports)
    - [Deprecated layout URL params](#deprecated-layout-url-params)
- [From version 6.1.x to 6.2.0](#from-version-61x-to-620)
  - [MDX pattern tweaked](#mdx-pattern-tweaked)
  - [6.2 Angular overhaul](#62-angular-overhaul)
    - [New Angular storyshots format](#new-angular-storyshots-format)
    - [Deprecated Angular story component](#deprecated-angular-story-component)
    - [New Angular renderer](#new-angular-renderer)
    - [Components without selectors](#components-without-selectors)
  - [Packages now available as ESModules](#packages-now-available-as-esmodules)
  - [6.2 Deprecations](#62-deprecations)
    - [Deprecated implicit PostCSS loader](#deprecated-implicit-postcss-loader)
    - [Deprecated default PostCSS plugins](#deprecated-default-postcss-plugins)
    - [Deprecated showRoots config option](#deprecated-showroots-config-option)
    - [Deprecated control.options](#deprecated-controloptions)
    - [Deprecated storybook components html entry point](#deprecated-storybook-components-html-entry-point)
- [From version 6.0.x to 6.1.0](#from-version-60x-to-610)
  - [Addon-backgrounds preset](#addon-backgrounds-preset)
  - [Single story hoisting](#single-story-hoisting)
  - [React peer dependencies](#react-peer-dependencies)
  - [6.1 deprecations](#61-deprecations)
    - [Deprecated DLL flags](#deprecated-dll-flags)
    - [Deprecated storyFn](#deprecated-storyfn)
    - [Deprecated onBeforeRender](#deprecated-onbeforerender)
    - [Deprecated grid parameter](#deprecated-grid-parameter)
    - [Deprecated package-composition disabled parameter](#deprecated-package-composition-disabled-parameter)
- [From version 5.3.x to 6.0.x](#from-version-53x-to-60x)
  - [Hoisted CSF annotations](#hoisted-csf-annotations)
  - [Zero config typescript](#zero-config-typescript)
  - [Correct globs in main.js](#correct-globs-in-mainjs)
  - [CRA preset removed](#cra-preset-removed)
  - [Core-JS dependency errors](#core-js-dependency-errors)
  - [Args passed as first argument to story](#args-passed-as-first-argument-to-story)
  - [6.0 Docs breaking changes](#60-docs-breaking-changes)
    - [Remove framework-specific docs presets](#remove-framework-specific-docs-presets)
    - [Preview/Props renamed](#previewprops-renamed)
    - [Docs theme separated](#docs-theme-separated)
    - [DocsPage slots removed](#docspage-slots-removed)
    - [React prop tables with Typescript](#react-prop-tables-with-typescript)
    - [ConfigureJSX true by default in React](#configurejsx-true-by-default-in-react)
    - [User babelrc disabled by default in MDX](#user-babelrc-disabled-by-default-in-mdx)
    - [Docs description parameter](#docs-description-parameter)
    - [6.0 Inline stories](#60-inline-stories)
  - [New addon presets](#new-addon-presets)
  - [Removed babel-preset-vue from Vue preset](#removed-babel-preset-vue-from-vue-preset)
  - [Removed Deprecated APIs](#removed-deprecated-apis)
  - [New setStories event](#new-setstories-event)
  - [Removed renderCurrentStory event](#removed-rendercurrentstory-event)
  - [Removed hierarchy separators](#removed-hierarchy-separators)
  - [No longer pass denormalized parameters to storySort](#no-longer-pass-denormalized-parameters-to-storysort)
  - [Client API changes](#client-api-changes)
    - [Removed Legacy Story APIs](#removed-legacy-story-apis)
    - [Can no longer add decorators/parameters after stories](#can-no-longer-add-decoratorsparameters-after-stories)
    - [Changed Parameter Handling](#changed-parameter-handling)
  - [Simplified Render Context](#simplified-render-context)
  - [Story Store immutable outside of configuration](#story-store-immutable-outside-of-configuration)
  - [Improved story source handling](#improved-story-source-handling)
  - [6.0 Addon API changes](#60-addon-api-changes)
    - [Consistent local addon paths in main.js](#consistent-local-addon-paths-in-mainjs)
    - [Deprecated setAddon](#deprecated-setaddon)
    - [Deprecated disabled parameter](#deprecated-disabled-parameter)
    - [Actions addon uses parameters](#actions-addon-uses-parameters)
    - [Removed action decorator APIs](#removed-action-decorator-apis)
    - [Removed withA11y decorator](#removed-witha11y-decorator)
    - [Essentials addon disables differently](#essentials-addon-disables-differently)
    - [Backgrounds addon has a new api](#backgrounds-addon-has-a-new-api)
  - [6.0 Deprecations](#60-deprecations)
    - [Deprecated addon-info, addon-notes](#deprecated-addon-info-addon-notes)
    - [Deprecated addon-contexts](#deprecated-addon-contexts)
    - [Removed addon-centered](#removed-addon-centered)
    - [Deprecated polymer](#deprecated-polymer)
    - [Deprecated immutable options parameters](#deprecated-immutable-options-parameters)
    - [Deprecated addParameters and addDecorator](#deprecated-addparameters-and-adddecorator)
    - [Deprecated clearDecorators](#deprecated-cleardecorators)
    - [Deprecated configure](#deprecated-configure)
    - [Deprecated support for duplicate kinds](#deprecated-support-for-duplicate-kinds)
- [From version 5.2.x to 5.3.x](#from-version-52x-to-53x)
  - [To main.js configuration](#to-mainjs-configuration)
    - [Using main.js](#using-mainjs)
    - [Using preview.js](#using-previewjs)
    - [Using manager.js](#using-managerjs)
  - [Create React App preset](#create-react-app-preset)
  - [Description doc block](#description-doc-block)
  - [React Native Async Storage](#react-native-async-storage)
  - [Deprecate displayName parameter](#deprecate-displayname-parameter)
  - [Unified docs preset](#unified-docs-preset)
  - [Simplified hierarchy separators](#simplified-hierarchy-separators)
  - [Addon StoryShots Puppeteer uses external puppeteer](#addon-storyshots-puppeteer-uses-external-puppeteer)
- [From version 5.1.x to 5.2.x](#from-version-51x-to-52x)
  - [Source-loader](#source-loader)
  - [Default viewports](#default-viewports)
  - [Grid toolbar-feature](#grid-toolbar-feature)
  - [Docs mode docgen](#docs-mode-docgen)
  - [storySort option](#storysort-option)
- [From version 5.1.x to 5.1.10](#from-version-51x-to-5110)
  - [babel.config.js support](#babelconfigjs-support)
- [From version 5.0.x to 5.1.x](#from-version-50x-to-51x)
  - [React native server](#react-native-server)
  - [Angular 7](#angular-7)
  - [CoreJS 3](#corejs-3)
- [From version 5.0.1 to 5.0.2](#from-version-501-to-502)
  - [Deprecate webpack extend mode](#deprecate-webpack-extend-mode)
- [From version 4.1.x to 5.0.x](#from-version-41x-to-50x)
  - [sortStoriesByKind](#sortstoriesbykind)
  - [Webpack config simplification](#webpack-config-simplification)
  - [Theming overhaul](#theming-overhaul)
  - [Story hierarchy defaults](#story-hierarchy-defaults)
  - [Options addon deprecated](#options-addon-deprecated)
  - [Individual story decorators](#individual-story-decorators)
  - [Addon backgrounds uses parameters](#addon-backgrounds-uses-parameters)
  - [Addon cssresources name attribute renamed](#addon-cssresources-name-attribute-renamed)
  - [Addon viewport uses parameters](#addon-viewport-uses-parameters)
  - [Addon a11y uses parameters, decorator renamed](#addon-a11y-uses-parameters-decorator-renamed)
  - [Addon centered decorator deprecated](#addon-centered-decorator-deprecated)
  - [New keyboard shortcuts defaults](#new-keyboard-shortcuts-defaults)
  - [New URL structure](#new-url-structure)
  - [Rename of the `--secure` cli parameter to `--https`](#rename-of-the---secure-cli-parameter-to---https)
  - [Vue integration](#vue-integration)
- [From version 4.0.x to 4.1.x](#from-version-40x-to-41x)
  - [Private addon config](#private-addon-config)
  - [React 15.x](#react-15x)
- [From version 3.4.x to 4.0.x](#from-version-34x-to-40x)
  - [React 16.3+](#react-163)
  - [Generic addons](#generic-addons)
  - [Knobs select ordering](#knobs-select-ordering)
  - [Knobs URL parameters](#knobs-url-parameters)
  - [Keyboard shortcuts moved](#keyboard-shortcuts-moved)
  - [Removed addWithInfo](#removed-addwithinfo)
  - [Removed RN packager](#removed-rn-packager)
  - [Removed RN addons](#removed-rn-addons)
  - [Storyshots Changes](#storyshots-changes)
  - [Webpack 4](#webpack-4)
  - [Babel 7](#babel-7)
  - [Create-react-app](#create-react-app)
    - [Upgrade CRA1 to babel 7](#upgrade-cra1-to-babel-7)
    - [Migrate CRA1 while keeping babel 6](#migrate-cra1-while-keeping-babel-6)
  - [start-storybook opens browser](#start-storybook-opens-browser)
  - [CLI Rename](#cli-rename)
  - [Addon story parameters](#addon-story-parameters)
- [From version 3.3.x to 3.4.x](#from-version-33x-to-34x)
- [From version 3.2.x to 3.3.x](#from-version-32x-to-33x)
  - [`babel-core` is now a peer dependency #2494](#babel-core-is-now-a-peer-dependency-2494)
  - [Base webpack config now contains vital plugins #1775](#base-webpack-config-now-contains-vital-plugins-1775)
  - [Refactored Knobs](#refactored-knobs)
- [From version 3.1.x to 3.2.x](#from-version-31x-to-32x)
  - [Moved TypeScript addons definitions](#moved-typescript-addons-definitions)
  - [Updated Addons API](#updated-addons-api)
- [From version 3.0.x to 3.1.x](#from-version-30x-to-31x)
  - [Moved TypeScript definitions](#moved-typescript-definitions)
  - [Deprecated head.html](#deprecated-headhtml)
- [From version 2.x.x to 3.x.x](#from-version-2xx-to-3xx)
  - [Webpack upgrade](#webpack-upgrade)
  - [Packages renaming](#packages-renaming)
  - [Deprecated embedded addons](#deprecated-embedded-addons)

## From version 6.5.x to 7.0.0

A number of these changes can be made automatically by the Storybook CLI. To take advantage of these "automigrations", run `npx storybook@latest upgrade --prerelease` or `pnpx dlx storybook@latest upgrade --prerelease`.

### 7.0 breaking changes

#### Dropped support for Node 15 and below

Storybook 7.0 requires **Node 16** or above. If you are using an older version of Node, you will need to upgrade or keep using Storybook 6 in the meantime.

#### Default export in Preview.js

Storybook 7.0 supports a default export in `.storybook/preview.js` that should contain all of its annotations. The previous format is still compatible, but **the default export will be the recommended way going forward**.

If your `preview.js` file looks like this:

```js
export const parameters = {
  actions: { argTypesRegex: '^on[A-Z].*' },
};
```

Please migrate it to use a default export instead:

```js
const preview = {
  parameters: {
    actions: { argTypesRegex: '^on[A-Z].*' },
  },
};
export default preview;
```

Additionally, we introduced typings for that default export (Preview), so you can import it in your config file. If you're using Typescript, make sure to rename your file to be `preview.ts`.

The `Preview` type will come from the Storybook package for the **renderer** you are using. For example, if you are using Angular, you will import it from `@storybook/angular`, or if you're using Vue3, you will import it from `@storybook/vue3`:

```ts
import { Preview } from '@storybook/react';

const preview: Preview = {
  parameters: {
    actions: { argTypesRegex: '^on[A-Z].*' },
  },
};
export default preview;
```

In JavaScript projects using `preview.js`, it's also possible to use the `Preview` type (for autocompletion, not type safety), via the JSDoc @type tag:

```js
/** @type { import('@storybook/react').Preview } */
const preview = {
  parameters: {
    actions: { argTypesRegex: '^on[A-Z].*' },
  },
};
export default preview;
```

#### ESM format in Main.js

It's now possible to use ESM in `.storybook/main.js` out of the box. Storybook 7.0 supports a default export in `.storybook/main.js` that should contain all of its configurations. The previous format is still compatible, but **the default export will be the recommended way going forward**.

If your main.js file looks like this:

```js
module.exports = {
  stories: ['../stories/**/*.stories.mdx', '../stories/**/*.stories.@(js|jsx|ts|tsx)'],
  framework: { name: '@storybook/react-vite' },
};
```

Or like this:

```js
export const stories = ['../stories/**/*.stories.mdx', '../stories/**/*.stories.@(js|jsx|ts|tsx)'];
export const framework = { name: '@storybook/react-vite' };
```

Please migrate it to use a default export instead:

```js
const config = {
  stories: ['../stories/**/*.stories.mdx', '../stories/**/*.stories.@(js|jsx|ts|tsx)'],
  framework: { name: '@storybook/react-vite' },
};
export default config;
```

Additionally, we introduced typings for that default export (StorybookConfig), so you can import it in your config file. If you're using Typescript, make sure to rename your file to be `main.ts`.

The `StorybookConfig` type will come from the Storybook package for the **framework** you are using, which relates to the package in the "framework" field you have in your main.ts file. For example, if you are using React Vite, you will import it from `@storybook/react-vite`:

```ts
import { StorybookConfig } from '@storybook/react-vite';

const config: StorybookConfig = {
  stories: ['../stories/**/*.stories.mdx', '../stories/**/*.stories.@(js|jsx|ts|tsx)'],
  framework: { name: '@storybook/react-vite' },
};
export default config;
```

In JavaScript projects using `main.js`, it's also possible to use the `StorybookConfig` type (for autocompletion, not type safety), via the JSDoc @type tag:

```ts
/** @type { import('@storybook/react-vite').StorybookConfig } */
const config = {
  stories: ['../stories/**/*.stories.mdx', '../stories/**/*.stories.@(js|jsx|ts|tsx)'],
  framework: { name: '@storybook/react-vite' },
};
export default config;
```

#### Modern browser support

Starting in Storybook 7.0, Storybook will no longer support IE11, amongst other legacy browser versions.
We now transpile our code with a target of `chrome >= 100` and node code is transpiled with a target of `node >= 16`.

This means code-features such as (but not limited to) `async/await`, arrow-functions, `const`,`let`, etc will exist in the code at runtime, and thus the runtime environment must support it.
Not just the runtime needs to support it, but some legacy loaders for Webpack or other transpilation tools might need to be updated as well. For example, certain versions of Webpack 4 had parsers that could not parse the new syntax (e.g. optional chaining).

Some addons or libraries might depended on this legacy browser support, and thus might break. You might get an error like:

```
regeneratorRuntime is not defined
```

To fix these errors, the addon will have to be re-released with a newer browser-target for transpilation. This often looks something like this (but it's dependent on the build system the addon uses):

```js
// babel.config.js
module.exports = {
  presets: [
    [
      '@babel/preset-env',
      {
        shippedProposals: true,
        useBuiltIns: 'usage',
        corejs: '3',
        modules: false,
        targets: { chrome: '100' },
      },
    ],
  ],
};
```

Here's an example PR to one of the Storybook addons: https://github.com/storybookjs/addon-coverage/pull/3 doing just that.

#### React peer dependencies required

_Has automigration_

Starting in 7.0, `react` and `react-dom` are now required peer dependencies of Storybook when using addon-docs (or docs via addon-essentials).

Storybook uses `react` in a variety of docs-related packages. In the past, we've done various trickery hide this from non-React users. However, with stricter peer dependency handling by `npm8`, `npm`, and `yarn pnp` those tricks have started to cause problems for those users. Rather than resorting to even more complicated tricks, we are making `react` and `react-dom` required peer dependencies.

To upgrade manually, add any version of `react` and `react-dom` as devDependencies using your package manager of choice, e.g.

```
npm add react react-dom --dev
```

#### start-storybook / build-storybook binaries removed

_Has automigration_

SB6.x framework packages shipped binaries called `start-storybook` and `build-storybook`.

In SB7.0, we've removed these binaries and replaced them with new commands in Storybook's CLI: `storybook dev` and `storybook build`. These commands will look for the `framework` field in your `.storybook/main.js` config--[which is now required](#framework-field-mandatory)--and use that to determine how to start/build your Storybook. The benefit of this change is that it is now possible to install multiple frameworks in a project without having to worry about hoisting issues.

A typical Storybook project includes two scripts in your projects `package.json`:

```json
{
  "scripts": {
    "storybook": "start-storybook <some flags>",
    "build-storybook": "build-storybook <some flags>"
  }
}
```

To convert this project to 7.0:

```json
{
  "scripts": {
    "storybook": "storybook dev <some flags>",
    "build-storybook": "storybook build <some flags>"
  },
  "devDependencies": {
    "storybook": "next"
  }
}
```

The new CLI commands remove the following flags:

| flag     | migration                                                                                     |
| -------- | --------------------------------------------------------------------------------------------- |
| --modern | No migration needed. [All ESM code is modern in SB7](#modern-esm--ie11-support-discontinued). |

#### New Framework API

_Has automigration_

Storybook 7 introduces the concept of `frameworks`, which abstracts configuration for `renderers` (e.g. React, Vue), `builders` (e.g. Webpack, Vite) and defaults to make integrations easier. This requires quite a few changes, depending on what your project is using. **We recommend you to use the automigrations**, but in case the command fails or you'd like to do the changes manually, here's a guide:

> Note:
> All of the following changes can be done automatically either via `npx storybook@latest upgrade --prerelease` or via the `npx storybook@latest automigrate` command. It's highly recommended to use these commands, which will tell you exactly what to do.
<<<<<<< HEAD

=======
>>>>>>> 51608c85

##### Available framework packages

In 7.0, `frameworks` combine a `renderer` and a `builder`, with the exception of a few packages that do not contain multiple builders, such as `@storybook/angular`, which only has Webpack 5 support.

You have to pick which framework you want to use from the list below, which will depend on your project configuration. If you're using a framework that has multiple builders, you'll have to pick one. For example, if you're using `@storybook/react`, you'll have to pick between `@storybook/react-vite` and `@storybook/react-webpack5`. If you're using a framework that only has one builder (and therefore hasn't changed), you can just use that.

Additionally, there are framework packages which are specific to meta-frameworks, like Next.js and SvelteKit. If you pick them, make sure to also see [this section]().

The current list of frameworks include:

- `@storybook/angular` (did not change)
- `@storybook/ember` (did not change)
- `@storybook/html-vite`
- `@storybook/html-webpack5`
- `@storybook/preact-vite`
- `@storybook/preact-webpack5`
- `@storybook/react-vite`
- `@storybook/react-webpack5`
- `@storybook/nextjs`
- `@storybook/server-webpack5`
- `@storybook/svelte-vite`
- `@storybook/svelte-webpack5`
- `@storybook/sveltekit`
- `@storybook/vue-vite`
- `@storybook/vue-webpack5`
- `@storybook/vue3-vite`
- `@storybook/vue3-webpack5`
- `@storybook/web-components-vite`
- `@storybook/web-components-webpack5`

You can find more info on the rationale here: [Frameworks RFC](https://chromatic-ui.notion.site/Frameworks-RFC-89f8aafe3f0941ceb4c24683859ed65c).

**After picking your framework, you'll need to install it as a dev dependency.**

Because the new framework package will include the builder as well, you can remove any of the builder packages you were using before:

```js
'@storybook/builder-webpack5',
'@storybook/manager-webpack5',
'@storybook/builder-webpack4',
'@storybook/manager-webpack4',
'@storybook/builder-vite',
'storybook-builder-vite',
```

> Note:
> if your project is still using Webpack 4, you'll have to upgrade to Webpack 5 as [Webpack 4 support was discontinued](#webpack4-support-discontinued)

##### Framework field mandatory

In 6.4 we introduced a new `main.js` field called [`framework`](#mainjs-framework-field). Starting in 7.0, the `main.js` file has to include a `framework` field and it should be of the package you picked in earlier steps.

Here's an example, in case you picked `@storybook/react-vite`:

```js
// .storybook/main.js
export default {
  // ... your configuration
  framework: {
    name: '@storybook/react-vite',
    options: {},
  },
};
```

##### frameworkOptions renamed

In 7.0, the `main.js` fields `reactOptions` and `angularOptions` have been renamed. They are now options on the `framework` field.

For React, what used to be:

```js
export default {
  reactOptions: { fastRefresh: true },
  framework: {
    name: '@storybook/react-webpack5',
    options: {},
  },
};
```

Becomes:

```js
export default {
  framework: {
    name: '@storybook/react-webpack5',
    options: { fastRefresh: true },
  },
};
```

For Angular, what used to be:

```js
export default {
  angularOptions: { enableIvy: true },
  framework: {
    name: '@storybook/angular',
    options: {},
  },
};
```

Becomes:

```js
export default {
  framework: {
    name: '@storybook/angular',
    options: { enableIvy: true },
  },
};
```

##### builderOptions renamed

In 7.0, the `main.js` fields `core.builder` are now removed, in favor of the new frameworks api. The builder is defined as part of the framework package you pick, e.g. `@storybook/vue3-vite`. If you had options for your builder, they are now options on the `framework.builder` field.

What used to be:

```js
export default {
  core: {
    builder: {
      name: 'webpack5',
      options: { lazyCompilation: true }
    },
  }
  framework: {
    name: '@storybook/react-webpack5',
    options: {},
  },
};
```

Becomes:

```js
export default {
  framework: {
    name: '@storybook/react-webpack5',
    options: {
      builder: { lazyCompilation: true },
    },
  },
};
```

> Note:
> If after making this change, your `main.js` `core` field is empty, just delete it.

#### TypeScript: StorybookConfig type moved

If you are using TypeScript you should import the `StorybookConfig` type from your framework package.

For example:

```ts
import type { StorybookConfig } from '@storybook/react-vite';
const config: StorybookConfig = {
  framework: {
    name: '@storybook/react-vite',
<<<<<<< HEAD
    options: {}
=======
    options: {},
>>>>>>> 51608c85
  },
  // ... your configuration
};
export default config;
```

#### Titles are statically computed

Up until version 7.0, it was possible to generate the default export of a CSF story by calling a function, or mixing in variables defined in other ES Modules. For instance:

```js
// Dynamically computed local title
const categories = {
  atoms: 'Atoms',
  molecules: 'Molecules',
  // etc.
}

export default {
  title: `${categories.atoms}/MyComponent`
}

// Title returned by a function
import { genDefault } from '../utils/storybook'

export default genDefault({
  category: 'Atoms',
  title: 'MyComponent',
})
```

This is no longer possible in Storybook 7.0, as story titles are parsed at build time. In earlier versions, titles were mostly produced manually. Now that [CSF3 auto-title](#csf3-auto-title-improvements) is available, optimisations were made that constrain how `id` and `title` can be defined manually.

As a result, titles cannot depend on variables or functions, and cannot be dynamically computed (even with local variables). Stories must have a static `title` property, or a static `component` property used by the [CSF3 auto-title](#csf3-auto-title-improvements) feature to compute a title.

Likewise, the `id` property must be statically defined. The URL defined for a story in the sidebar will be statically computed, so if you dynamically add an `id` through a function call like above, the story URL will not match the one in the sidebar and the story will be unreachable.

To opt-out of the old behavior you can set the `storyStoreV7` feature flag to `false` in `main.js`. However, a variety of performance optimizations depend on the new behavior, and the old behavior is deprecated and will be removed from Storybook in 8.0.

```js
module.exports = {
  features: {
    storyStoreV7: false,
  },
};
```

#### Framework standalone build moved

In 7.0 the location of the standalone node API has moved to `@storybook/core-server`.

If you used the React standalone API, for example, you might have written:

```js
const buildStandalone = require('@storybook/react/standalone');
const options = {};
buildStandalone(options).then(() => console.log('done'));
```

In 7.0, you would now use:

```js
const { build } = require('@storybook/core-server');
const options = {};
build(options).then(() => console.log('done'));
```

#### Change of root html IDs

The root ID unto which Storybook renders stories is renamed from `root` to `#storybook-root` to avoid conflicts with user's code.

#### Stories glob matches MDX files

If you used a directory based stories glob, in 6.x it would match `.stories.js` (and other JS extensions) and `.stories.mdx` files. For instance:

```js
// in main.js
export default {
  stories: ['../path/to/directory']
};

// or
export default {
  stories: [{ directory: '../path/to/directory' }]
};
```

In 7.0, this pattern will also match `.mdx` files (the new extension for docs files - see docs changes below). If you have `.mdx` files you don't want to appear in your storybook, either move them out of the directory, or add a `files` specifier with the old pattern (`"**/*.stories.@(mdx|tsx|ts|jsx|js)"`):

```js
export default {
  stories: [{ directory: '../path/to/directory', files: '**/*.stories.@(mdx|tsx|ts|jsx|js)' }],
};
```

#### Add strict mode

Starting in 7.0, Storybook's build tools add [`"use strict"`](https://developer.mozilla.org/en-US/docs/Web/JavaScript/Reference/Strict_mode) to the compiled JS output.

If user code in `.storybook/preview.js` or stories relies on "sloppy" mode behavior, it will need to be updated. As a workaround, it is sometimes possible to move the sloppy mode code inside a script tag in `.storybook/preview-head.html`.

#### Importing plain markdown files with `transcludeMarkdown` has changed

The `transcludeMarkdown` option in `addon-docs` have been removed, and the automatic handling of `.md` files in Vite projects have also been disabled.

Instead `.md` files can be imported as plain strings by adding the `?raw` suffix to the import, and then passed to the new `Markdown` block. In an MDX file that would look like this:

```
import { Markdown } from '@storybook/blocks';
import ReadMe from './README.md?raw';

...

<Markdown>{ReadMe}</Markdown>

```

#### Stories field in .storybook/main.js is mandatory

In 6.x, the `stories` key field in `.storybook/main.js` was optional. In 7.0, it is mandatory.
Please follow up the [Configure your Storybook project](https://storybook.js.org/docs/react/configure/overview#configure-your-storybook-project) section to configure your Storybook project.

#### Stricter global types

In 6.x, you could declare and use [`globals`](https://storybook.js.org/docs/react/essentials/toolbars-and-globals) without declaring their corresponding `globalTypes`. We've made this more strict in 7.0, so that the `globalTypes` declaration is required, and undeclared globals will be ignored.

#### Deploying build artifacts

Starting with 7.x, we are using modern [ECMAScript Modules (ESM)](https://nodejs.org/api/esm.html).

Those end up as `.mjs` files in your static Storybook artifact and need to be served as `application/javascript`, indicated by the `Content-Type` HTTP header.

For a simple HTTP server to view a Storybook build, you can run `npx http-server storybook-static`.

Note that [using the serve package](https://storybook.js.org/docs/react/faq#i-see-a-no-preview-error-with-a-storybook-production-build) will not work.

##### Dropped support for file URLs

In 6.x it was possible to open a Storybook build from the file system.

ESM requires loading over HTTP(S), which is incompatible with the browser's CORS settings for `file://` URLs.

So you now need to use a web server as described above.

##### Serving with nginx

With [nginx](https://www.nginx.com/), you need to extend [the MIME type handling](https://github.com/nginx/nginx/blob/master/conf/mime.types) in your configuration:

```
    include mime.types;
    types {
        application/javascript mjs;
    }
```

It would otherwise default to serving the `.mjs` files as `application/octet-stream`.

##### Ignore story files from node_modules

In 6.x Storybook literally followed the glob patterns specified in your `.storybook/main.js` `stories` field. Storybook 7.0 ignores files from `node_modules` unless your glob pattern includes the string `"node_modules"`.

Given the following `main.js`:

```js
export default {
  stories: ['../**/*.stories.*']
}
```

If you want to restore the previous behavior to include `node_modules`, you can update it to:

```js
export default {
  stories: ['../**/*.stories.*', '../**/node_modules/**/*.stories.*']
}
```

The first glob would have node_modules automatically excluded by Storybook, and the second glob would include all stories that are under a nested `node_modules` directory.

### 7.0 Core changes

#### 7.0 feature flags removed

Storybook uses temporary feature flags to opt-in to future breaking changes or opt-in to legacy behaviors. For example:

```js
module.exports = {
  features: {
    emotionAlias: false,
  },
};
```

In 7.0 we've removed the following feature flags:

| flag                | migration instructions                                      |
| ------------------- | ----------------------------------------------------------- |
| `emotionAlias`      | This flag is no longer needed and should be deleted.        |
| `breakingChangesV7` | This flag is no longer needed and should be deleted.        |
| `previewCsfV3`      | This flag is no longer needed and should be deleted.        |
| `babelModeV7`       | See [Babel mode v7 exclusively](#babel-mode-v7-exclusively) |

#### Story context is prepared before for supporting fine grained updates

This change modifies the way Storybook prepares stories to avoid reactive args to get lost for fine-grained updates JS frameworks as `SolidJS` or `Vue`. That's because those frameworks handle args/props as proxies behind the scenes to make reactivity work. So when `argType` mapping was done in `prepareStory` the Proxies were destroyed and args becomes a plain object again, losing the reactivity.

For avoiding that, this change passes the mapped args instead of raw args at `renderToCanvas` so that the proxies stay intact. Also decorators will benefit from this as well by receiving mapped args instead of raw args.

#### Changed decorator order between preview.js and addons/frameworks

In Storybook 7.0 we have changed the order of decorators being applied to allow you to access context information added by decorators defined in addons/frameworks from decorators defined in `preview.js`. To revert the order to the previous behavior, you can set the `features.legacyDecoratorFileOrder` flag to `true` in your `main.js` file:

```js
// main.js
export default {
  features: {
    legacyDecoratorFileOrder: true,
  },
};
```

### 7.0 core addons changes

#### Removed auto injection of @storybook/addon-actions decorator

The `withActions` decorator is no longer automatically added to stories. This is because it is really only used in the html renderer, for all other renderers it's redundant.
If you are using the html renderer and use the `handles` parameter, you'll need to manually add the `withActions` decorator:

```diff
import globalThis from 'global';
+import { withActions } from '@storybook/addon-actions/decorator';

export default {
  component: globalThis.Components.Button,
  args: {
    label: 'Click Me!',
  },
  parameters: {
    chromatic: { disable: true },
  },
};
export const Basic = {
  parameters: {
    handles: [{ click: 'clicked', contextmenu: 'right clicked' }],
  },
+  decorators: [withActions],
};
```

#### Addon-backgrounds: Removed deprecated grid parameter

Starting in 7.0 the `grid.cellSize` parameter should now be `backgrounds.grid.cellSize`. This was [deprecated in SB 6.1](#deprecated-grid-parameter).

#### Addon-a11y: Removed deprecated withA11y decorator

We removed the deprecated `withA11y` decorator. This was [deprecated in 6.0](#removed-witha11y-decorator)

#### Addon-interactions: Interactions debugger is now default

The interactions debugger in the panel is now displayed by default. The feature flag is now removed.

```js
// .storybook/main.js

const config = {
  features: {
    interactionsDebugger: true, // This should be removed!
  },
};
export default config;
```

### 7.0 Vite changes

#### Vite builder uses Vite config automatically

When using a [Vite-based framework](#framework-field-mandatory), Storybook will automatically use your `vite.config.(ctm)js` config file starting in 7.0.  
Some settings will be overridden by Storybook so that it can function properly, and the merged settings can be modified using `viteFinal` in `.storybook/main.js` (see the [Storybook Vite configuration docs](https://storybook.js.org/docs/react/builders/vite#configuration)).  
If you were using `viteFinal` in 6.5 to simply merge in your project's standard Vite config, you can now remove it.

For Svelte projects this means that the `svelteOptions` property in the `main.js` config should be omitted, as it will be loaded automatically via the project's `vite.config.js`.

#### Vite cache moved to node_modules/.cache/.vite-storybook

Previously, Storybook's Vite builder placed cache files in node_modules/.vite-storybook. However, it's more common for tools to place cached files into `node_modules/.cache`, and putting them there makes it quick and easy to clear the cache for multiple tools at once. We don't expect this change will cause any problems, but it's something that users of Storybook Vite projects should know about. It can be configured by setting `cacheDir` in `viteFinal` within `.storybook/main.js` [Storybook Vite configuration docs](https://storybook.js.org/docs/react/builders/vite#configuration)).

### 7.0 Webpack changes

#### Webpack4 support discontinued

SB7.0 no longer supports Webpack4.

Depending on your project specifics, it might be possible to run your Storybook using the webpack5 builder without error.

If you are running into errors, you can upgrade your project to Webpack5 or you can try debugging those errors.

To upgrade:

- If you're configuring Webpack directly, see the Webpack5 [release announcement](https://webpack.js.org/blog/2020-10-10-webpack-5-release/) and [migration guide](https://webpack.js.org/migrate/5).
- If you're using Create React App, see the [migration notes](https://github.com/facebook/create-react-app/blob/main/CHANGELOG.md#migrating-from-40x-to-500) to upgrade from V4 (Webpack4) to 5

During the 7.0 dev cycle we will be updating this section with useful resources as we run across them.

#### Babel mode v7 exclusively

_Has automigration_

Storybook now uses [Babel mode v7](#babel-mode-v7) exclusively. In 6.x, Storybook provided its own babel settings out of the box. Now, Storybook's uses your project's babel settings (`.babelrc`, `babel.config.js`, etc.) instead.

> Note:
> If you are using @storybook/react-webpack5 with the @storybook/preset-create-react-app package, you don't need to do anything. The preset already provides the babel configuration you need.

In the new mode, Storybook expects you to provide a configuration file. Depending on the complexity your project, Storybook will fail to run without a babel configuration. If you want a configuration file that's equivalent to the 6.x default, you can run the following command in your project directory:

```sh
npx storybook@latest babelrc
```

This command will create a `.babelrc.json` file in your project, containing a few babel plugins which will be installed as dev dependencies.

#### Postcss removed

Storybook 6.x installed postcss by default. In 7.0 built-in support has been removed for Webpack-based frameworks. If you need it, you can add it back using [`@storybook/addon-postcss`](https://github.com/storybookjs/addon-postcss).

#### Removed DLL flags

Earlier versions of Storybook used Webpack DLLs as a performance crutch. In 6.1, we've removed Storybook's built-in DLLs and have deprecated the command-line parameters `--no-dll` and `--ui-dll`. In 7.0 those options are removed.

### 7.0 Framework-specific changes

#### Angular: Removed deprecated `component` and `propsMeta` field

The deprecated fields `component` and `propsMeta` on the NgStory type have been removed.

#### Angular: Drop support for Angular < 14

Starting in 7.0, we drop support for Angular < 14

#### Angular: Drop support for calling Storybook directly

In Storybook 6.4 we have deprecated calling Storybook directly (`npm run storybook`) for Angular. In Storybook 7.0, we've removed it entirely. Instead you have to set up the Storybook builder in your `angular.json` and execute `ng run <your-project>:storybook` to start Storybook. Please visit https://github.com/storybookjs/storybook/tree/next/code/frameworks/angular to set up Storybook for Angular correctly.

#### Angular: Application providers and ModuleWithProviders

In Storybook 7.0 we use the new bootstrapApplication API to bootstrap a standalone component to the DOM. The component is configured in a way to respect your configured imports, declarations and schemas, which you can define via the `moduleMetadata` decorator imported from `@storybook/angular`.

This means also, that there is no root ngModule anymore. Previously you were able to add ModuleWithProviders, likely the result of a 'Module.forRoot()'-style call, to your 'imports' array of the moduleMetadata definition. This is now discouraged. Instead, you should use the `applicationConfig` decorator to add your application-wide providers. These providers will be passed to the bootstrapApplication function.

For example, if you want to configure BrowserAnimationModule in your stories, please extract the necessary providers the following way and provide them via the `applicationConfig` decorator:

```js
import { BrowserAnimationsModule } from '@angular/platform-browser/animations';
import { importProvidersFrom } from '@angular/core';
import { applicationConfig, Meta, StoryObj } from '@storybook/angular';
import {ExampleComponent} from './example.component';

const meta: Meta = {
  title: 'Example',
  component: ExampleComponent,
  decorators: [
    // Define application-wide providers with the applicationConfig decorator
    applicationConfig({
      providers: [
        importProvidersFrom(BrowserAnimationsModule),
        // Extract all providers (and nested ones) from a ModuleWithProviders
        importProvidersFrom(SomeOtherModule.forRoot()),
      ],
    }
  ],
};

export default meta;

type Story = StoryObj<typeof ExampleComponent>

export const Default: Story = {
  render: () => ({
    // Define application-wide providers directly in the render function
    applicationConfig: {
      providers: [importProvidersFrom(BrowserAnimationsModule)],
    }
  }),
};
```

You can also use the `provide-style` decorator to provide an application-wide service:

```js
import { provideAnimations } from '@angular/platform-browser/animations';
import { moduleMetadata } from '@storybook/angular';

export default {
  title: 'Example',
  decorators: [
    applicationConfig({
      providers: [provideAnimations()],
    }),
  ],
};
```

Please visit https://angular.io/guide/standalone-components#configuring-dependency-injection for more information.

#### Angular: Removed legacy renderer

The `parameters.angularLegacyRendering` option is removed. You cannot use the old legacy renderer anymore.

#### Next.js: use the `@storybook/nextjs` framework

In Storybook 7.0 we introduced a convenient package that provides an out of the box experience for Next.js projects: `@storybook/nextjs`. Please see the [following resource](./code/frameworks/nextjs/README.md#getting-started) to get started with it.

#### SvelteKit: needs the `@storybook/sveltekit` framework

In Storybook 7.0 we introduced a convenient package that provides an out of the box experience for SvelteKit projects: `@storybook/sveltekit`. Please see the [following resource](./code/frameworks/sveltekit/README.md#getting-started) to get started with it.

For existing users, SvelteKit projects need to use the `@storybook/sveltekit` framework in the `main.js` file. Previously it was enough to just setup Storybook with Svelte+Vite, but that is no longer the case.

```js
// .storybook/main.js
export default {
  framework: '@storybook/sveltekit',
};
```

Also see the note in [Vite builder uses Vite config automatically](#vite-builder-uses-vite-config-automatically) about removing `svelteOptions`.

#### Vue3: replaced app export with setup

In 6.x `@storybook/vue3` exported a Vue application instance called `app`. In 7.0, this has been replaced by a `setup` function that can be used to initialize the application in your `.storybook/preview.js`:

Before:

```js
import { app } from '@storybook/vue3';
import Button from './Button.vue';

app.component('GlobalButton', Button);
```

After:

```js
import { setup } from '@storybook/vue3';
import Button from './Button.vue';

setup((app) => {
  app.component('GlobalButton', Button);
});
```

#### Web-components: dropped lit-html v1 support

In v6.x `@storybook/web-components` had a peer dependency on `lit-html` v1 or v2. In 7.0 we've dropped support for `lit-html` v1 and now uses `lit` v2 instead. Please upgrade your project's `lit-html` dependency if you're still on 1.x.

#### Create React App: dropped CRA4 support

Since v7 [drops webpack4 support](#webpack4-support-discontinued), it no longer supports Create React App < 5.0. If you're using an earlier version of CRA, please upgrade or stay on Storybook 6.x.

#### HTML: No longer auto-dedents source code

The `@storybook/html` renderer doesn't dedent the source code when displayed in the "Show Code" source viewer any more.

You can get the same result by setting [the parameter `parameters.docs.source.format = "dedent"`](https://storybook.js.org/docs/7.0/html/api/doc-block-source#format) either on a story level or globally in `preview.js`.

### 7.0 Addon authors changes

#### New Addons API

Storybook 7 adds 2 new packages for addon authors to use: `@storybook/preview-api` and `@storybook/manager-api`.
These 2 packages replace `@storybook/addons`.

When adding addons to storybook, you can (for example) add panels:

```js
import { addons } from '@storybook/manager-api';

addons.addPanel('my-panel', {
  title: 'My Panel',
  render: ({ active, key }) => <div>My Panel</div>,
});
```

Note that this before would import `addons` from `@storybook/addons`, but now it imports `{ addons }` from `@storybook/manager-api`.
The `addons` export is now a named export only, there's no default export anymore, so make sure to update this usage.

The package `@storybook/addons` is still available, but it's only for backwards compatibility. It's not recommended to use it anymore.

It's also been used by addon creators to gain access to a few APIs like `makeDecorator`.
These APIs are now available in `@storybook/preview-api`.

Storybook users have had access to a few storybook-lifecycle hooks such as `useChannel`, `useParameter`, `useStorybookState`;
when these hooks are used in panels, they should be imported from `@storybook/manager-api`.
When these hooks are used in decorators/stories, they should be imported from `@storybook/preview-api`.

Storybook 7 includes `@storybook/addons` shim package that provides the old API and calls the new API under the hood.
This backwards compatibility will be removed in a future release of storybook.

Here's an example of using the new API:
The `@storybook/preview-api` is used here, because the `useEffect` hook is used in a decorator.

```js
import { useEffect, makeDecorator } from '@storybook/preview-api';

export const withMyAddon = makeDecorator({
  name: 'withMyAddon',
  parameterName: 'myAddon',
  wrapper: (getStory) => {
    useEffect(() => {
      // do something with the options
    }, []);
    return getStory(context);
  },
});
```

##### Specific instructions for addon creators

If you're an addon creator, you'll have to update your addon to use the new APIs.

That means you'll have to release a breaking release of your addon to make it compatible with Storybook 7.
It should no longer depend on `@storybook/addons`, but instead on `@storybook/preview-api` and/or `@storybook/manager-api`.

You might also depend (and use) these packages in your addon's decorators: `@storybook/store`, `@storybook/preview-web`, `@storybook/core-client`, `@storybook/client-api`; these have all been consolidated into `@storybook/preview-api`.
So if you use any of these packages, please import what you need from `@storybook/preview-api` instead.

Storybook 7 will prepare manager-code for the browser using ESbuild (before it was using a combination of webpack + babel).
This is a very important change, though it will not affect most addons.
It means that when creating custom addons, particularly custom addons within the repo in which they are consumed,
you will need to be aware that this code is not passed though babel, and thus will not use your babel config.
This can result in errors if you are using experimental JS features in your addon code, not supported yet by ESbuild,
or using babel dependent features such as Component selectors in Emotion.

ESbuild also places some constraints on things you can import into your addon's manager code: only woff2 files are supported, and not all image file types are supported.
Here's the [list](https://github.com/storybookjs/storybook/blob/next/code/builders/builder-manager/src/index.ts#L53-L70) of supported file types.

This is not configurable.

If this is a problem for your addon, you need to pre-compile your addon's manager code to ensure it works.

If you addon also introduces preview code (such a decorators) it will be passed though whatever builder + config the user has configured for their project; this hasn't changed.

In both the preview and manager code it's good to remember [Storybook now targets modern browser only](#modern-browser-support).

The package `@storybook/components` contain a lot of components useful for building addons.
Some of these addons have been moved to a new package `@storybook/blocks`.
These components were moved: `ColorControl`, `ColorPalette`, `ArgsTable`, `ArgRow`, `TabbedArgsTable`, `SectionRow`, `Source`, `Code`.

##### Specific instructions for addon users

All of storybook's core addons have been updated and are ready to use with Storybook 7.

We're working with the community to update the most popular addons.
But if you're using an addon that hasn't been updated yet, it might not work.

It's possible for example for older addons to use APIs that are no longer available in Storybook 7.
Your addon might not show upside of the storybook (manager) UI, or storybook might fail to start entirely.

When this happens to you please open an issue on the addon's repo, and ask the addon author to update their addon to be compatible with Storybook 7.
It's also useful for the storybook team to know which addons are not yet compatible, so please open an issue on the storybook repo as well; particularly if the addon is popular and causes a critical failure.

Here's a list of popular addons that are known not to be compatible with Storybook 7 yet:

- [ ] [storybook-addon-jsx](https://github.com/storybookjs/addon-jsx)
- [ ] [storybook-addon-dark-mode](https://github.com/hipstersmoothie/storybook-dark-mode)

Though storybook should de-duplicate storybook packages, storybook CLI's `upgrade` command will warn you when you have multiple storybook-dependencies, because it is a possibility that this causes addons/storybook to not work, so when running into issues, please run this:

```
npx sb upgrade
```

#### register.js removed

In SB 6.x and earlier, addons exported a `register.js` entry point by convention, and users would import this in `.storybook/manager.js`. This was [deprecated in SB 6.5](#deprecated-registerjs)

In 7.0, most of Storybook's addons now export a `manager.js` entry point, which is automatically registered in Storybook's manager when the addon is listed in `.storybook/main.js`'s `addons` field.

If your `.manager.js` config references `register.js` of any of the following addons, you can remove it: `a11y`, `actions`, `backgrounds`, `controls`, `interactions`, `jest`, `links`, `measure`, `outline`, `toolbars`, `viewport`.

#### No more default export from `@storybook/addons`

The default export from `@storybook/addons` has been removed. Please use the named exports instead:

```js
import { addons } from '@storybook/addons';
```

The named export has been available since 6.0 or earlier, so your updated code will be backwards-compatible with older versions of Storybook.

#### No more configuration for manager

The Storybook manager is no longer built with Webpack. Now it's built with esbuild.
Therefore, it's no longer possible to configure the manager. Esbuild comes preconfigured to handle importing CSS, and images.

If you're currently loading files other than CSS or images into the manager, you'll need to make changes so the files get converted to JS before publishing your addon.

This means the preset value `managerWebpack` is no longer respected, and should be removed from presets and `main.js` files.

Addons that run in the manager can depend on `react` and `@storybook/*` packages directly. They do not need to be peerDependencies.
But very importantly, the build system ensures there will only be 1 version of these packages at runtime. The version will come from the `@storybook/ui` package, and not from the addon.
For this reason it's recommended to have these dependencies as `devDependencies` in your addon's `package.json`.

The full list of packages that Storybook's manager bundler makes available for addons is here: https://github.com/storybookjs/storybook/blob/next/code/lib/ui/src/globals/types.ts

Addons in the manager will no longer be bundled together anymore, which means that if 1 fails, it doesn't break the whole manager.
Each addon is imported into the manager as an ESM module that's bundled separately.

#### Icons API changed

For addon authors who use the `Icons` component, its API has been updated in Storybook 7.

```diff
export interface IconsProps extends ComponentProps<typeof Svg> {
-  icon?: IconKey;
-  symbol?: IconKey;
+  icon: IconType;
+  useSymbol?: boolean;
}
```

Full change here: https://github.com/storybookjs/storybook/pull/18809

#### Removed global client APIs

The `addParameters` and `addDecorator` APIs to add global decorators and parameters, exported by the various frameworks (e.g. `@storybook/react`) and `@storybook/client` were deprecated in 6.0 and have been removed in 7.0.

Instead, use `export const parameters = {};` and `export const decorators = [];` in your `.storybook/preview.js`. Addon authors similarly should use such an export in a preview entry file (see [Preview entries](https://github.com/storybookjs/storybook/blob/next/docs/addons/writing-presets.md#preview-entries)).

#### framework parameter renamed to renderer

All SB6.x frameworks injected a parameter called `framework` indicating to addons which framework is running.
For example, the framework value of `@storybook/react` would be `react`, `@storybook/vue` would be `vue`, etc.
Now those packages are called renderers in SB7, so the renderer information is now available in the `renderer`
parameter.

### 7.0 Docs changes

The information hierarchy of docs in Storybook has changed in 7.0. The main difference is that each docs is listed in the sidebar as a separate entry underneath the component, rather than attached to individual stories. You can also opt-in to a Autodocs entry rather than having one for every component (previously stories).

We've also modernized the API for all the doc blocks (the MDX components you use to write custom docs pages), which we'll describe below.

#### Autodocs changes

In 7.0, rather than rendering each story in "docs view mode", Autodocs (formerly known as "Docs Page") operates by adding additional sidebar entries for each component. By default it uses the same template as was used in 6.x, and the entries are entitled `Docs`.

You can configure Autodocs in `main.js`:

```js
module.exports = {
  docs: {
    autodocs: true, // see below for alternatives
    defaultName: 'Docs', // set to change the name of generated docs entries
  },
};
```

If you are migrating from 6.x your `docs.autodocs` option will have been set to `true`, which has the effect of enabling docs page for _every_ CSF file. However, as of 7.0, the new default is `'tag'`, which requires opting into Autodocs per-CSF file, with the `autodocs` **tag** on your component export:

```ts
export default {
  component: MyComponent
  // Tags are a new feature coming in 7.1, that we are using to drive this behaviour.
  tags: ['autodocs']
}
```

You can also set `autodocs: false` to opt-out of Autodocs entirely. Further configuration of Autodocs is described below.

**Parameter changes**

We've renamed many of the parameters that control docs rendering for consistency with the blocks (see below). The old parameters are now deprecated and will be removed in 8.0. Here is a full list of changes:

- `docs.inlineStories` has been renamed `docs.story.inline`
- `docs.iframeHeight` has been renamed `docs.story.iframeHeight`
- `notes` and `info` are no longer supported, instead use `docs.description.story | component`

#### MDX docs files

Previously `.stories.mdx` files were used to both define and document stories. In 7.0, we have deprecated defining stories in MDX files, and consequently have changed the suffix to simply `.mdx`. Our default `stories` glob in `main.js` will now match such files -- if you want to write MDX files that do not appear in Storybook, you may need to adjust the glob accordingly.

If you were using `.stories.mdx` files to write stories, we encourage you to move the stories to a CSF file, and _attach_ an `.mdx` file to that CSF file to document them. You can use the `Meta` block to attach a MDX file to a CSF file, and the `Story` block to render the stories:

```mdx
import { Meta, Story } from '@storybook/blocks';
import * as ComponentStories from './some-component.stories';

<Meta of={ComponentStories} />

<Story of={ComponentStories.Primary} />
```

(Note the `of` prop is only supported if you change your MDX files to plain `.mdx`, it's not supported in `.stories.mdx` files)

You can create as many docs entries as you like for a given component. By default the docs entry will be named the same as the `.mdx` file (e.g. `Introduction.mdx` becomes `Introduction`). If the docs file is named the same as the component (e.g. `Button.mdx`, it will use the default autodocs name (`"Docs"`) and override autodocs).

By default docs entries are listed first for the component. You can sort them using story sorting.

#### Unattached docs files

In Storybook 6.x, to create a unattached docs MDX file (that is, one not attached to story or a CSF file), you'd have to create a `.stories.mdx` file, and describe its location with the `Meta` doc block:

```mdx
import { Meta } from '@storybook/addon-docs';

<Meta title="Introduction" />
```

In 7.0, things are a little simpler -- you should call the file `.mdx` (drop the `.stories`). This will mean behind the scenes there is no story attached to this entry. You may also drop the `title` and use autotitle (and leave the `Meta` component out entirely, potentially).

#### Doc Blocks

Additionally to changing the docs information architecture, we've updated the API of the doc blocks themselves to be more consistent and future proof.

**General changes**

- Each block now uses `of={}` as a primary API -- where the argument to the `of` prop is a CSF or story _export_. The `of` prop is only supported in plain `.mdx` files and not `.stories.mdx` files.

- When you've attached to a CSF file (with the `Meta` block, or in Autodocs), you can drop the `of` and the block will reference the first story or the CSF file as a whole.

- Most other props controlling rendering of blocks now correspond precisely to the parameters for that block [defined for autodocs above](#autodocs-changes).

##### Meta block

The primary change of the `Meta` block is the ability to attach to CSF files with `<Meta of={}>` as described above.

##### Description block, `parameters.notes` and `parameters.info`

In 6.5 the Description doc block accepted a range of different props, `markdown`, `type` and `children` as a way to customize the content.
The props have been simplified and the block now only accepts an `of` prop, which can be a reference to either a CSF file, a default export (meta) or a story export, depending on which description you want to be shown. See TDB DOCS LINK for a deeper explanation of the new prop.

`parameters.notes` and `parameters.info` have been deprecated as a way to specify descriptions. Instead use JSDoc comments above the default export or story export, or use `parameters.docs.description.story | component` directly. See TDB DOCS LINK for a deeper explanation on how to write descriptions.

If you were previously using the `Description` block to render plain markdown in your docs, that behavior can now be achieved with the new `Markdown` block instead like this:

```
import { Markdown } from '@storybook/blocks';
import ReadMe from './README.md?raw';

...

<Markdown>{ReadMe}</Markdown>

```

Notice the `?raw` suffix in the markdown import is needed for this to work.

##### Story block

To reference a story in a MDX file, you should reference it with `of`:

```mdx
import { Meta, Story } from '@storybook/blocks';
import * as ComponentStories from './some-component.stories';

<Meta of={ComponentStories} />

<Story of={ComponentStories.standard} />
```

You can also reference a story from a different component:

```mdx
import { Meta, Story } from '@storybook/blocks';
import * as ComponentStories from './some-component.stories';
import * as SecondComponentStories from './second-component.stories';

<Meta of={ComponentStories} />

<Story of={SecondComponentStories.standard} meta={SecondComponentStories} />
```

Referencing stories by `id="xyz--abc"` is deprecated and should be replaced with `of={}` as above.

##### Source block

The source block now references a single story, the component, or a CSF file itself via the `of={}` parameter.

Referencing stories by `id="xyz--abc"` is deprecated and should be replaced with `of={}` as above. Referencing multiple stories via `ids={["xyz--abc"]}` is now deprecated and should be avoided (instead use two source blocks).

The parameter to transform the source has been consolidated from the multiple parameters of `parameters.docs.transformSource`, `parameters.docs.source.transformSource`, and `parameters.jsx.transformSource` to the single `parameters.docs.source.transform`. The behavior is otherwise unchanged.

##### Canvas block

The Canvas block follows the same changes as [the Story block described above](#story-block).

Previously the Canvas block accepted children (Story blocks) as a way to reference stories. That has now been replaced with the `of={}` prop that accepts a reference to _a story_.
That also means the Canvas block no longer supports containing multiple stories or elements, and thus the props related to that - `isColumn` and `columns` - have also been deprecated.

- To pass props to the inner Story block use the `story={{ }}` prop
- Similarly, to pass props to the inner Source block use the `source={{ }}` prop.
- The `mdxSource` prop has been deprecated in favor of using `source={{ code: '...' }}`
- The `withSource` prop has been renamed to `sourceState`

Here's a full example of the new API:

```mdx
import { Meta, Canvas } from '@storybook/blocks';
import * as ComponentStories from './some-component.stories';

<Meta of={ComponentStories} />

<Canvas
  of={ComponentStories.standard}
  story={{
    inline: false,
    height: '200px'
  }}
  source={{
    language: 'html',
    code: 'custom code...'
  }}
  withToolbar={true}
  additionalActions={[...]}
  layout="fullscreen"
  className="custom-class"
/>
```

##### ArgsTable block

The `ArgsTable` block is now deprecated, and two new blocks: `ArgTypes` and `Controls` should be preferred.

- `<ArgTypes of={storyExports OR metaExports OR component} />` will render a readonly table of args/props descriptions for a story, CSF file or component. If `of` omitted and the MDX file is attached it will render the arg types defined at the CSF file level.

- `<Controls of={storyExports} />` will render the controls for a story (or the primary story if `of` is omitted and the MDX file is attached).

The following props are not supported in the new blocks:

- `components` - to render more than one component in a single table
- `showComponent` to show the component's props as well as the story's args
- the `subcomponents` annotation to show more components on the table.
- `of="^"` to reference the meta (just omit `of` in that case, for `ArgTypes`).
- `story="^"` to reference the primary story (just omit `of` in that case, for `Controls`).
- `story="."` to reference the current story (this no longer makes sense in Docs 2).
- `story="name"` to reference a story (use `of={}`).

#### Configuring Autodocs

As in 6.x, you can override the docs container to configure docs further. This is the container that each docs entry is rendered inside:

```js
// in preview.js

export const parameters = {
  docs: {
    container: // your container
  }
}
```

Note that the container must be implemented as a _React component_.

You likely want to use the `DocsContainer` component exported by `@storybook/blocks` and consider the following examples:

**Overriding theme**:

To override the theme, you can continue to use the `docs.theme` parameter.

**Overriding MDX components**

If you want to override the MDX components supplied to your docs page, use the `MDXProvider` from `@mdx-js/react`:

```js
import { MDXProvider } from '@mdx-js/react';
import { DocsContainer } from '@storybook/blocks';
import * as DesignSystem from 'your-design-system';

export const MyDocsContainer = (props) => (
  <MDXProvider
    components={{
      h1: DesignSystem.H1,
      h2: DesignSystem.H2,
    }}
  >
    <DocsContainer {...props} />
  </MDXProvider>
);
```

**_NOTE_**: due to breaking changes in MDX2, such override will _only_ apply to elements you create via the MDX syntax, not pure HTML -- ie. `## content` not `<h2>content</h2>`.

#### MDX2 upgrade

Storybook 7 Docs uses MDXv2 instead of MDXv1. This means an improved syntax, support for inline JS expression, and improved performance among [other benefits](https://mdxjs.com/blog/v2/).

If you use `.stories.mdx` files in your project, you'll probably need to edit them since MDX2 contains [breaking changes](https://mdxjs.com/migrating/v2/#update-mdx-files). In general, MDX2 is stricter and more structured than MDX1.

We've provided an automigration, `mdx1to2` that makes a few of these changes automatically. For example, `mdx1to2` automatically converts MDX1-style HTML comments into MDX2-style JSX comments to save you time.

Unfortunately, the set of changes from MDX1 to MDX2 is vast, and many changes are subtle, so the bulk of the migration will be manual. You can use the [MDX Playground](https://mdxjs.com/playground/) to try out snippets interactively.

#### Legacy MDX1 support

If you get stuck with the [MDX2 upgrade](#mdx2-upgrade), we also provide opt-in legacy MDX1 support. This is intended as a temporary solution while you upgrade your Storybook; MDX1 will be discontinued in Storybook 8.0. The MDX1 library is no longer maintained and installing it results in `npm audit` security warnings.

To process your `.stories.mdx` files with MDX1, first install the `@storybook/mdx1-csf` package in your project:

```
yarn add -D @storybook/mdx1-csf@latest
```

Then enable the `legacyMdx1` feature flag in your `.storybook/main.js` file:

```js
export default {
  features: {
    legacyMdx1: true,
  },
};
```

NOTE: This only affects `.(stories|story).mdx` files. Notably, if you want to use Storybook 7's "pure" `.mdx` format, you'll need to use MDX2 for that.

#### Default docs styles will leak into non-story user components

Storybook's default styles in docs are now globally applied to any element instead of using classes. This means that any component that you add directly in a docs file will also get the default styles.

To mitigate this you need to wrap any content you don't want styled with the `Unstyled` block like this:

```mdx
import { Unstyled } from '@storybook/blocks';
import { MyComponent } from './MyComponent';

# This is a header

<Unstyled>
  <MyComponent />
</Unstyled>
```

Components that are part of your stories or in a canvas will not need this mitigation, as the `Story` and `Canvas` blocks already have this built-in.

#### Explicit `<code>` elements are no longer syntax highlighted

Due to how MDX2 works differently from MDX1, manually defined `<code>` elements are no longer transformed to the `Code` component, so it will not be syntax highlighted. This is not the case for markdown \`\`\` code-fences, that will still end up as `Code` with syntax highlighting.

Luckily [MDX2 supports markdown (like code-fences) inside elements better now](https://mdxjs.com/blog/v2/#improvements-to-the-mdx-format), so most cases where you needed a `<code>` element before, you can use code-fences instead:

<!-- prettier-ignore-start -->
````md
<code>This will now be an unstyled line of code</code>

```js
const a = 'This is still a styled code block.';
```

<div style={{ background: 'red', padding: '10px' }}>
  ```js
  const a = 'MDX2 supports markdown in elements better now, so this is possible.';
  ```
</div>
````
<!-- prettier-ignore-end -->

#### Dropped source loader / storiesOf static snippets

In SB 6.x, Storybook Docs used a Webpack loader called `source-loader` to help display static code snippets. This was configurable using the `options.sourceLoaderOptions` field.

In SB 7.0, we've moved to a faster, simpler alternative called `csf-plugin` that **only supports CSF**. It is configurable using the `options.csfPluginOptions` field.

If you're using `storiesOf` and want to restore the previous behavior, you can add `source-loader` by hand to your Webpack config using the following snippet in `main.js`:

```js
module.exports = {
  webpackFinal: (config) => {
    config.modules.rules.push({
      test: /\.stories\.[tj]sx?$/,
      use: [
        {
          loader: require.resolve('@storybook/source-loader'),
          options: {} /* your sourceLoaderOptions here */,
        },
      ],
      enforce: 'pre',
    });
    return config;
  },
};
```

#### Removed docs.getContainer and getPage parameters

It is no longer possible to set `parameters.docs.getContainer()` and `getPage()`. Instead use `parameters.docs.container` or `parameters.docs.page` directly.

#### Addon-docs: Removed deprecated blocks.js entry

Removed `@storybook/addon-docs/blocks` entry. Import directly from `@storybook/blocks` instead. This was [deprecated in SB 6.3](#deprecated-scoped-blocks-imports).

#### Dropped addon-docs manual babel configuration

Addon-docs previously accepted `configureJsx` and `mdxBabelOptions` options, which allowed full customization of the babel options used to process markdown and mdx files. This has been simplified in 7.0, with a new option, `jsxOptions`, which can be used to customize the behavior of `@babel/preset-react`.

#### Dropped addon-docs manual configuration

Storybook Docs 5.x shipped with instructions for how to manually configure Webpack and Storybook without the use of Storybook's "presets" feature. Over time, these docs went out of sync. Now in Storybook 7 we have removed support for manual configuration entirely.

#### Autoplay in docs

Running play functions in docs is generally tricky, as they can steal focus and cause the window to scroll. Consequently, we've disabled play functions in docs by default.

If your story depends on a play function to render correctly, _and_ you are confident the function autoplaying won't mess up your docs, you can set `parameters.docs.autoplay = true` to have it auto play.

#### Removed STORYBOOK_REACT_CLASSES global

This was a legacy global variable from the early days of react docgen. If you were using this variable, you can instead use docgen information which is added directly to components using `.__docgenInfo`.

### 7.0 Deprecations and default changes

#### storyStoreV7 enabled by default

SB6.4 introduced [Story Store V7](#story-store-v7), an optimization which allows code splitting for faster build and load times. This was an experimental, opt-in change and you can read more about it in [the migration notes below](#story-store-v7). TLDR: you can't use the legacy `storiesOf` API or dynamic titles in CSF.

Now in 7.0, Story Store V7 is the default. You can opt-out of it by setting the feature flag in `.storybook/main.js`:

```js
module.exports = {
  features: {
    storyStoreV7: false,
  },
};
```

During the 7.0 dev cycle we will be preparing recommendations and utilities to make it easier for `storiesOf` users to upgrade.

#### `Story` type deprecated

In 6.x you were able to do this:

```ts
import type { Story } from '@storybook/react';

export const MyStory: Story = () => <div />;
```

But this will produce a deprecation warning in 7.0 because `Story` has been deprecated.
To fix the deprecation warning, use the `StoryFn` type:

```ts
import type { StoryFn } from '@storybook/react';

export const MyStory: StoryFn = () => <div />;
```

This change is part of our move to CSF3, which uses objects instead of functions to represent stories.
You can read more about the CSF3 format here: https://storybook.js.org/blog/component-story-format-3-0/

#### `ComponentStory`, `ComponentStoryObj`, `ComponentStoryFn` and `ComponentMeta` types are deprecated

The type of StoryObj and StoryFn have been changed in 7.0 so that both the "component" as "the props of the component" will be accepted as the generic parameter.

```ts
import type { Story } from '@storybook/react';
import { Button, ButtonProps } from './Button';

// This works in 7.0, making the ComponentX types redundant.
const meta: Meta<typeof Button> = { component: Button };

export const CSF3Story: StoryObj<typeof Button> = { args: { label: 'Label' } };

export const CSF2Story: StoryFn<typeof Button> = (args) => <Button {...args} />;
CSF2Story.args = { label: 'Label' };

// Passing props directly still works as well.
const meta: Meta<ButtonProps> = { component: Button };

export const CSF3Story: StoryObj<ButtonProps> = { args: { label: 'Label' } };

export const CSF2Story: StoryFn<ButtonProps> = (args) => <Button {...args} />;
CSF2Story.args = { label: 'Label' };
```

#### Renamed `renderToDOM` to `renderToCanvas`

The "rendering" function that renderers (ex-frameworks) must export (`renderToDOM`) has been renamed to `renderToCanvas` to acknowledge that some consumers of frameworks/the preview do not work with DOM elements.

#### Renamed `XFramework` to `XRenderer`

In 6.x you could import XFramework types:

```ts
import type { ReactFramework } from '@storybook/react';
import type { VueFramework } from '@storybook/vue';
import type { SvelteFramework } from '@storybook/svelte';

// etc.
```

Those are deprecated in 7.0 as they are renamed to:

```ts
import type { ReactRenderer } from '@storybook/react';
import type { VueRenderer } from '@storybook/vue';
import type { SvelteRenderer } from '@storybook/svelte';

// etc.
```

#### Renamed `DecoratorFn` to `Decorator`

In 6.x you could import the type `DecoratorFn`:

```ts
import type { DecoratorFn } from '@storybook/react';
```

This type is deprecated in 7.0, instead you can use the type `Decorator`, which is now available for all renderers:

```ts
import type { Decorator } from '@storybook/react';
// or
import type { Decorator } from '@storybook/vue';
// or
import type { Decorator } from '@storybook/svelte';
// etc.
```

The type `Decorator` accepts a generic parameter `TArgs`. This can be used like this:

```tsx
import type { Decorator } from '@storybook/react';
import { LocaleProvider } from './locale';

const withLocale: Decorator<{ locale: 'en' | 'es' }> = (Story, { args }) => (
  <LocaleProvider lang={args.locale}>
    <Story />
  </LocaleProvider>
);
```

If you want to use `Decorator` in a backwards compatible way to `DecoratorFn`, you can use:

```tsx
import type { Args, Decorator } from '@storybook/react';

// Decorator<Args> behaves the same as DecoratorFn (without generic)
const withLocale: Decorator<Args> = (Story, { args }) => // args has type { [name: string]: any }
```

#### CLI option `--use-npm` deprecated

With increased support for more package managers (pnpm), we have introduced the `--package-manager` CLI option. Please use `--package-manager=npm` to force NPM to be used to install dependencies when running Storybook CLI commands. Other valid options are `pnpm`, `yarn1`, and `yarn2` (`yarn2` is for versions 2 and higher).

#### 'config' preset entry replaced with 'previewAnnotations'

The preset field `'config'` has been replaced with `'previewAnnotations'`. `'config'` is now deprecated and will be removed in Storybook 8.0.

Additionally, the internal field `'previewEntries'` has been removed. If you need a preview entry, just use a `'previewAnnotations'` file and don't export anything.

## From version 6.4.x to 6.5.0

### Vue 3 upgrade

Storybook 6.5 supports Vue 3 out of the box when you install it fresh. However, if you're upgrading your project from a previous version, you'll need to [follow the steps for opting-in to webpack 5](#webpack-5).

### React18 new root API

React 18 introduces a [new root API](https://reactjs.org/blog/2022/03/08/react-18-upgrade-guide.html#updates-to-client-rendering-apis). Starting in 6.5, Storybook for React will auto-detect your react version and use the new root API automatically if you're on React18.

If you wish to opt out of the new root API, set the `reactOptions.legacyRootApi` flag in your `.storybook/main.js` config:

```js
module.exports = {
  reactOptions: { legacyRootApi: true },
};
```

### Renamed isToolshown to showToolbar

Storybook's [manager API](docs/addons/addons-api.md) has deprecated the `isToolshown` option (to show/hide the toolbar) and renamed it to `showToolbar` for consistency with other similar UI options.

Example:

```js
// .storybook/manager.js
import { addons } from '@storybook/addons';

addons.setConfig({
  showToolbar: false,
});
```

### Dropped support for addon-actions addDecorators

Prior to SB6.5, `addon-actions` provided an option called `addDecorators`. In SB6.5, decorators are applied always. This is technically a breaking change, so if this affects you please file an issue in Github and we can consider reverting this in a patch release.

### Vite builder renamed

SB6.5 renames Storybook's [Vite builder](https://github.com/storybookjs/builder-vite) from `storybook-builder-vite` to `@storybook/builder-vite`. This move is part of a larger effort to improve Vite support in Storybook.

Storybook's `automigrate` command can migrate for you. To manually migrate:

1. Remove `storybook-builder-vite` from your `package.json` dependencies
2. Install `@storybook/builder-vite`
3. Update your `core.builder` setting in `.storybook/main.js` to `@storybook/builder-vite`.

### Docs framework refactor for React

SB6.5 moves framework specializations (e.g. ArgType inference, dynamic snippet rendering) out of `@storybook/addon-docs` and into the specific framework packages to which they apply (e.g. `@storybook/react`).

This change should not require any specific migrations on your part if you are using the docs addon as described in the documentation. However, if you are using `react-docgen` or `react-docgen-typescript` information in some custom way outside of `addon-docs`, you should be aware of this change.

In SB6.4, `@storybook/react` added `react-docgen` to its babel settings and `react-docgen-typescript` to its Webpack settings. In SB6.5, this only happens if you are using `addon-docs` or `addon-controls`, either directly or indirectly through `addon-essentials`. If you're not using either of those addons, but require that information for some other addon, please configure that manually in your `.storybook/main.js` configuration. You can see the docs configuration here: https://github.com/storybookjs/storybook/blob/next/code/presets/react-webpack/src/framework-preset-react-docs.ts

### Opt-in MDX2 support

SB6.5 adds experimental opt-in support for MDXv2. To install:

```sh
yarn add @storybook/mdx2-csf -D
```

Then add the `previewMdx2` feature flag to your `.storybook/main.js` config:

```js
module.exports = {
  features: {
    previewMdx2: true,
  },
};
```

### CSF3 auto-title improvements

SB 6.4 introduced experimental "auto-title", in which a story's location in the sidebar (aka `title`) can be automatically inferred from its location on disk. For example, the file `atoms/Button.stories.js` might result in the title `Atoms/Button`.

We've made two improvements to Auto-title based on user feedback:

- Auto-title preserves filename case
- Auto-title removes redundant filenames from the path

#### Auto-title filename case

SB 6.4's implementation of auto-title ran `startCase` on each path component. For example, the file `atoms/MyButton` would be transformed to `Atoms/My Button`.

We've changed this in SB 6.5 to preserve the filename case, so that instead it the same file would result in the title `atoms/MyButton`. The rationale is that this gives more control to users about what their auto-title will be.

This might be considered a breaking change. However, we feel justified to release this in 6.5 because:

1. We consider it a bug in the initial auto-title implementation
2. CSF3 and the auto-title feature are experimental, and we reserve the right to make breaking changes outside of semver (tho we try to avoid it)

If you want to restore the old titles in the UI, you can customize your sidebar with the following code snippet in `.storybook/manager.js`:

```js
import { addons } from '@storybook/addons';
import startCase from 'lodash/startCase';

addons.setConfig({
  sidebar: {
    renderLabel: ({ name, type }) => (type === 'story' ? name : startCase(name)),
  },
});
```

#### Auto-title redundant filename

The heuristic failed in the common scenario in which each component gets its own directory, e.g. `atoms/Button/Button.stories.js`, which would result in the redundant title `Atoms/Button/Button`. Alternatively, `atoms/Button/index.stories.js` would result in `Atoms/Button/Index`.

To address this problem, 6.5 introduces a new heuristic to removes the filename if it matches the directory name or `index`. So `atoms/Button/Button.stories.js` and `atoms/Button/index.stories.js` would both result in the title `Atoms/Button` (or `atoms/Button` if `autoTitleFilenameCase` is set, see above).

Since CSF3 is experimental, we are introducing this technically breaking change in a minor release. If you desire the old structure, you can manually specify the title in file. For example:

```js
// atoms/Button/Button.stories.js
export default { title: 'Atoms/Button/Button' };
```

#### Auto-title always prefixes

When the user provides a `prefix` in their `main.js` `stories` field, it now prefixes all titles to matching stories, whereas in 6.4 and earlier it only prefixed auto-titles.

Consider the following example:

```js
// main.js
module.exports = {
  stories: [{ directory: '../src', titlePrefix: 'Custom' }]
}

// ../src/NoTitle.stories.js
export default { component: Foo };

// ../src/Title.stories.js
export default { component: Bar, title: 'Bar' }
```

In 6.4, the final titles would be:

- `NoTitle.stories.js` => `Custom/NoTitle`
- `Title.stories.js` => `Bar`

In 6.5, the final titles would be:

- `NoTitle.stories.js` => `Custom/NoTitle`
- `Title.stories.js` => `Custom/Bar`

<!-- markdown-link-check-disable -->

### 6.5 Deprecations

#### Deprecated register.js

In ancient versions of Storybook, addons were registered by referring to `addon-name/register.js`. This is going away in SB7.0. Instead you should just add `addon-name` to the `addons` array in `.storybook/main.js`.

Before:

```js
module.exports = { addons: ['my-addon/register.js'] };
```

After:

```js
module.exports = { addons: ['my-addon'] };
```

## From version 6.3.x to 6.4.0

### Automigrate

Automigrate is a new 6.4 feature that provides zero-config upgrades to your dependencies, configurations, and story files.

Each automigration analyzes your project, and if it's is applicable, propose a change alongside relevant documentation. If you accept the changes, the automigration will update your files accordingly.

For example, if you're in a webpack5 project but still use Storybook's default webpack4 builder, the automigration can detect this and propose an upgrade. If you opt-in, it will install the webpack5 builder and update your `main.js` configuration automatically.

You can run the existing suite of automigrations to see which ones apply to your project. This won't update any files unless you accept the changes:

```

npx sb@latest automigrate

```

The automigration suite also runs when you create a new project (`sb init`) or when you update Storybook (`sb upgrade`).

### CRA5 upgrade

Storybook 6.3 supports CRA5 out of the box when you install it fresh. However, if you're upgrading your project from a previous version, you'll need to upgrade the configuration. You can do this automatically by running:

```

npx sb@latest automigrate

```

Or you can do the following steps manually to force Storybook to use Webpack 5 for building your project:

```shell
yarn add @storybook/builder-webpack5 @storybook/manager-webpack5 --dev
# Or
npm install @storybook/builder-webpack5 @storybook/manager-webpack5 --save-dev
```

Then edit your `.storybook/main.js` config:

```js
module.exports = {
  core: {
    builder: 'webpack5',
  },
};
```

### CSF3 enabled

SB6.3 introduced a feature flag, `features.previewCsfV3`, to opt-in to experimental [CSF3 syntax support](https://storybook.js.org/blog/component-story-format-3-0/). In SB6.4, CSF3 is supported regardless of `previewCsfV3`'s value. This should be a fully backwards-compatible change. The `previewCsfV3` flag has been deprecated and will be removed in SB7.0.

#### Optional titles

In SB6.3 and earlier, component titles were required in CSF default exports. Starting in 6.4, they are optional.
If you don't specify a component file, it will be inferred from the file's location on disk.

Consider a project configuration `/path/to/project/.storybook/main.js` containing:

```js
module.exports = { stories: ['../src/**/*.stories.*'] };
```

And the file `/path/to/project/src/components/Button.stories.tsx` containing the default export:

```js
import { Button } from './Button';
export default { component: Button };
// named exports...
```

The inferred title of this file will be `components/Button` based on the stories glob in the configuration file.
We will provide more documentation soon on how to configure this.

#### String literal titles

Starting in 6.4 CSF component [titles are optional](#optional-titles). However, if you do specify titles, title handing is becoming more strict in V7 and is limited to string literals.

Earlier versions of Storybook supported story titles that are dynamic Javascript expressions

```js
// ✅ string literals 6.3 OK / 7.0 OK
export default {
  title: 'Components/Atoms/Button',
};

// ✅ undefined 6.3 OK / 7.0 OK
export default {
  component: Button,
};

// ❌ expressions: 6.3 OK / 7.0 KO
export default {
  title: foo('bar'),
};

// ❌ template literals 6.3 OK / 7.0 KO
export default {
  title: `${bar}`,
};
```

#### StoryObj type

The TypeScript type for CSF3 story objects is `StoryObj`, and this will become the default in Storybook 7.0. In 6.x, the `StoryFn` type is the default, and `Story` is aliased to `StoryFn`.

If you are migrating to experimental CSF3, the following is compatible with 6.4 and requires the least amount of change to your code today:

```ts
// CSF2 function stories, current API, will break in 7.0
import type { Story } from '@storybook/<framework>';

// CSF3 object stories, will persist in 7.0
import type { StoryObj } from '@storybook/<framework>';
```

The following is compatible with 6.4 and also forward-compatible with anticipated 7.0 changes:

```ts
// CSF2 function stories, forward-compatible mode
import type { StoryFn } from '@storybook/<framework>';

// CSF3 object stories, using future 7.0 types
import type { Story } from '@storybook/<framework>/types-7-0';
```

### Story Store v7

SB6.4 introduces an opt-in feature flag, `features.storyStoreV7`, which loads stories in an "on demand" way (that is when rendered), rather than up front when the Storybook is booted. This way of operating will become the default in 7.0 and will likely be switched to opt-out in that version.

The key benefit of the on demand store is that stories are code-split automatically (in `builder-webpack4` and `builder-webpack5`), which allows for much smaller bundle sizes, faster rendering, and improved general performance via various opt-in Webpack features.

The on-demand store relies on the "story index" data structure which is generated in the server (node) via static code analysis. As such, it has the following limitations:

- Does not work with `storiesOf()`
- Does not work if you use dynamic story names or component titles.

However, the `autoTitle` feature is supported.

#### Behavioral differences

The key behavioral differences of the v7 store are:

- `SET_STORIES` is not emitted on boot up. Instead the manager loads the story index independently.
- A new event `STORY_PREPARED` is emitted when a story is rendered for the first time, which contains metadata about the story, such as `parameters`.
- All "entire" store APIs such as `extract()` need to be proceeded by an async call to `loadAllCSFFiles()` which fetches all CSF files and processes them.

#### Main.js framework field

In earlier versions of Storybook, each framework package (e.g. `@storybook/react`) provided its own `start-storybook` and `build-storybook` binaries, which automatically filled in various settings.

In 7.0, we're moving towards a model where the user specifies their framework in `main.js`.

```js
module.exports = {
  // ... your existing config
  framework: '@storybook/react', // OR whatever framework you're using
};
```

Each framework must export a `renderToDOM` function and `parameters.framework`. We'll be adding more documentation for framework authors in a future release.

#### Using the v7 store

To activate the v7 mode set the feature flag in your `.storybook/main.js` config:

```js
module.exports = {
  // ... your existing config
  framework: '@storybook/react', // OR whatever framework you're using
  features: {
    storyStoreV7: true,
  },
};
```

NOTE: `features.storyStoreV7` implies `features.buildStoriesJson` and has the same limitations.

#### v7-style story sort

If you've written a custom `storySort` function, you'll need to rewrite it for V7.

SB6.x supports a global story function specified in `.storybook/preview.js`. It accepts two arrays which each contain:

- The story ID
- A story object that contains the name, title, etc.
- The component's parameters
- The project-level parameters

SB 7.0 streamlines the story function. It now accepts a `StoryIndexEntry` which is
an object that contains only the story's `id`, `title`, `name`, and `importPath`.

Consider the following example, before and after:

```js
// v6-style sort
function storySort(a, b) {
  return a[1].kind === b[1].kind
    ? 0
    : a[1].id.localeCompare(b[1].id, undefined, { numeric: true });
},
```

And the after version using `title` instead of `kind` and not receiving the full parameters:

```js
// v7-style sort
function storySort(a, b) {
  return a.title === b.title
    ? 0
    : a.id.localeCompare(b.id, undefined, { numeric: true });
},
```

**NOTE:** v7-style sorting is statically analyzed by Storybook, which puts a variety of constraints versus v6:

- Sorting must be specified in the user's `.storybook/preview.js`. It cannot be specified by an addon or preset.
- The `preview.js` export should not be generated by a function.
- `storySort` must be a self-contained function that does not reference external variables.

#### v7 default sort behavior

The behavior of the default `storySort` function has also changed in v7 thanks to [#18423](https://github.com/storybookjs/storybook/pull/18243), which gives better control over hierarchical sorting.

In 6.x, the following configuration would sort any story/doc containing the title segment `Introduction` to the top of the sidebar, so this would match `Introduction`, `Example/Introduction`, `Very/Nested/Introduction`, etc.

```js
// preview.js
export default {
  parameters: {
    options: {
      storySort: {
        order: ['Introduction', '*'],
      },
    },
  },
};
```

In 7.0+, the targeting is more precise, so the preceding example would match `Introduction`, but not anything nested. If you wanted to sort `Example/Introduction` first, you'd need to specify that:

```js
storySort: {
  order: ['*', ['Introduction', '*']],
}
```

This would sort `*/Introduction` first, but not `Introduction` or `Very/Nested/Introduction`. If you want to target `Introduction` stories/docs anywhere in the hierarchy, you can do this with a [custom sort function](https://storybook.js.org/docs/react/writing-stories/naming-components-and-hierarchy#sorting-stories).

#### v7 Store API changes for addon authors

The Story Store in v7 mode is async, so synchronous story loading APIs no longer work. In particular:

- `store.fromId()` has been replaced by `store.loadStory()`, which is async (i.e. returns a `Promise` you will need to await).
- `store.raw()/store.extract()` and friends that list all stories require a prior call to `store.cacheAllCSFFiles()` (which is async). This will load all stories, and isn't generally a good idea in an addon, as it will force the whole store to load.

#### Storyshots compatibility in the v7 store

Storyshots is not currently compatible with the v7 store. However, you can use the following workaround to opt-out of the v7 store when running storyshots; in your `main.js`:

```js
module.exports = {
  features: {
    storyStoreV7: !global.navigator?.userAgent?.match?.('jsdom'),
  },
};
```

There are some caveats with the above approach:

- The code path in the v6 store is different to the v7 store and your mileage may vary in identical behavior. Buyer beware.
- The story sort API [changed between the stores](#v7-style-story-sort). If you are using a custom story sort function, you will need to ensure it works in both contexts (perhaps using the check `global.navigator.userAgent.match('jsdom')`).

### Emotion11 quasi-compatibility

Now that the web is moving to Emotion 11 for styling, popular libraries like MUI5 and ChakraUI are breaking with Storybook 6.3 which only supports emotion@10.

Unfortunately we're unable to upgrade Storybook to Emotion 11 without a semver major release, and we're not ready for that. So, as a workaround, we've created a feature flag which opts-out of the previous behavior of pinning the Emotion version to v10. To enable this workaround, add the following to your `.storybook/main.js` config:

```js
module.exports = {
  features: {
    emotionAlias: false,
  },
};
```

Setting this should unlock theming for emotion11-based libraries in Storybook 6.4.

### Babel mode v7

SB6.4 introduces an opt-in feature flag, `features.babelModeV7`, that reworks the way Babel is configured in Storybook to make it more consistent with the Babel is configured in your app. This breaking change will become the default in SB 7.0, but we encourage you to migrate today.

> NOTE: CRA apps using `@storybook/preset-create-react-app` use CRA's handling, so the new flag has no effect on CRA apps.

In SB6.x and earlier, Storybook provided its own default configuration and inconsistently handled configurations from the user's babelrc file. This resulted in a final configuration that differs from your application's configuration AND is difficult to debug.

In `babelModeV7`, Storybook no longer provides its own default configuration and is primarily configured via babelrc file, with small, incremental updates from Storybook addons.

In 6.x, Storybook supported a `.storybook/babelrc` configuration option. This is no longer supported and it's up to you to reconcile this with your project babelrc.

To activate the v7 mode set the feature flag in your `.storybook/main.js` config:

```js
module.exports = {
  // ... your existing config
  features: {
    babelModeV7: true,
  },
};
```

In the new mode, Storybook expects you to provide a configuration file. If you want a configuration file that's equivalent to the 6.x default, you can run the following command in your project directory:

```sh
npx sb@latest babelrc
```

This will create a `.babelrc.json` file. This file includes a bunch of babel plugins, so you may need to add new package devDependencies accordingly.

### Loader behavior with args changes

In 6.4 the behavior of loaders when arg changes occurred was tweaked so loaders do not re-run. Instead the previous value of the loader is passed to the story, irrespective of the new args.

### 6.4 Angular changes

#### SB Angular builder

Since SB6.3, Storybook for Angular supports a builder configuration in your project's `angular.json`. This provides an Angular-style configuration for running and building your Storybook. An example builder configuration is now part of the [get started documentation page](https://storybook.js.org/docs/angular/get-started/install).

If you want to know all the available options, please checks the builders' validation schemas :

- `start-storybook`: [schema](https://github.com/storybookjs/storybook/blob/next/code/frameworks/angular/src/builders/start-storybook/schema.json)
- `build-storybook`: [schema](https://github.com/storybookjs/storybook/blob/next/code/frameworks/angular/src/builders/build-storybook/schema.json)

#### Angular13

Angular 13 introduces breaking changes that require updating your Storybook configuration if you are migrating from a previous version of Angular.

Most notably, the documented way of including global styles is no longer supported by Angular13. Previously you could write the following in your `.storybook/preview.js` config:

```
import '!style-loader!css-loader!sass-loader!./styles.scss';
```

If you use Angular 13 and above, you should use the builder configuration instead:

```json
   "my-default-project": {
      "architect": {
        "build": {
          "builder": "@angular-devkit/build-angular:browser",
          "options": {
            "styles": ["src/styles.css", "src/styles.scss"],
          }
        }
      },
   },
```

If you need storybook-specific styles separate from your app, you can configure the styles in the [SB Angular builder](#sb-angular-builder), which completely overrides your project's styles:

```json
      "storybook": {
        "builder": "@storybook/angular:start-storybook",
        "options": {
          "browserTarget": "my-default-project:build",
          "styles": [".storybook/custom-styles.scss"],
        },
      }
```

Then, once you've set this up, you should run Storybook through the builder:

```sh
ng run my-default-project:storybook
ng run my-default-project:build-storybook
```

#### Angular component parameter removed

In SB6.3 and earlier, the `default.component` metadata was implemented as a parameter, meaning that stories could set `parameters.component` to override the default export. This was an internal implementation that was never documented, but it was mistakenly used in some Angular examples.

If you have Angular stories of the form:

```js
export const MyStory = () => ({ ... })
SomeStory.parameters = { component: MyComponent };
```

You should rewrite them as:

```js
export const MyStory = () => ({ component: MyComponent, ... })
```

[More discussion here.](https://github.com/storybookjs/storybook/pull/16010#issuecomment-917378595)

### 6.4 deprecations

#### Deprecated --static-dir CLI flag

In 6.4 we've replaced the `--static-dir` CLI flag with the `staticDirs` field in `.storybook/main.js`. Note that the CLI directories are relative to the current working directory, whereas the `staticDirs` are relative to the location of `main.js`.

Before:

```sh
start-storybook --static-dir ./public,./static,./foo/assets:/assets
```

After:

```js
// .storybook/main.js
module.exports = {
  staticDirs: ['../public', '../static', { from: '../foo/assets', to: '/assets' }],
};
```

The `--static-dir` flag has been deprecated and will be removed in Storybook 7.0.

## From version 6.2.x to 6.3.0

### Webpack 5

Storybook 6.3 brings opt-in support for building both your project and the manager UI with webpack 5. To do so, there are two ways:

1 - Upgrade command

If you're upgrading your Storybook version, run this command, which will both upgrade your dependencies but also detect whether you should migrate to webpack5 builders and apply the changes automatically:

```shell
npx sb upgrade
```

2 - Automigrate command

If you don't want to change your Storybook version but want Storybook to detect whether you should migrate to webpack5 builders and apply the changes automatically:

```shell
npx sb automigrate
```

3 - Manually

If either methods did not work or you just want to proceed manually, do the following steps:

Install the dependencies:

```shell
yarn add @storybook/builder-webpack5 @storybook/manager-webpack5 --dev
# Or
npm install @storybook/builder-webpack5 @storybook/manager-webpack5 --save-dev
```

Then edit your `.storybook/main.js` config:

```js
module.exports = {
  core: {
    builder: 'webpack5',
  },
};
```

> NOTE: If you're using `@storybook/preset-create-react-app` make sure to update it to version 4.0.0 as well.

#### Fixing hoisting issues

##### Webpack 5 manager build

Storybook 6.2 introduced **experimental** webpack5 support for building user components. Storybook 6.3 also supports building the manager UI in webpack 5 to avoid strange hoisting issues.

If you're upgrading from 6.2 and already using the experimental webpack5 feature, this might be a breaking change (hence the 'experimental' label) and you should try adding the manager builder:

```shell
yarn add @storybook/manager-webpack5 --dev
# Or
npm install @storybook/manager-webpack5 --save-dev
```

##### Wrong webpack version

Because Storybook uses `webpack@4` as the default, it's possible for the wrong version of webpack to get hoisted by your package manager. If you receive an error that looks like you might be using the wrong version of webpack, install `webpack@5` explicitly as a dev dependency to force it to be hoisted:

```shell
yarn add webpack@5 --dev
# Or
npm install webpack@5 --save-dev
```

Alternatively or additionally you might need to add a resolution to your package.json to ensure that a consistent webpack version is provided across all of storybook packages. Replacing the {app} with the app (react, vue, etc.) that you're using:

```js
// package.json
...
resolutions: {
  "@storybook/{app}/webpack": "^5"
}
...
```

### Angular 12 upgrade

Storybook 6.3 supports Angular 12 out of the box when you install it fresh. However, if you're upgrading your project from a previous version, you'll need to [follow the steps for opting-in to webpack 5](#webpack-5).

### Lit support

Storybook 6.3 introduces Lit 2 support in a non-breaking way to ease migration from `lit-html`/`lit-element` to `lit`.

To do so, it relies on helpers added in the latest minor versions of `lit-html`/`lit-element`. So when upgrading to Storybook 6.3, please ensure your project is using `lit-html` 1.4.x or `lit-element` 2.5.x.

According to the package manager you are using, it can be handled automatically when updating Storybook or can require to manually update the versions and regenerate the lockfile.

### No longer inferring default values of args

Previously, unset `args` were set to the `argType.defaultValue` if set or inferred from the component's prop types (etc.). In 6.3 we no longer infer default values and instead set arg values to `undefined` when unset, allowing the framework to supply the default value.

If you were using `argType.defaultValue` to fix issues with the above inference, it should no longer be necessary, you can remove that code.

If you were using `argType.defaultValue` or relying on inference to set a default value for an arg, you should now set a value for the arg at the component level:

```js
export default {
  component: MyComponent,
  args: {
    argName: 'default-value',
  },
};
```

To manually configure the value that is shown in the ArgsTable doc block, you can configure the `table.defaultValue` setting:

```js
export default {
  component: MyComponent,
  argTypes: {
    argName: {
      table: { defaultValue: { summary: 'SomeType<T>' } },
    },
  },
};
```

### 6.3 deprecations

#### Deprecated addon-knobs

We are replacing `@storybook/addon-knobs` with `@storybook/addon-controls`.

- [Rationale & discussion](https://github.com/storybookjs/storybook/discussions/15060)
- [Migration notes](https://github.com/storybookjs/storybook/blob/next/addons/controls/README.md#how-do-i-migrate-from-addon-knobs)

#### Deprecated scoped blocks imports

In 6.3, we changed doc block imports from `@storybook/addon-docs/blocks` to `@storybook/addon-docs`. This makes it possible for bundlers to automatically choose the ESM or CJS version of the library depending on the context.

To update your code, you should be able to global replace `@storybook/addon-docs/blocks` with `@storybook/addon-docs`. Example:

```js
// before
import { Meta, Story } from '@storybook/addon-docs/blocks';

// after
import { Meta, Story } from '@storybook/addon-docs';
```

#### Deprecated layout URL params

Several URL params to control the manager layout have been deprecated and will be removed in 7.0:

- `addons=0`: use `panel=false` instead
- `panelRight=1`: use `panel=right` instead
- `stories=0`: use `nav=false` instead

Additionally, support for legacy URLs using `selectedKind` and `selectedStory` will be removed in 7.0. Use `path` instead.

## From version 6.1.x to 6.2.0

### MDX pattern tweaked

In 6.2 files ending in `stories.mdx` or `story.mdx` are now processed with Storybook's MDX compiler. Previously it only applied to files ending in `.stories.mdx` or `.story.mdx`. See more here: [#13996](https://github.com/storybookjs/storybook/pull/13996).

### 6.2 Angular overhaul

#### New Angular storyshots format

We've updated the Angular storyshots format in 6.2, which is technically a breaking change. Apologies to semver purists: if you're using storyshots, you'll need to [update your snapshots](https://jestjs.io/docs/en/snapshot-testing#updating-snapshots).

The new format hides the implementation details of `@storybook/angular` so that we can evolve its renderer without breaking your snapshots in the future.

#### Deprecated Angular story component

Storybook 6.2 for Angular uses `parameters.component` as the preferred way to specify your stories' components. The previous method, in which the component was a return value of the story, has been deprecated.

Consider the existing story from 6.1 or earlier:

```ts
export default { title: 'Button' };
export const Basic = () => ({
  component: Button,
  props: { label: 'Label' },
});
```

From 6.2 this should be rewritten as:

```ts
export default { title: 'Button', component: Button };
export const Basic = () => ({
  props: { label: 'Label' },
});
```

The new convention is consistent with how other frameworks and addons work in Storybook. The old way will be supported until 7.0. For a full discussion see <https://github.com/storybookjs/storybook/issues/8673>.

#### New Angular renderer

We've rewritten the Angular renderer in Storybook 6.2. It's meant to be entirely backwards compatible, but if you need to use the legacy renderer it's still available via a [parameter](https://storybook.js.org/docs/angular/writing-stories/parameters). To opt out of the new renderer, add the following to `.storybook/preview.ts`:

```ts
export const parameters = {
  angularLegacyRendering: true,
};
```

Please also file an issue if you need to opt out. We plan to remove the legacy renderer in 7.0.

#### Components without selectors

When the new Angular renderer is used, all Angular Story components must either have a selector, or be added to the `entryComponents` array of the story's `moduleMetadata`. If the component has any `Input`s or `Output`s to be controlled with `args`, a selector should be added.

### Packages now available as ESModules

Many Storybook packages are now available as ESModules in addition to CommonJS. If your jest tests stop working, this is likely why. One common culprit is doc blocks, which [is fixed in 6.3](#deprecated-scoped-blocks-imports). In 6.2, you can configure jest to transform the packages like so ([more info](https://jestjs.io/docs/configuration#transformignorepatterns-arraystring)):

```json
// In your jest config
transformIgnorePatterns: ['/node_modules/(?!@storybook)']
```

### 6.2 Deprecations

#### Deprecated implicit PostCSS loader

Previously, `@storybook/core` would automatically add the `postcss-loader` to your preview. This caused issues for consumers when PostCSS upgraded to v8 and tools, like Autoprefixer and Tailwind, starting requiring the new version. Implicitly adding `postcss-loader` will be removed in Storybook 7.0.

Instead of continuing to include PostCSS inside the core library, it has been moved to [`@storybook/addon-postcss`](https://github.com/storybookjs/addon-postcss). This addon provides more fine-grained customization and will be upgraded more flexibly to track PostCSS upgrades.

If you require PostCSS support, please install `@storybook/addon-postcss` in your project, add it to your list of addons inside `.storybook/main.js`, and configure a `postcss.config.js` file.

Further information is available at <https://github.com/storybookjs/storybook/issues/12668> and <https://github.com/storybookjs/storybook/pull/13669>.

If you're not using Postcss and you don't want to see the warning, you can disable it by adding the following to your `.storybook/main.js`:

```js
module.exports = {
  features: {
    postcss: false,
  },
};
```

#### Deprecated default PostCSS plugins

When relying on the [implicit PostCSS loader](#deprecated-implicit-postcss-loader), it would also add [autoprefixer v9](https://www.npmjs.com/package/autoprefixer/v/9.8.6) and [postcss-flexbugs-fixes v4](https://www.npmjs.com/package/postcss-flexbugs-fixes/v/4.2.1) plugins to the `postcss-loader` configuration when you didn't have a PostCSS config file (such as `postcss.config.js`) within your project.

They will no longer be applied when switching to `@storybook/addon-postcss` and the implicit PostCSS features will be removed in Storybook 7.0.

If you depend upon these plugins being applied, install them and create a `postcss.config.js` file within your project that contains:

```js
module.exports = {
  plugins: [
    require('postcss-flexbugs-fixes'),
    require('autoprefixer')({
      flexbox: 'no-2009',
    }),
  ],
};
```

#### Deprecated showRoots config option

Config options for the sidebar are now under the `sidebar` namespace. The `showRoots` option should be set as follows:

```js
addons.setConfig({
  sidebar: {
    showRoots: false,
  },
  // showRoots: false   <- this is deprecated
});
```

The top-level `showRoots` option will be removed in Storybook 7.0.

#### Deprecated control.options

Possible `options` for a radio/check/select controls has been moved up to the argType level, and no longer accepts an object. Instead, you should specify `options` as an array. You can use `control.labels` to customize labels. Additionally, you can use a `mapping` to deal with complex values.

```js
argTypes: {
  answer:
    options: ['yes', 'no'],
    mapping: {
      yes: <Check />,
      no: <Cross />,
    },
    control: {
      type: 'radio',
      labels: {
        yes: 'да',
        no: 'нет',
      }
    }
  }
}
```

Keys in `control.labels` as well as in `mapping` should match the values in `options`. Neither object has to be exhaustive, in case of a missing property, the option value will be used directly.

If you are currently using an object as value for `control.options`, be aware that the key and value are reversed in `control.labels`.

#### Deprecated storybook components html entry point

Storybook HTML components are now exported directly from '@storybook/components' for better ESM and Typescript compatibility. The old entry point will be removed in SB 7.0.

```js
// before
import { components } from '@storybook/components/html';

// after
import { components } from '@storybook/components';
```

## From version 6.0.x to 6.1.0

### Addon-backgrounds preset

In 6.1 we introduced an unintentional breaking change to `addon-backgrounds`.

The addon uses decorators which are set up automatically by a preset. The required preset is ignored if you register the addon in `main.js` with the `/register` entry point. This used to be valid in `v6.0.x` and earlier:

```js
module.exports = {
  stories: ['../**/*.stories.js'],
  addons: ['@storybook/addon-backgrounds/register'],
};
```

To fix it, just replace `@storybook/addon-backgrounds/register` with `@storybook/addon-backgrounds`:

```js
module.exports = {
  stories: ['../**/*.stories.js'],
  addons: ['@storybook/addon-backgrounds'],
};
```

### Single story hoisting

Stories which have **no siblings** (i.e. the component has only one story) and which name **exactly matches** the component name will now be hoisted up to replace their parent component in the sidebar. This means you can have a hierarchy like this:

```
DESIGN SYSTEM   [root]
- Atoms         [group]
  - Button      [component]
    - Button    [story]
  - Checkbox    [component]
    - Checkbox  [story]
```

This will then be visually presented in the sidebar like this:

```
DESIGN SYSTEM   [root]
- Atoms         [group]
  - Button      [story]
  - Checkbox    [story]
```

See [Naming components and hierarchy](https://storybook.js.org/docs/react/writing-stories/naming-components-and-hierarchy#single-story-hoisting) for details.

### React peer dependencies

Starting in 6.1, `react` and `react-dom` are required peer dependencies of `@storybook/react`, meaning that if your React project does not have dependencies on them, you need to add them as `devDependencies`. If you don't you'll see errors like this:

```
Error: Cannot find module 'react-dom/package.json'
```

They were also peer dependencies in earlier versions, but due to the package structure they would be installed by Storybook if they were not required by the user's project. For more discussion: <https://github.com/storybookjs/storybook/issues/13269>

### 6.1 deprecations

#### Deprecated DLL flags

Earlier versions of Storybook used Webpack DLLs as a performance crutch. In 6.1, we've removed Storybook's built-in DLLs and have deprecated the command-line parameters `--no-dll` and `--ui-dll`. They will be removed in 7.0.

#### Deprecated storyFn

Each item in the story store contains a field called `storyFn`, which is a fully decorated story that's applied to the denormalized story parameters. Starting in 6.0 we've stopped using this API internally, and have replaced it with a new field called `unboundStoryFn` which, unlike `storyFn`, must passed a story context, typically produced by `applyLoaders`;

Before:

```js
const { storyFn } = store.fromId('some--id');
console.log(storyFn());
```

After:

```js
const { unboundStoryFn, applyLoaders } = store.fromId('some--id');
const context = await applyLoaders();
console.log(unboundStoryFn(context));
```

If you're not using loaders, `storyFn` will work as before. If you are, you'll need to use the new approach.

> NOTE: If you're using `@storybook/addon-docs`, this deprecation warning is triggered by the Docs tab in 6.1. It's safe to ignore and we will be providing a proper fix in a future release. You can track the issue at <https://github.com/storybookjs/storybook/issues/13074>.

#### Deprecated onBeforeRender

The `@storybook/addon-docs` previously accepted a `jsx` option called `onBeforeRender`, which was unfortunately named as it was called after the render.

We've renamed it `transformSource` and also allowed it to receive the `StoryContext` in case source rendering requires additional information.

#### Deprecated grid parameter

Previously when using `@storybook/addon-backgrounds` if you wanted to customize the grid, you would define a parameter like this:

```js
export const Basic = () => <Button />
Basic.parameters: {
  grid: {
    cellSize: 10
  }
},
```

As grid is not an addon, but rather backgrounds is, the grid configuration was moved to be inside `backgrounds` parameter instead. Also, there are new properties that can be used to further customize the grid. Here's an example with the default values:

```js
export const Basic = () => <Button />
Basic.parameters: {
  backgrounds: {
    grid: {
      disable: false,
      cellSize: 20,
      opacity: 0.5,
      cellAmount: 5,
      offsetX: 16, // default is 0 if story has 'fullscreen' layout, 16 if layout is 'padded'
      offsetY: 16, // default is 0 if story has 'fullscreen' layout, 16 if layout is 'padded'
    }
  }
},
```

#### Deprecated package-composition disabled parameter

Like [Deprecated disabled parameter](#deprecated-disabled-parameter). The `disabled` parameter has been deprecated, please use `disable` instead.

For more information, see the [the related documentation](https://storybook.js.org/docs/react/workflows/package-composition#configuring).

## From version 5.3.x to 6.0.x

### Hoisted CSF annotations

Storybook 6 introduces hoisted CSF annotations and deprecates the `StoryFn.story` object-style annotation.

In 5.x CSF, you would annotate a story like this:

```js
export const Basic = () => <Button />
Basic.story = {
  name: 'foo',
  parameters: { ... },
  decorators: [ ... ],
};
```

In 6.0 CSF this becomes:

```js
export const Basic = () => <Button />
Basic.storyName = 'foo';
Basic.parameters = { ... };
Basic.decorators = [ ... ];
```

1. The new syntax is slightly more compact/ergonomic compared the old one
2. Similar to React's `displayName`, `propTypes`, `defaultProps` annotations
3. We're introducing a new feature, [Storybook Args](https://docs.google.com/document/d/1Mhp1UFRCKCsN8pjlfPdz8ZdisgjNXeMXpXvGoALjxYM/edit?usp=sharing), where the new syntax will be significantly more ergonomic

To help you upgrade your stories, we've created a codemod:

```
npx @storybook/cli@latest migrate csf-hoist-story-annotations --glob="**/*.stories.js"
```

For more information, [see the documentation](https://github.com/storybookjs/storybook/blob/next/code/lib/codemod/README.md#csf-hoist-story-annotations).

### Zero config typescript

Storybook has built-in Typescript support in 6.0. That means you should remove your complex Typescript configurations from your `.storybook` config. We've tried to pick sensible defaults that work out of the box, especially for nice prop table generation in `@storybook/addon-docs`.

To migrate from an old setup, we recommend deleting any typescript-specific webpack/babel configurations in your project. You should also remove `@storybook/preset-typescript`, which is superceded by the built-in configuration.

If you want to override the defaults, see the [typescript configuration docs](https://storybook.js.org/docs/react/configure/typescript).

### Correct globs in main.js

In 5.3 we introduced the `main.js` file with a `stories` property. This property was documented as a "glob" pattern. This was our intention, however the implementation allowed for non valid globs to be specified and work. In fact, we promoted invalid globs in our documentation and CLI templates.

We've corrected this, the CLI templates have been changed to use valid globs.

We've also changed the code that resolves these globs, so that invalid globs will log a warning. They will break in the future, so if you see this warning, please ensure you're specifying a valid glob.

Example of an **invalid** glob:

```
stories: ['./**/*.stories.(ts|js)']
```

Example of a **valid** glob:

```
stories: ['./**/*.stories.@(ts|js)']
```

### CRA preset removed

The built-in create-react-app preset, which was [previously deprecated](#create-react-app-preset), has been fully removed.

If you're using CRA and migrating from an earlier Storybook version, please install [`@storybook/preset-create-react-app`](https://github.com/storybookjs/presets/tree/master/packages/preset-create-react-app) if you haven't already.

### Core-JS dependency errors

Some users have experienced `core-js` dependency errors when upgrading to 6.0, such as:

```
Module not found: Error: Can't resolve 'core-js/modules/web.dom-collections.iterator'
```

We think this comes from having multiple versions of `core-js` installed, but haven't isolated a good solution (see [#11255](https://github.com/storybookjs/storybook/issues/11255) for discussion).

For now, the workaround is to install `core-js` directly in your project as a dev dependency:

```sh
npm install core-js@^3.0.1 --save-dev
```

### Args passed as first argument to story

Starting in 6.0, the first argument to a story function is an [Args object](https://storybook.js.org/docs/react/api/csf#args-story-inputs). In 5.3 and earlier, the first argument was a [StoryContext](https://github.com/storybookjs/storybook/blob/release/5.3/lib/addons/src/types.ts#L24-L31), and that context is now passed as the second argument by default.

This breaking change only affects you if your stories actually use the context, which is not common. If you have any stories that use the context, you can either (1) update your stories, or (2) set a flag to opt-out of new behavior.

Consider the following story that uses the context:

```js
export const Dummy = ({ parameters }) => <div>{JSON.stringify(parameters)}</div>;
```

Here's an updated story for 6.0 that ignores the args object:

```js
export const Dummy = (_args, { parameters }) => <div>{JSON.stringify(parameters)}</div>;
```

Alternatively, if you want to opt out of the new behavior, you can add the following to your `.storybook/preview.js` config:

```js
export const parameters = {
  passArgsFirst: false,
};
```

### 6.0 Docs breaking changes

#### Remove framework-specific docs presets

In SB 5.2, each framework had its own preset, e.g. `@storybook/addon-docs/react/preset`. In 5.3 we [unified this into a single preset](#unified-docs-preset): `@storybook/addon-docs/preset`. In 6.0 we've removed the deprecated preset.

#### Preview/Props renamed

In 6.0 we renamed `Preview` to `Canvas`, `Props` to `ArgsTable`. The change should be otherwise backwards-compatible.

#### Docs theme separated

In 6.0, you should theme Storybook Docs with the `docs.theme` parameter.

In 5.x, the Storybook UI and Storybook Docs were themed using the same theme object. However, in 5.3 we introduced a new API, `addons.setConfig`, which improved UI theming but broke Docs theming. Rather than trying to keep the two unified, we introduced a separate theming mechanism for docs, `docs.theme`. [Read about Docs theming here](https://github.com/storybookjs/storybook/blob/next/addons/docs/docs/theming.md#storybook-theming).

#### DocsPage slots removed

In SB5.2, we introduced the concept of [DocsPage slots](https://github.com/storybookjs/storybook/blob/0de8575eab73bfd5c5c7ba5fe33e53a49b92db3a/addons/docs/docs/docspage.md#docspage-slots) for customizing the DocsPage.

In 5.3, we introduced `docs.x` story parameters like `docs.prepareForInline` which get filled in by frameworks and can also be overwritten by users, which is a more natural/convenient way to make global customizations.

We also introduced [Custom DocsPage](https://github.com/storybookjs/storybook/blob/next/addons/docs/docs/docspage.md#replacing-docspage), which makes it possible to add/remove/update DocBlocks on the page.

These mechanisms are superior to slots, so we've removed slots in 6.0. For each slot, we provide a migration path here:

| Slot        | Slot function     | Replacement                                  |
| ----------- | ----------------- | -------------------------------------------- |
| Title       | `titleSlot`       | Custom DocsPage                              |
| Subtitle    | `subtitleSlot`    | Custom DocsPage                              |
| Description | `descriptionSlot` | `docs.extractComponentDescription` parameter |
| Primary     | `primarySlot`     | Custom DocsPage                              |
| Props       | `propsSlot`       | `docs.extractProps` parameter                |
| Stories     | `storiesSlot`     | Custom DocsPage                              |

#### React prop tables with Typescript

Props handling in React has changed in 6.0 and should be much less error-prone. This is not a breaking change per se, but documenting the change here since this is an area that has a lot of issues and we've gone back and forth on it.

Starting in 6.0, we have [zero-config typescript support](#zero-config-typescript). The out-of-box experience should be much better now, since the default configuration is designed to work well with `addon-docs`.

There are also two typescript handling options that can be set in `.storybook/main.js`. `react-docgen-typescript` (default) and `react-docgen`. This is [discussed in detail in the docs](https://github.com/storybookjs/storybook/blob/next/addons/docs/react/README.md#typescript-props-with-react-docgen).

#### ConfigureJSX true by default in React

In SB 6.0, the Storybook Docs preset option `configureJSX` is now set to `true` for all React projects. It was previously `false` by default for React only in 5.x). This `configureJSX` option adds `@babel/plugin-transform-react-jsx`, to process the output of the MDX compiler, which should be a safe change for all projects.

If you need to restore the old JSX handling behavior, you can configure `.storybook/main.js`:

```js
module.exports = {
  addons: [
    {
      name: '@storybook/addon-docs',
      options: { configureJSX: false },
    },
  ],
};
```

#### User babelrc disabled by default in MDX

In SB 6.0, the Storybook Docs no longer applies the user's babelrc by default when processing MDX files. It caused lots of hard-to-diagnose bugs.

To restore the old behavior, or pass any MDX-specific babel options, you can configure `.storybook/main.js`:

```js
module.exports = {
  addons: [
    {
      name: '@storybook/addon-docs',
      options: { mdxBabelOptions: { babelrc: true, configFile: true } },
    },
  ],
};
```

#### Docs description parameter

In 6.0, you can customize a component description using the `docs.description.component` parameter, and a story description using `docs.description.story` parameter.

Example:

```js
import { Button } from './Button';

export default {
  title: 'Button'
  parameters: { docs: { description: { component: 'some component **markdown**' }}}
}

export const Basic = () => <Button />
Basic.parameters = { docs: { description: { story: 'some story **markdown**' }}}
```

In 5.3 you customized a story description with the `docs.storyDescription` parameter. This has been deprecated, and support will be removed in 7.0.

#### 6.0 Inline stories

The following frameworks now render stories inline on the Docs tab by default, rather than in an iframe: `react`, `vue`, `web-components`, `html`.

To disable inline rendering, set the `docs.stories.inline` parameter to `false`.

### New addon presets

In Storybook 5.3 we introduced a declarative [main.js configuration](#to-mainjs-configuration), which is now the recommended way to configure Storybook. Part of the change is a simplified syntax for registering addons, which in 6.0 automatically registers many addons _using a preset_, which is a slightly different behavior than in earlier versions.

This breaking change currently applies to: `addon-a11y`, `addon-actions`, `addon-knobs`, `addon-links`, `addon-queryparams`.

Consider the following `main.js` config for `addon-knobs`:

```js
module.exports = {
  stories: ['../**/*.stories.js'],
  addons: ['@storybook/addon-knobs'],
};
```

In earlier versions of Storybook, this would automatically call `@storybook/addon-knobs/register`, which adds the knobs panel to the Storybook UI. As a user you would also add a decorator:

```js
import { withKnobs } from '../index';

addDecorator(withKnobs);
```

Now in 6.0, `addon-knobs` comes with a preset, `@storybook/addon-knobs/preset`, that does this automatically for you. This change simplifies configuration, since now you don't need to add that decorator.

If you wish to disable this new behavior, you can modify your `main.js` to force it to use the `register` logic rather than the `preset`:

```js
module.exports = {
  stories: ['../**/*.stories.js'],
  addons: ['@storybook/addon-knobs/register'],
};
```

If you wish to selectively disable `knobs` checks for a subset of stories, you can control this with story parameters:

```js
export const MyNonCheckedStory = () => <SomeComponent />;
MyNonCheckedStory.story = {
  parameters: {
    knobs: { disable: true },
  },
};
```

### Removed babel-preset-vue from Vue preset

`babel-preset-vue` is not included by default anymore when using Storybook with Vue.
This preset is outdated and [caused problems](https://github.com/storybookjs/storybook/issues/4475) with more modern setups.

If you have an older Vue setup that relied on this preset, make sure it is included in your babel config
(install `babel-preset-vue` and add it to the presets).

```json
{
  "presets": ["babel-preset-vue"]
}
```

However, please take a moment to review why this preset is necessary in your setup.
One usecase used to be to enable JSX in your stories. For this case, we recommend to use `@vue/babel-preset-jsx` instead.

### Removed Deprecated APIs

In 6.0 we removed a number of APIs that were previously deprecated.

See the migration guides for further details:

- [Addon a11y uses parameters, decorator renamed](#addon-a11y-uses-parameters-decorator-renamed)
- [Addon backgrounds uses parameters](#addon-backgrounds-uses-parameters)
- [Source-loader](#source-loader)
- [Unified docs preset](#unified-docs-preset)
- [Addon centered decorator deprecated](#addon-centered-decorator-deprecated)

### New setStories event

The `setStories`/`SET_STORIES` event has changed and now denormalizes global and kind-level parameters. The new format of the event data is:

```js
{
  globalParameters: { p: 'q' },
  kindParameters: { kind: { p: 'q' } },
  stories: /* as before but with only story-level parameters */
}
```

If you want the full denormalized parameters for a story, you can do something like:

```js
import { combineParameters } from '@storybook/api';

const story = data.stories[storyId];
const parameters = combineParameters(
  data.globalParameters,
  data.kindParameters[story.kind],
  story.parameters
);
```

### Removed renderCurrentStory event

The story store no longer emits `renderCurrentStory`/`RENDER_CURRENT_STORY` to tell the renderer to render the story. Instead it emits a new declarative `CURRENT_STORY_WAS_SET` (in response to the existing `SET_CURRENT_STORY`) which is used to decide to render.

### Removed hierarchy separators

We've removed the ability to specify the hierarchy separators (how you control the grouping of story kinds in the sidebar). From Storybook 6.0 we have a single separator `/`, which cannot be configured.

If you are currently using custom separators, we encourage you to migrate to using `/` as the sole separator. If you are using `|` or `.` as a separator currently, we provide a codemod, [`upgrade-hierarchy-separators`](https://github.com/storybookjs/storybook/blob/next/code/lib/codemod/README.md#upgrade-hierarchy-separators), that can be used to rename your components. **Note: the codemod will not work for `.mdx` components, you will need to make the changes by hand.**

```
npx sb@latest migrate upgrade-hierarchy-separators --glob="*/**/*.stories.@(tsx|jsx|ts|js)"
```

We also now default to showing "roots", which are non-expandable groupings in the sidebar for the top-level groups. If you'd like to disable this, set the `showRoots` option in `.storybook/manager.js`:

```js
import { addons } from '@storybook/addons';

addons.setConfig({
  showRoots: false,
});
```

### No longer pass denormalized parameters to storySort

The `storySort` function (set via the `parameters.options.storySort` parameter) previously compared two entries `[storyId, storeItem]`, where `storeItem` included the full "denormalized" set of parameters of the story (i.e. the global, kind and story parameters that applied to that story).

For performance reasons, we now store the parameters uncombined, and so pass the format: `[storyId, storeItem, kindParameters, globalParameters]`.

### Client API changes

#### Removed Legacy Story APIs

In 6.0 we removed a set of APIs from the underlying `StoryStore` (which wasn't publicly accessible):

- `getStories`, `getStoryFileName`, `getStoryAndParameters`, `getStory`, `getStoryWithContext`, `hasStoryKind`, `hasStory`, `dumpStoryBook`, `size`, `clean`

Although these were private APIs, if you were using them, you could probably use the newer APIs (which are still private): `getStoriesForKind`, `getRawStory`, `removeStoryKind`, `remove`.

#### Can no longer add decorators/parameters after stories

You can no longer add decorators and parameters globally after you added your first story, and you can no longer add decorators and parameters to a kind after you've added your first story to it.

It's unclear and confusing what would happened if you did. If you want to disable a decorator for certain stories, use a parameter to do so:

```js
export StoryOne = ...;
StoryOne.story = { parameters: { addon: { disable: true } } };
```

If you want to use a parameter for a subset of stories in a kind, simply use a variable to do so:

```js
const commonParameters = { x: { y: 'z' } };
export StoryOne = ...;
StoryOne.story = { parameters: { ...commonParameters, other: 'things' } };
```

> NOTE: also the use of `addParameters` and `addDecorator` at arbitrary points is also deprecated, see [the deprecation warning](#deprecated-addparameters-and-adddecorator).

#### Changed Parameter Handling

There have been a few rationalizations of parameter handling in 6.0 to make things more predictable and fit better with the intention of parameters:

_All parameters are now merged recursively to arbitrary depth._

In 5.3 we sometimes merged parameters all the way down and sometimes did not depending on where you added them. It was confusing. If you were relying on this behaviour, let us know.

_Array parameters are no longer "merged"._

If you override an array parameter, the override will be the end product. If you want the old behaviour (appending a new value to an array parameter), export the original and use array spread. This will give you maximum flexibility:

```js
import { allBackgrounds } from './util/allBackgrounds';

export StoryOne = ...;
StoryOne.story = { parameters: { backgrounds: [...allBackgrounds, '#zyx' ] } };
```

_You cannot set parameters from decorators_

Parameters are intended to be statically set at story load time. So setting them via a decorator doesn't quite make sense. If you were using this to control the rendering of a story, chances are using the new `args` feature is a more idiomatic way to do this.

_You can only set storySort globally_

If you want to change the ordering of stories, use `export const parameters = { options: { storySort: ... } }` in `preview.js`.

### Simplified Render Context

The `RenderContext` that is passed to framework rendering layers in order to render a story has been simplified, dropping a few members that were not used by frameworks to render stories. In particular, the following have been removed:

- `selectedKind`/`selectedStory` -- replaced by `kind`/`name`
- `configApi`
- `storyStore`
- `channel`
- `clientApi`

### Story Store immutable outside of configuration

You can no longer change the contents of the StoryStore outside of a `configure()` call. This is to ensure that any changes are properly published to the manager. If you want to add stories "out of band" you can call `store.startConfiguring()` and `store.finishConfiguring()` to ensure that your changes are published.

### Improved story source handling

The story source code handling has been improved in both `addon-storysource` and `addon-docs`.

In 5.x some users used an undocumented _internal_ API, `mdxSource` to customize source snippetization in `addon-docs`. This has been removed in 6.0.

The preferred way to customize source snippets for stories is now:

```js
export const Example = () => <Button />;
Example.story = {
  parameters: {
    storySource: {
      source: 'custom source',
    },
  },
};
```

The MDX analog:

```jsx
<Story name="Example" parameters={{ storySource: { source: 'custom source' } }}>
  <Button />
</Story>
```

### 6.0 Addon API changes

#### Consistent local addon paths in main.js

If you use `.storybook/main.js` config and have locally-defined addons in your project, you need to update your file paths.

In 5.3, `addons` paths were relative to the project root, which was inconsistent with `stories` paths, which were relative to the `.storybook` folder. In 6.0, addon paths are now relative to the config folder.

So, for example, if you had:

```js
module.exports = { addons: ['./.storybook/my-local-addon/register'] };
```

You'd need to update this to:

```js
module.exports = { addons: ['./my-local-addon/register'] };
```

#### Deprecated setAddon

We've deprecated the `setAddon` method of the `storiesOf` API and plan to remove it in 7.0.

Since early versions, Storybook shipped with a `setAddon` API, which allows you to extend `storiesOf` with arbitrary code. We've removed this from all core addons long ago and recommend writing stories in [Component Story Format](https://medium.com/storybookjs/component-story-format-66f4c32366df) rather than using the internal Storybook API.

#### Deprecated disabled parameter

Starting in 6.0.17, we've renamed the `disabled` parameter to `disable` to resolve an inconsistency where `disabled` had been used to hide the addon panel, whereas `disable` had been used to disable an addon's execution. Since `disable` was much more widespread in the code, we standardized on that.

So, for example:

```
Story.parameters = { actions: { disabled: true } }
```

Should be rewritten as:

```
Story.parameters = { actions: { disable: true } }
```

#### Actions addon uses parameters

Leveraging the new preset `@storybook/addon-actions` uses parameters to pass action options. If you previously had:

```js
import { withActions } from `@storybook/addon-actions`;

export StoryOne = ...;
StoryOne.story = {
  decorators: [withActions('mouseover', 'click .btn')],
}

```

You should replace it with:

```js
export StoryOne = ...;
StoryOne.story = {
  parameters: { actions: ['mouseover', 'click .btn'] },
}
```

#### Removed action decorator APIs

In 6.0 we removed the actions addon decorate API. Actions handles can be configured globally, for a collection of stories or per story via parameters. The ability to manipulate the data arguments of an event is only relevant in a few frameworks and is not a common enough usecase to be worth the complexity of supporting.

#### Removed withA11y decorator

In 6.0 we removed the `withA11y` decorator. The code that runs accessibility checks is now directly injected in the preview.

To configure a11y now, you have to specify configuration using story parameters, e.g. in `.storybook/preview.js`:

```js
export const parameters = {
  a11y: {
    element: '#storybook-root',
    config: {},
    options: {},
    manual: true,
  },
};
```

#### Essentials addon disables differently

In 6.0, `addon-essentials` doesn't configure addons if the user has already configured them in `main.js`. In 5.3 it previously checked to see whether the package had been installed in `package.json` to disable configuration. The new setup is preferably because now users' can install essential packages and import from them without disabling their configuration.

#### Backgrounds addon has a new api

Starting in 6.0, the backgrounds addon now receives an object instead of an array as parameter, with a property to define the default background.

Consider the following example of its usage in `Button.stories.js`:

```jsx
// Button.stories.js
export default {
  title: 'Button',
  parameters: {
    backgrounds: [
      { name: 'twitter', value: '#00aced', default: true },
      { name: 'facebook', value: '#3b5998' },
    ],
  },
};
```

Here's an updated version of the example, using the new api:

```jsx
// Button.stories.js
export default {
  title: 'Button',
  parameters: {
    backgrounds: {
      default: 'twitter',
      values: [
        { name: 'twitter', value: '#00aced' },
        { name: 'facebook', value: '#3b5998' },
      ],
    },
  },
};
```

In addition, backgrounds now ships with the following defaults:

- no selected background (transparent)
- light/dark options

### 6.0 Deprecations

We've deprecated the following in 6.0: `addon-info`, `addon-notes`, `addon-contexts`, `addon-centered`, `polymer`.

#### Deprecated addon-info, addon-notes

The info/notes addons have been replaced by [addon-docs](https://github.com/storybookjs/storybook/tree/next/addons/docs). We've documented a migration in the [docs recipes](https://github.com/storybookjs/storybook/blob/next/addons/docs/docs/recipes.md#migrating-from-notesinfo-addons).

Both addons are still widely used, and their source code is still available in the [deprecated-addons repo](https://github.com/storybookjs/deprecated-addons). We're looking for maintainers for both addons. If you're interested, please get in touch on [our Discord](https://discord.gg/storybook).

#### Deprecated addon-contexts

The contexts addon has been replaced by [addon-toolbars](https://github.com/storybookjs/storybook/blob/next/addons/toolbars), which is simpler, more ergonomic, and compatible with all Storybook frameworks.

The addon's source code is still available in the [deprecated-addons repo](https://github.com/storybookjs/deprecated-addons). If you're interested in maintaining it, please get in touch on [our Discord](https://discord.gg/storybook).

#### Removed addon-centered

In 6.0 we removed the centered addon. Centering is now core feature of storybook, so we no longer need an addon.

Remove the addon-centered decorator and instead add a `layout` parameter:

```js
export const MyStory = () => <div>my story</div>;
MyStory.story = {
  parameters: { layout: 'centered' },
};
```

Other possible values are: `padded` (default) and `fullscreen`.

#### Deprecated polymer

We've deprecated `@storybook/polymer` and are focusing on `@storybook/web-components`. If you use Polymer and are interested in maintaining it, please get in touch on [our Discord](https://discord.gg/storybook).

#### Deprecated immutable options parameters

The UI options `sidebarAnimations`, `enableShortcuts`, `theme`, `showRoots` should not be changed on a per-story basis, and as such there is no reason to set them via parameters.

You should use `addon.setConfig` to set them:

```js
// in .storybook/manager.js
import { addons } from '@storybook/addons';

addons.setConfig({
  showRoots: false,
});
```

#### Deprecated addParameters and addDecorator

The `addParameters` and `addDecorator` APIs to add global decorators and parameters, exported by the various frameworks (e.g. `@storybook/react`) and `@storybook/client` are now deprecated.

Instead, use `export const parameters = {};` and `export const decorators = [];` in your `.storybook/preview.js`. Addon authors similarly should use such an export in a preview entry file (see [Preview entries](https://github.com/storybookjs/storybook/blob/next/docs/addons/writing-presets.md#preview-entries)).

#### Deprecated clearDecorators

Similarly, `clearDecorators`, exported by the various frameworks (e.g. `@storybook/react`) is deprecated.

#### Deprecated configure

The `configure` API to load stories from `preview.js`, exported by the various frameworks (e.g. `@storybook/react`) is now deprecated.

To load stories, use the `stories` field in `main.js`. You can pass a glob or array of globs to load stories like so:

```js
// in .storybook/main.js
module.exports = {
  stories: ['../src/**/*.stories.js'],
};
```

You can also pass an array of single file names if you want to be careful about loading files:

```js
// in .storybook/main.js
module.exports = {
  stories: [
    '../src/components/Button.stories.js',
    '../src/components/Table.stories.js',
    '../src/components/Page.stories.js',
  ],
};
```

#### Deprecated support for duplicate kinds

In 6.0 we deprecated the ability to split a kind's (component's) stories into multiple files because it was causing issues in hot module reloading (HMR). It will likely be removed completely in 7.0.

If you had N stories that contained `export default { title: 'foo/bar' }` (or the MDX equivalent `<Meta title="foo/bar">`), Storybook will now raise the warning `Duplicate title '${kindName}' used in multiple files`.

To split a component's stories into multiple files, e.g. for the `foo/bar` example above:

- Create a single file with the `export default { title: 'foo/bar' }` export, which is the primary file
- Comment out or delete the default export from the other files
- Re-export the stories from the other files in the primary file

So the primary example might look like:

```js
export default { title: 'foo/bar' };
export * from './Bar1.stories'
export * from './Bar2.stories'
export * from './Bar3.stories'

export const SomeStory = () => ...;
```

## From version 5.2.x to 5.3.x

### To main.js configuration

In storybook 5.3 3 new files for configuration were introduced, that replaced some previous files.

These files are now soft-deprecated, (_they still work, but over time we will promote users to migrate_):

- `presets.js` has been renamed to `main.js`. `main.js` is the main point of configuration for storybook.
- `config.js` has been renamed to `preview.js`. `preview.js` configures the "preview" iframe that renders your components.
- `addons.js` has been renamed to `manager.js`. `manager.js` configures Storybook's "manager" UI that wraps the preview, and also configures addons panel.

#### Using main.js

`main.js` is now the main point of configuration for Storybook. This is what a basic `main.js` looks like:

```js
module.exports = {
  stories: ['../**/*.stories.js'],
  addons: ['@storybook/addon-knobs'],
};
```

You remove all "register" import from `addons.js` and place them inside the array. You can also safely remove the `/register` suffix from these entries, for a cleaner, more readable configuration. If this means `addons.js` is now empty for you, it's safe to remove.

Next you remove the code that imports/requires all your stories from `config.js`, and change it to a glob-pattern and place that glob in the `stories` array. If this means `config.js` is empty, it's safe to remove.

If you had a `presets.js` file before you can add the array of presets to the main.js file and remove `presets.js` like so:

```js
module.exports = {
  stories: ['../**/*.stories.js'],
  addons: [
    '@storybook/preset-create-react-app',
    {
      name: '@storybook/addon-docs',
      options: { configureJSX: true },
    },
  ],
};
```

By default, adding a package to the `addons` array will first try to load its `preset` entry, then its `register` entry, and finally, it will just assume the package itself is a preset.

If you want to load a specific package entry, for example you want to use `@storybook/addon-docs/register`, you can also include that in the addons array and Storybook will do the right thing.

#### Using preview.js

If after migrating the imports/requires of your stories to `main.js` you're left with some code in `config.js` it's likely the usage of `addParameters` & `addDecorator`.

This is fine, rename `config.js` to `preview.js`.

This file can also be used to inject global stylesheets, fonts etc, into the preview bundle.

#### Using manager.js

If you are setting storybook options in `config.js`, especially `theme`, you should migrate it to `manager.js`:

```js
import { addons } from '@storybook/addons';
import { create } from '@storybook/theming/create';

const theme = create({
  base: 'light',
  brandTitle: 'My custom title',
});

addons.setConfig({
  panelPosition: 'bottom',
  theme,
});
```

This makes storybook load and use the theme in the manager directly.
This allows for richer theming in the future, and has a much better performance!

> If you're using addon-docs, you should probably not do this. Docs uses the theme as well, but this change makes the theme inaccessible to addon-docs. We'll address this in 6.0.0.

### Create React App preset

You can now move to the new preset for [Create React App](https://create-react-app.dev/). The in-built preset for Create React App will be disabled in Storybook 6.0.

Simply install [`@storybook/preset-create-react-app`](https://github.com/storybookjs/presets/tree/master/packages/preset-create-react-app) and it will be used automatically.

### Description doc block

In 5.3 we've changed `addon-docs`'s `Description` doc block's default behavior. Technically this is a breaking change, but MDX was not officially released in 5.2 and we reserved the right to make small breaking changes. The behavior of `DocsPage`, which was officially released, remains unchanged.

The old behavior of `<Description of={Component} />` was to concatenate the info parameter or notes parameter, if available, with the docgen information loaded from source comments. If you depend on the old behavior, it's still available with `<Description of={Component} type='legacy-5.2' />`. This description type will be removed in Storybook 6.0.

The new default behavior is to use the framework-specific description extractor, which for React/Vue is still docgen, but may come from other places (e.g. a JSON file) for other frameworks.

The description doc block on DocsPage has also been updated. To see how to configure it in 5.3, please see [the updated recipe](https://github.com/storybookjs/storybook/blob/next/addons/docs/docs/recipes.md#migrating-from-notesinfo-addons)

### React Native Async Storage

Starting from version React Native 0.59, Async Storage is deprecated in React Native itself. The new @react-native-async-storage/async-storage module requires native installation, and we don't want to have it as a dependency for React Native Storybook.

To avoid that now you have to manually pass asyncStorage to React Native Storybook with asyncStorage prop. To notify users we are displaying a warning about it.

Solution:

- Use `require('@react-native-async-storage/async-storage').default` for React Native v0.59 and above.
- Use `require('react-native').AsyncStorage` for React Native v0.58 or below.
- Use `null` to disable Async Storage completely.

```javascript
getStorybookUI({
  ...
  asyncStorage: require('@react-native-async-storage/async-storage').default || require('react-native').AsyncStorage || null
});
```

The benefit of using Async Storage is so that when users refresh the app, Storybook can open their last visited story.

### Deprecate displayName parameter

In 5.2, the story parameter `displayName` was introduced as a publicly visible (but internal) API. Storybook's Component Story Format (CSF) loader used it to modify a story's display name independent of the story's `name`/`id` (which were coupled).

In 5.3, the CSF loader decouples the story's `name`/`id`, which means that `displayName` is no longer necessary. Unfortunately, this is a breaking change for any code that uses the story `name` field. Storyshots relies on story `name`, and the appropriate migration is to simply update your snapshots. Apologies for the inconvenience!

### Unified docs preset

Addon-docs configuration gets simpler in 5.3. In 5.2, each framework had its own preset, e.g. `@storybook/addon-docs/react/preset`. Starting in 5.3, everybody should use `@storybook/addon-docs/preset`.

### Simplified hierarchy separators

We've deprecated the ability to specify the hierarchy separators (how you control the grouping of story kinds in the sidebar). From Storybook 6.0 we will have a single separator `/`, which cannot be configured.

If you are currently using custom separators, we encourage you to migrate to using `/` as the sole separator. If you are using `|` or `.` as a separator currently, we provide a codemod, [`upgrade-hierarchy-separators`](https://github.com/storybookjs/storybook/blob/next/code/lib/codemod/README.md#upgrade-hierarchy-separators), that can be used to rename all your components.

```
yarn sb migrate upgrade-hierarchy-separators --glob="*.stories.js"
```

If you were using `|` and wish to keep the "root" behavior, use the `showRoots: true` option to re-enable roots:

```js
addParameters({
  options: {
    showRoots: true,
  },
});
```

NOTE: it is no longer possible to have some stories with roots and others without. If you want to keep the old behavior, simply add a root called "Others" to all your previously unrooted stories.

### Addon StoryShots Puppeteer uses external puppeteer

To give you more control on the Chrome version used when running StoryShots Puppeteer, `puppeteer` is no more included in the addon dependencies. So you can now pick the version of `puppeteer` you want and set it in your project.

If you want the latest version available just run:

```sh
yarn add puppeteer --dev
OR
npm install puppeteer --save-dev
```

## From version 5.1.x to 5.2.x

### Source-loader

Addon-storysource contains a loader, `@storybook/addon-storysource/loader`, which has been deprecated in 5.2. If you use it, you'll see the warning:

```
@storybook/addon-storysource/loader is deprecated, please use @storybook/source-loader instead.
```

To upgrade to `@storybook/source-loader`, run `npm install -D @storybook/source-loader` (or use `yarn`), and replace every instance of `@storybook/addon-storysource/loader` with `@storybook/source-loader`.

### Default viewports

The default viewports have been reduced to a smaller set, we think is enough for most use cases.
You can get the old default back by adding the following to your `config.js`:

```js
import { INITIAL_VIEWPORTS } from '@storybook/addon-viewport';

addParameters({
  viewport: {
    viewports: INITIAL_VIEWPORTS,
  },
});
```

### Grid toolbar-feature

The grid feature in the toolbar has been relocated to [addon-background](https://github.com/storybookjs/storybook/tree/next/addons/backgrounds), follow the setup instructions on that addon to get the feature again.

### Docs mode docgen

This isn't a breaking change per se, because `addon-docs` is a new feature. However it's intended to replace `addon-info`, so if you're migrating from `addon-info` there are a few things you should know:

1. Support for only one prop table
2. Prop table docgen info should be stored on the component and not in the global variable `STORYBOOK_REACT_CLASSES` as before.

### storySort option

In 5.0.x the global option `sortStoriesByKind` option was [inadvertently removed](#sortstoriesbykind). In 5.2 we've introduced a new option, `storySort`, to replace it. `storySort` takes a comparator function, so it is strictly more powerful than `sortStoriesByKind`.

For example, here's how to sort by story ID using `storySort`:

```js
addParameters({
  options: {
    storySort: (a, b) =>
      a[1].kind === b[1].kind ? 0 : a[1].id.localeCompare(b[1].id, undefined, { numeric: true }),
  },
});
```

## From version 5.1.x to 5.1.10

### babel.config.js support

SB 5.1.0 added [support for project root `babel.config.js` files](https://github.com/storybookjs/storybook/pull/6634), which was an [unintentional breaking change](https://github.com/storybookjs/storybook/issues/7058#issuecomment-515398228). 5.1.10 fixes this, but if you relied on project root `babel.config.js` support, this bugfix is a breaking change. The workaround is to copy the file into your `.storybook` config directory. We may add back project-level support in 6.0.

## From version 5.0.x to 5.1.x

### React native server

Storybook 5.1 contains a major overhaul of `@storybook/react-native` as compared to 4.1 (we didn't ship a version of RN in 5.0 due to timing constraints). Storybook for RN consists of an an UI for browsing stories on-device or in a simulator, and an optional webserver which can also be used to browse stories and web addons.

5.1 refactors both pieces:

- `@storybook/react-native` no longer depends on the Storybook UI and only contains on-device functionality
- `@storybook/react-native-server` is a new package for those who wish to run a web server alongside their device UI

In addition, both packages share more code with the rest of Storybook, which will reduce bugs and increase compatibility (e.g. with the latest versions of babel, etc.).

As a user with an existing 4.1.x RN setup, no migration should be necessary to your RN app. Upgrading the library should be enough.

If you wish to run the optional web server, you will need to do the following migration:

- Add `babel-loader` as a dev dependency
- Add `@storybook/react-native-server` as a dev dependency
- Change your "storybook" `package.json` script from `storybook start [-p ...]` to `start-storybook [-p ...]`

And with that you should be good to go!

### Angular 7

Storybook 5.1 relies on `core-js@^3.0.0` and therefore causes a conflict with Angular 7 that relies on `core-js@^2.0.0`. In order to get Storybook running on Angular 7 you can either update to Angular 8 (which dropped `core-js` as a dependency) or follow these steps:

- Remove `node_modules/@storybook`
- `npm i core-js@^3.0.0` / `yarn add core-js@^3.0.0`
- Add the following paths to your `tsconfig.json`

```json
{
  "compilerOptions": {
    "paths": {
      "core-js/es7/reflect": ["node_modules/core-js/proposals/reflect-metadata"],
      "core-js/es6/*": ["node_modules/core-js/es"]
    }
  }
}
```

You should now be able to run Storybook and Angular 7 without any errors.

Reference issue: [https://github.com/angular/angular-cli/issues/13954](https://github.com/angular/angular-cli/issues/13954)

### CoreJS 3

Following the rest of the JS ecosystem, Storybook 5.1 upgrades [CoreJS](https://github.com/zloirock/core-js) 2 to 3, which is a breaking change.

This upgrade is problematic because many apps/libraries still rely on CoreJS 2, and many users get corejs-related errors due to bad resolution. To address this, we're using [corejs-upgrade-webpack-plugin](https://github.com/ndelangen/corejs-upgrade-webpack-plugin), which attempts to automatically upgrade code to CoreJS 3.

After a few iterations, this approach seems to be working. However, there are a few exceptions:

- If your app uses `babel-polyfill`, try to remove it

We'll update this section as we find more problem cases. If you have a `core-js` problem, please file an issue (preferably with a repro), and we'll do our best to get you sorted.

**Update**: [corejs-upgrade-webpack-plugin](https://github.com/ndelangen/corejs-upgrade-webpack-plugin) has been removed again after running into further issues as described in [https://github.com/storybookjs/storybook/issues/7445](https://github.com/storybookjs/storybook/issues/7445).

## From version 5.0.1 to 5.0.2

### Deprecate webpack extend mode

Exporting an object from your custom webpack config puts storybook in "extend mode".

There was a bad bug in `v5.0.0` involving webpack "extend mode" that caused webpack issues for users migrating from `4.x`. We've fixed this problem in `v5.0.2` but it means that extend-mode has a different behavior if you're migrating from `5.0.0` or `5.0.1`. In short, `4.x` extended a base config with the custom config, whereas `5.0.0-1` extended the base with a richer config object that could conflict with the custom config in different ways from `4.x`.

We've also deprecated "extend mode" because it doesn't add a lot of value over "full control mode", but adds more code paths, documentation, user confusion etc. Starting in SB6.0 we will only support "full control mode" customization.

To migrate from extend-mode to full-control mode, if your extend-mode webpack config looks like this:

```js
module.exports = {
  module: {
    rules: [
      /* ... */
    ],
  },
};
```

In full control mode, you need modify the default config to have the rules of your liking:

```js
module.exports = ({ config }) => ({
  ...config,
  module: {
    ...config.module,
    rules: [
      /* your own rules "..." here and/or some subset of config.module.rules */
    ],
  },
});
```

Please refer to the [current custom webpack documentation](https://storybook.js.org/docs/react/configure/webpack) for more information on custom webpack config and to [Issue #6081](https://github.com/storybookjs/storybook/issues/6081) for more information about the change.

## From version 4.1.x to 5.0.x

Storybook 5.0 includes sweeping UI changes as well as changes to the addon API and custom webpack configuration. We've tried to keep backwards compatibility in most cases, but there are some notable exceptions documented below.

### sortStoriesByKind

In Storybook 5.0 we changed a lot of UI related code, and 1 oversight caused the `sortStoriesByKind` options to stop working.
We're working on providing a better way of sorting stories for now the feature has been removed. Stories appear in the order they are loaded.

If you're using webpack's `require.context` to load stories, you can sort the execution of requires:

```js
var context = require.context('../stories', true, /\.stories\.js$/);
var modules = context.keys();

// sort them
var sortedModules = modules.slice().sort((a, b) => {
  // sort the stories based on filename/path
  return a < b ? -1 : a > b ? 1 : 0;
});

// execute them
sortedModules.forEach((key) => {
  context(key);
});
```

### Webpack config simplification

The API for custom webpack configuration has been simplified in 5.0, but it's a breaking change. Storybook's "full control mode" for webpack allows you to override the webpack config with a function that returns a configuration object.

In Storybook 5 there is a single signature for full-control mode that takes a parameters object with the fields `config` and `mode`:

```js
module.exports = ({ config, mode }) => { config.module.rules.push(...); return config; }
```

In contrast, the 4.x configuration function accepted either two or three arguments (`(baseConfig, mode)`, or `(baseConfig, mode, defaultConfig)`). The `config` object in the 5.x signature is equivalent to 4.x's `defaultConfig`.

Please see the [current custom webpack documentation](https://storybook.js.org/docs/react/configure/webpack) for more information on custom webpack config.

### Theming overhaul

Theming has been rewritten in v5. If you used theming in v4, please consult the [theming docs](https://storybook.js.org/docs/react/configure/theming) to learn about the new API.

### Story hierarchy defaults

Storybook's UI contains a hierarchical tree of stories that can be configured by `hierarchySeparator` and `hierarchyRootSeparator` [options](https://github.com/storybookjs/deprecated-addons/blob/master/MIGRATION.md#options-addon-deprecated).

In Storybook 4.x the values defaulted to `null` for both of these options, so that there would be no hierarchy by default.

In 5.0, we now provide recommended defaults:

```js
{
  hierarchyRootSeparator: '|',
  hierarchySeparator: /\/|\./,
}
```

This means if you use the characters { `|`, `/`, `.` } in your story kinds it will trigger the story hierarchy to appear. For example `storiesOf('UI|Widgets/Basics/Button')` will create a story root called `UI` containing a `Widgets/Basics` group, containing a `Button` component.

If you wish to opt-out of this new behavior and restore the flat UI, set them back to `null` in your storybook config, or remove { `|`, `/`, `.` } from your story kinds:

```js
addParameters({
  options: {
    hierarchyRootSeparator: null,
    hierarchySeparator: null,
  },
});
```

### Options addon deprecated

In 4.x we added story parameters. In 5.x we've deprecated the options addon in favor of [global parameters](https://storybook.js.org/docs/react/configure/features-and-behavior), and we've also renamed some of the options in the process (though we're maintaining backwards compatibility until 6.0).

Here's an old configuration:

```js
addDecorator(
  withOptions({
    name: 'Storybook',
    url: 'https://storybook.js.org',
    goFullScreen: false,
    addonPanelInRight: true,
  })
);
```

And here's its new counterpart:

```js
import { create } from '@storybook/theming/create';
addParameters({
  options: {
    theme: create({
      base: 'light',
      brandTitle: 'Storybook',
      brandUrl: 'https://storybook.js.org',
      // To control appearance:
      // brandImage: 'http://url.of/some.svg',
    }),
    isFullscreen: false,
    panelPosition: 'right',
    isToolshown: true,
  },
});
```

Here is the mapping from old options to new:

| Old               | New              |
| ----------------- | ---------------- |
| name              | theme.brandTitle |
| url               | theme.brandUrl   |
| goFullScreen      | isFullscreen     |
| showStoriesPanel  | showNav          |
| showAddonPanel    | showPanel        |
| addonPanelInRight | panelPosition    |
| showSearchBox     |                  |
|                   | isToolshown      |

Storybook v5 removes the search dialog box in favor of a quick search in the navigation view, so `showSearchBox` has been removed.

Storybook v5 introduce a new tool bar above the story view and you can show\hide it with the new `isToolshown` option.

### Individual story decorators

The behavior of adding decorators to a kind has changed in SB5 ([#5781](https://github.com/storybookjs/storybook/issues/5781)).

In SB4 it was possible to add decorators to only a subset of the stories of a kind.

```js
storiesOf('Stories', module)
  .add('noncentered', () => 'Hello')
  .addDecorator(centered)
  .add('centered', () => 'Hello');
```

The semantics has changed in SB5 so that calling `addDecorator` on a kind adds a decorator to all its stories, no matter the order. So in the previous example, both stories would be centered.

To allow for a subset of the stories in a kind to be decorated, we've added the ability to add decorators to individual stories using parameters:

```js
storiesOf('Stories', module)
  .add('noncentered', () => 'Hello')
  .add('centered', () => 'Hello', { decorators: [centered] });
```

### Addon backgrounds uses parameters

Similarly, `@storybook/addon-backgrounds` uses parameters to pass background options. If you previously had:

```js
import { withBackgrounds } from `@storybook/addon-backgrounds`;

storiesOf('Stories', module)
  .addDecorator(withBackgrounds(options));
```

You should replace it with:

```js
storiesOf('Stories', module).addParameters({ backgrounds: options });
```

You can pass `backgrounds` parameters at the global level (via `addParameters` imported from `@storybook/react` et al.), and the story level (via the third argument to `.add()`).

### Addon cssresources name attribute renamed

In the options object for `@storybook/addon-cssresources`, the `name` attribute for each resource has been renamed to `id`. If you previously had:

```js
import { withCssResources } from '@storybook/addon-cssresources';
import { addDecorator } from '@storybook/react';

addDecorator(
  withCssResources({
    cssresources: [
      {
        name: `bluetheme`, // Previous
        code: `<style>body { background-color: lightblue; }</style>`,
        picked: false,
      },
    ],
  })
);
```

You should replace it with:

```js
import { withCssResources } from '@storybook/addon-cssresources';
import { addDecorator } from '@storybook/react';

addDecorator(
  withCssResources({
    cssresources: [
      {
        id: `bluetheme`, // Renamed
        code: `<style>body { background-color: lightblue; }</style>`,
        picked: false,
      },
    ],
  })
);
```

### Addon viewport uses parameters

Similarly, `@storybook/addon-viewport` uses parameters to pass viewport options. If you previously had:

```js
import { configureViewport } from `@storybook/addon-viewport`;

configureViewport(options);
```

You should replace it with:

```js
import { addParameters } from '@storybook/react'; // or others

addParameters({ viewport: options });
```

The `withViewport` decorator is also no longer supported and should be replaced with a parameter based API as above. Also the `onViewportChange` callback is no longer supported.

See the [viewport addon README](https://github.com/storybookjs/storybook/blob/master/addons/viewport/README.md) for more information.

### Addon a11y uses parameters, decorator renamed

Similarly, `@storybook/addon-a11y` uses parameters to pass a11y options. If you previously had:

```js
import { configureA11y } from `@storybook/addon-a11y`;

configureA11y(options);
```

You should replace it with:

```js
import { addParameters } from '@storybook/react'; // or others

addParameters({ a11y: options });
```

You can also pass `a11y` parameters at the component level (via `storiesOf(...).addParameters`), and the story level (via the third argument to `.add()`).

Furthermore, the decorator `checkA11y` has been deprecated and renamed to `withA11y` to make it consistent with other Storybook decorators.

See the [a11y addon README](https://github.com/storybookjs/storybook/blob/master/addons/a11y/README.md) for more information.

### Addon centered decorator deprecated

If you previously had:

```js
import centered from '@storybook/addon-centered';
```

You should replace it with the React or Vue version as appropriate

```js
import centered from '@storybook/addon-centered/react';
```

or

```js
import centered from '@storybook/addon-centered/vue';
```

### New keyboard shortcuts defaults

Storybook's keyboard shortcuts are updated in 5.0, but they are configurable via the menu so if you want to set them back you can:

| Shortcut               | Old         | New   |
| ---------------------- | ----------- | ----- |
| Toggle sidebar         | cmd-shift-X | S     |
| Toggle addons panel    | cmd-shift-Z | A     |
| Toggle addons position | cmd-shift-G | D     |
| Toggle fullscreen      | cmd-shift-F | F     |
| Next story             | cmd-shift-→ | alt-→ |
| Prev story             | cmd-shift-← | alt-← |
| Next component         |             | alt-↓ |
| Prev component         |             | alt-↑ |
| Search                 |             | /     |

### New URL structure

We've update Storybook's URL structure in 5.0. The old structure used URL parameters to save the UI state, resulting in long ugly URLs. v5 respects the old URL parameters, but largely does away with them.

The old structure encoded `selectedKind` and `selectedStory` among other parameters. Storybook v5 respects these parameters but will issue a deprecation message in the browser console warning of potential future removal.

The new URL structure looks like:

```
https://url-of-storybook?path=/story/<storyId>
```

The structure of `storyId` is a slugified `<selectedKind>--<selectedStory>` (slugified = lowercase, hyphen-separated). Each `storyId` must be unique. We plan to build more features into Storybook in upcoming versions based on this new structure.

### Rename of the `--secure` cli parameter to `--https`

Storybook for React Native's start commands & the Web versions' start command were a bit different, for no reason.
We've changed the start command for Reactnative to match the other.

This means that when you previously used the `--secure` flag like so:

```sh
start-storybook --secure
# or
start-storybook --s
```

You have to replace it with:

```sh
start-storybook --https
```

### Vue integration

The Vue integration was updated, so that every story returned from a story or decorator function is now being normalized with `Vue.extend` **and** is being wrapped by a functional component. Returning a string from a story or decorator function is still supported and is treated as a component with the returned string as the template.

Currently there is no recommended way of accessing the component options of a story inside a decorator.

## From version 4.0.x to 4.1.x

There are are a few migrations you should be aware of in 4.1, including one unintentionally breaking change for advanced addon usage.

### Private addon config

If your Storybook contains custom addons defined that are defined in your app (as opposed to installed from packages) and those addons rely on reconfiguring webpack/babel, Storybook 4.1 may break for you. There's a workaround [described in the issue](https://github.com/storybookjs/storybook/issues/4995), and we're working on official support in the next release.

### React 15.x

Storybook 4.1 supports React 15.x (which had been [lost in the 4.0 release](#react-163)). So if you've been blocked on upgrading, we've got you covered. You should be able to upgrade according to the 4.0 migration notes below, or following the [4.0 upgrade guide](https://medium.com/storybookjs/migrating-to-storybook-4-c65b19a03d2c).

## From version 3.4.x to 4.0.x

With 4.0 as our first major release in over a year, we've collected a lot of cleanup tasks. Most of the deprecations have been marked for months, so we hope that there will be no significant impact on your project. We've also created a [step-by-step guide to help you upgrade](https://medium.com/storybookjs/migrating-to-storybook-4-c65b19a03d2c).

### React 16.3+

Storybook uses [Emotion](https://emotion.sh/) for styling which currently requires React 16.3 and above.

If you're using Storybook for anything other than React, you probably don't need to worry about this.

However, if you're developing React components, this means you need to upgrade to 16.3 or higher to use Storybook 4.0.

> **NOTE:** This is a temporary requirement, and we plan to restore 15.x compatibility in a near-term 4.x release.

Also, here's the error you'll get if you're running an older version of React:

```

core.browser.esm.js:15 Uncaught TypeError: Object(...) is not a function
at Module../node_modules/@emotion/core/dist/core.browser.esm.js (core.browser.esm.js:15)
at **webpack_require** (bootstrap:724)
at fn (bootstrap:101)
at Module../node_modules/@emotion/styled-base/dist/styled-base.browser.esm.js (styled-base.browser.esm.js:1)
at **webpack_require** (bootstrap:724)
at fn (bootstrap:101)
at Module../node_modules/@emotion/styled/dist/styled.esm.js (styled.esm.js:1)
at **webpack_require** (bootstrap:724)
at fn (bootstrap:101)
at Object../node_modules/@storybook/components/dist/navigation/MenuLink.js (MenuLink.js:12)

```

### Generic addons

4.x introduces generic addon decorators that are not tied to specific view layers [#3555](https://github.com/storybookjs/storybook/pull/3555). So for example:

```js
import { number } from '@storybook/addon-knobs/react';
```

Becomes:

```js
import { number } from '@storybook/addon-knobs';
```

### Knobs select ordering

4.0 also reversed the order of addon-knob's `select` knob keys/values, which had been called `selectV2` prior to this breaking change. See the knobs [package README](https://github.com/storybookjs/storybook/blob/master/addons/knobs/README.md#select) for usage.

### Knobs URL parameters

Addon-knobs no longer updates the URL parameters interactively as you edit a knob. This is a UI change but it shouldn't break any code because old URLs are still supported.

In 3.x, editing knobs updated the URL parameters interactively. The implementation had performance and architectural problems. So in 4.0, we changed this to a "copy" button in the addon which generates a URL with the updated knob values and copies it to the clipboard.

### Keyboard shortcuts moved

- Addon Panel to `Z`
- Stories Panel to `X`
- Show Search to `O`
- Addon Panel right side to `G`

### Removed addWithInfo

`Addon-info`'s `addWithInfo` has been marked deprecated since 3.2. In 4.0 we've removed it completely. See the package [README](https://github.com/storybookjs/storybook/blob/master/addons/info/README.md) for the proper usage.

### Removed RN packager

Since storybook version v4.0 packager is removed from storybook. The suggested storybook usage is to include it inside your app.
If you want to keep the old behaviour, you have to start the packager yourself with a different project root.
`npm run storybook start -p 7007 | react-native start --projectRoot storybook`

Removed cli options: `--packager-port --root --projectRoots -r, --reset-cache --skip-packager --haul --platform --metro-config`

### Removed RN addons

The `@storybook/react-native` had built-in addons (`addon-actions` and `addon-links`) that have been marked as deprecated since 3.x. They have been fully removed in 4.x. If your project still uses the built-ins, you'll need to add explicit dependencies on `@storybook/addon-actions` and/or `@storybook/addon-links` and import directly from those packages.

### Storyshots Changes

1. `imageSnapshot` test function was extracted from `addon-storyshots`
   and moved to a new package - `addon-storyshots-puppeteer` that now will
   be dependant on puppeteer. [README](https://github.com/storybookjs/storybook/tree/master/addons/storyshots/storyshots-puppeteer)
2. `getSnapshotFileName` export was replaced with the `Stories2SnapsConverter`
   class that now can be overridden for a custom implementation of the
   snapshot-name generation. [README](https://github.com/storybookjs/storybook/tree/master/addons/storyshots/storyshots-core#stories2snapsconverter)
3. Storybook that was configured with Webpack's `require.context()` feature
   will need to add a babel plugin to polyfill this functionality.
   A possible plugin might be [babel-plugin-require-context-hook](https://github.com/smrq/babel-plugin-require-context-hook).
   [README](https://github.com/storybookjs/storybook/tree/master/addons/storyshots/storyshots-core#configure-jest-to-work-with-webpacks-requirecontext)

### Webpack 4

Storybook now uses webpack 4. If you have a [custom webpack config](https://storybook.js.org/docs/react/configure/webpack), make sure that all the loaders and plugins you use support webpack 4.

### Babel 7

Storybook now uses Babel 7. There's a couple of cases when it can break with your app:

- If you aren't using Babel yourself, and don't have .babelrc, install following dependencies:

  ```
  npm i -D @babel/core babel-loader@latest
  ```

- If you're using Babel 6, make sure that you have direct dependencies on `babel-core@6` and `babel-loader@7` and that you have a `.babelrc` in your project directory.

### Create-react-app

If you are using `create-react-app` (aka CRA), you may need to do some manual steps to upgrade, depending on the setup.

- `create-react-app@1` may require manual migrations.
  - If you're adding storybook for the first time: `sb init` should add the correct dependencies.
  - If you're upgrading an existing project, your `package.json` probably already uses Babel 6, making it incompatible with `@storybook/react@4` which uses Babel 7. There are two ways to make it compatible, each of which is spelled out in detail in the next section:
    - Upgrade to Babel 7 if you are not dependent on Babel 6-specific features.
    - Migrate Babel 6 if you're heavily dependent on some Babel 6-specific features).
- `create-react-app@2` should be compatible as is, since it uses babel 7.

#### Upgrade CRA1 to babel 7

```
yarn remove babel-core babel-runtime
yarn add @babel/core babel-loader --dev
```

#### Migrate CRA1 while keeping babel 6

```
yarn add babel-loader@7
```

Also, make sure you have a `.babelrc` in your project directory. You probably already do if you are using Babel 6 features (otherwise you should consider upgrading to Babel 7 instead). If you don't have one, here's one that works:

```json
{
  "presets": ["env", "react"]
}
```

### start-storybook opens browser

If you're using `start-storybook` on CI, you may need to opt out of this using the new `--ci` flag.

### CLI Rename

We've deprecated the `getstorybook` CLI in 4.0. The new way to install storybook is `sb init`. We recommend using `npx` for convenience and to make sure you're always using the latest version of the CLI:

```
npx -p @storybook/cli sb init
```

### Addon story parameters

Storybook 4 introduces story parameters, a more convenient way to configure how addons are configured.

```js
storiesOf('My component', module)
  .add('story1', withNotes('some notes')(() => <Component ... />))
  .add('story2', withNotes('other notes')(() => <Component ... />));
```

Becomes:

```js
// config.js
addDecorator(withNotes);

// Component.stories.js
storiesOf('My component', module)
  .add('story1', () => <Component ... />, { notes: 'some notes' })
  .add('story2', () => <Component ... />, { notes: 'other notes' });
```

This example applies notes globally to all stories. You can apply it locally with `storiesOf(...).addDecorator(withNotes)`.

The story parameters correspond directly to the old withX arguments, so it's less demanding to migrate your code. See the parameters documentation for the packages that have been upgraded:

- [Notes](https://github.com/storybookjs/storybook/blob/master/addons/notes/README.md)
- [Jest](https://github.com/storybookjs/storybook/blob/master/addons/jest/README.md)
- [Knobs](https://github.com/storybookjs/storybook/blob/master/addons/knobs/README.md)
- [Viewport](https://github.com/storybookjs/storybook/blob/master/addons/viewport/README.md)
- [Backgrounds](https://github.com/storybookjs/storybook/blob/master/addons/backgrounds/README.md)
- [Options](https://github.com/storybookjs/storybook/blob/master/addons/options/README.md)

## From version 3.3.x to 3.4.x

There are no expected breaking changes in the 3.4.x release, but 3.4 contains a major refactor to make it easier to support new frameworks, and we will document any breaking changes here if they arise.

## From version 3.2.x to 3.3.x

It wasn't expected that there would be any breaking changes in this release, but unfortunately it turned out that there are some. We're revisiting our [release strategy](https://github.com/storybookjs/storybook/blob/master/RELEASES.md) to follow semver more strictly.
Also read on if you're using `addon-knobs`: we advise an update to your code for efficiency's sake.

### `babel-core` is now a peer dependency #2494

This affects you if you don't use babel in your project. You may need to add `babel-core` as dev dependency:

```sh
yarn add babel-core --dev
```

This was done to support different major versions of babel.

### Base webpack config now contains vital plugins #1775

This affects you if you use custom webpack config in [Full Control Mode](https://storybook.js.org/docs/react/configure/webpack#full-control-mode) while not preserving the plugins from `storybookBaseConfig`. Before `3.3`, preserving them was a recommendation, but now it [became](https://github.com/storybookjs/storybook/pull/2578) a requirement.

### Refactored Knobs

Knobs users: there was a bug in 3.2.x where using the knobs addon imported all framework runtimes (e.g. React and Vue). To fix the problem, we [refactored knobs](https://github.com/storybookjs/storybook/pull/1832). Switching to the new style is only takes one line of code.

In the case of React or React-Native, import knobs like this:

```js
import { withKnobs, text, boolean, number } from '@storybook/addon-knobs/react';
```

In the case of Vue: `import { ... } from '@storybook/addon-knobs/vue';`

In the case of Angular: `import { ... } from '@storybook/addon-knobs/angular';`

## From version 3.1.x to 3.2.x

**NOTE:** technically this is a breaking change, but only if you use TypeScript. Sorry people!

### Moved TypeScript addons definitions

TypeScript users: we've moved the rest of our addons type definitions into [DefinitelyTyped](http://definitelytyped.org/). Starting in 3.2.0 make sure to use the right addons types:

```sh
yarn add @types/storybook__addon-notes @types/storybook__addon-options @types/storybook__addon-knobs @types/storybook__addon-links --dev
```

See also [TypeScript definitions in 3.1.x](#moved-typescript-definitions).

### Updated Addons API

We're in the process of upgrading our addons APIs. As a first step, we've upgraded the Info and Notes addons. The old API will still work with your existing projects but will be deprecated soon and removed in Storybook 4.0.

Here's an example of using Notes and Info in 3.2 with the new API.

```js
storiesOf('composition', module).add(
  'new addons api',
  withInfo('see Notes panel for composition info')(
    withNotes({ text: 'Composition: Info(Notes())' })((context) => (
      <MyComponent name={context.story} />
    ))
  )
);
```

It's not beautiful, but we'll be adding a more convenient/idiomatic way of using these [withX primitives](https://gist.github.com/shilman/792dc25550daa9c2bf37238f4ef7a398) in Storybook 3.3.

## From version 3.0.x to 3.1.x

**NOTE:** technically this is a breaking change and should be a 4.0.0 release according to semver. However, we're still figuring things out and didn't think this change necessitated a major release. Please bear with us!

### Moved TypeScript definitions

TypeScript users: we are in the process of moving our typescript definitions into [DefinitelyTyped](http://definitelytyped.org/). If you're using TypeScript, starting in 3.1.0 you need to make sure your type definitions are installed:

```sh
yarn add @types/node @types/react @types/storybook__react --dev
```

### Deprecated head.html

We have deprecated the use of `head.html` for including scripts/styles/etc. into stories, though it will still work with a warning.

Now we use:

- `preview-head.html` for including extra content into the preview pane.
- `manager-head.html` for including extra content into the manager window.

[Read our docs](https://storybook.js.org/docs/react/configure/story-rendering#adding-to-head) for more details.

## From version 2.x.x to 3.x.x

This major release is mainly an internal restructuring.
Upgrading requires work on behalf of users, this was unavoidable.
We're sorry if this inconveniences you, we have tried via this document and provided tools to make the process as easy as possible.

### Webpack upgrade

Storybook will now use webpack 2 (and only webpack 2).
If you are using a custom `webpack.config.js` you need to change this to be compatible.
You can find the guide to upgrading your webpack config [on webpack.js.org](https://webpack.js.org/guides/migrating/).

### Packages renaming

All our packages have been renamed and published to npm as version 3.0.0 under the `@storybook` namespace.

To update your app to use the new package names, you can use the cli:

```bash
npx -p @storybook/cli sb init
```

**Details**

If the above doesn't work, or you want to make the changes manually, the details are below:

> We have adopted the same versioning strategy that has been adopted by babel, jest and apollo.
> It's a strategy best suited for ecosystem type tools, which consist of many separately installable features / packages.
> We think this describes storybook pretty well.

The new package names are:

| old                                          | new                              |
| -------------------------------------------- | -------------------------------- |
| `getstorybook`                               | `@storybook/cli`                 |
| `@kadira/getstorybook`                       | `@storybook/cli`                 |
|                                              |                                  |
| `@kadira/storybook`                          | `@storybook/react`               |
| `@kadira/react-storybook`                    | `@storybook/react`               |
| `@kadira/react-native-storybook`             | `@storybook/react-native`        |
|                                              |                                  |
| `storyshots`                                 | `@storybook/addon-storyshots`    |
| `@kadira/storyshots`                         | `@storybook/addon-storyshots`    |
|                                              |                                  |
| `@kadira/storybook-ui`                       | `@storybook/ui`                  |
| `@kadira/storybook-addons`                   | `@storybook/addons`              |
| `@kadira/storybook-channels`                 | `@storybook/channels`            |
| `@kadira/storybook-channel-postmsg`          | `@storybook/channel-postmessage` |
| `@kadira/storybook-channel-websocket`        | `@storybook/channel-websocket`   |
|                                              |                                  |
| `@kadira/storybook-addon-actions`            | `@storybook/addon-actions`       |
| `@kadira/storybook-addon-links`              | `@storybook/addon-links`         |
| `@kadira/storybook-addon-info`               | `@storybook/addon-info`          |
| `@kadira/storybook-addon-knobs`              | `@storybook/addon-knobs`         |
| `@kadira/storybook-addon-notes`              | `@storybook/addon-notes`         |
| `@kadira/storybook-addon-options`            | `@storybook/addon-options`       |
| `@kadira/storybook-addon-graphql`            | `@storybook/addon-graphql`       |
| `@kadira/react-storybook-decorator-centered` | `@storybook/addon-centered`      |

If your codebase is small, it's probably doable to replace them by hand (in your codebase and in `package.json`).

But if you have a lot of occurrences in your codebase, you can use a [codemod we created](./code/lib/codemod) for you.

> A codemod makes automatic changed to your app's code.

You have to change your `package.json`, prune old and install new dependencies by hand.

`npm prune` will remove all dependencies from `node_modules` which are no longer referenced in `package.json`.

### Deprecated embedded addons

We used to ship 2 addons with every single installation of storybook: `actions` and `links`. But in practice not everyone is using them, so we decided to deprecate this and in the future, they will be completely removed. If you use `@storybook/react/addons` you will get a deprecation warning.

If you **are** using these addons, it takes two steps to migrate:

- add the addons you use to your `package.json`.
- update your code:
  change `addons.js` like so:

  ```js
  import '@storybook/addon-actions/register';
  import '@storybook/addon-links/register';
  ```

  change `x.story.js` like so:

  ```js
  import React from 'react';
  import { storiesOf } from '@storybook/react';
  import { action } from '@storybook/addon-actions';
  import { linkTo } from '@storybook/addon-links';
  ```

  <!-- markdown-link-check-enable --><|MERGE_RESOLUTION|>--- conflicted
+++ resolved
@@ -512,10 +512,6 @@
 
 > Note:
 > All of the following changes can be done automatically either via `npx storybook@latest upgrade --prerelease` or via the `npx storybook@latest automigrate` command. It's highly recommended to use these commands, which will tell you exactly what to do.
-<<<<<<< HEAD
-
-=======
->>>>>>> 51608c85
 
 ##### Available framework packages
 
@@ -680,11 +676,7 @@
 const config: StorybookConfig = {
   framework: {
     name: '@storybook/react-vite',
-<<<<<<< HEAD
-    options: {}
-=======
     options: {},
->>>>>>> 51608c85
   },
   // ... your configuration
 };
